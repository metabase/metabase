(ns metabase.collections.api-test
  "Tests for /api/collection endpoints."
  (:require
   [clojure.set :as set]
   [clojure.string :as str]
   [clojure.test :refer :all]
   [metabase.collections.api :as api.collection]
   [metabase.collections.models.collection :as collection]
   [metabase.collections.models.collection-test :as collection-test]
   [metabase.notification.api.notification-test :as api.notification-test]
   [metabase.notification.test-util :as notification.tu]
   [metabase.permissions.core :as perms]
   [metabase.permissions.models.collection-permission-graph-revision :as c-perm-revision]
   [metabase.permissions.models.collection.graph :as graph]
   [metabase.permissions.models.collection.graph-test :as graph.test]
   [metabase.queries.api.card-test :as api.card-test]
   [metabase.queries.models.card :as card]
   [metabase.revisions.models.revision :as revision]
   [metabase.test :as mt]
   [metabase.test.data.users :as test.users]
   [metabase.test.fixtures :as fixtures]
   [metabase.util :as u]
   [toucan2.core :as t2])
  (:import
   (java.time ZonedDateTime ZoneId)))

(set! *warn-on-reflection* true)

(use-fixtures :once (fixtures/initialize :db :web-server :test-users :test-users-personal-collections :row-lock))

(defmacro ^:private with-collection-hierarchy!
  "Totally-rad macro that creates a Collection hierarchy and grants the All Users group perms for all the Collections
  you've bound. See docs for [[metabase.collections.models.collection-test/with-collection-hierarchy]] for more details."
  {:style/indent 1}
  [collection-bindings & body]
  {:pre [(vector? collection-bindings)
         (every? symbol? collection-bindings)]}
  `(collection-test/with-collection-hierarchy! [{:keys ~collection-bindings}]
     ~@(for [collection-symb collection-bindings]
         `(perms/grant-collection-read-permissions! (perms/all-users-group) ~collection-symb))
     ~@body))

(defn- do-with-french-user-and-personal-collection! [f]
  (binding [collection/*allow-deleting-personal-collections* true]
    (mt/with-mock-i18n-bundles! {"fr" {:messages {"{0} {1}''s Personal Collection" "Collection personnelle de {0} {1}"}}}
      (mt/with-temp [:model/User user {:locale "fr"
                                       :first_name "Taco"
                                       :last_name "Bell"}
                     :model/Collection collection {:personal_owner_id (:id user)}]
        (f user collection)))))

(defmacro ^:private with-french-user-and-personal-collection!
  "Create a user with locale's fr and a collection associated with it"
  {:style/indent 2}
  [user collection & body]
  `(do-with-french-user-and-personal-collection!
    (fn [~user ~collection]
      ~@body)))

;;; +----------------------------------------------------------------------------------------------------------------+
;;; |                                                GET /collection                                                 |
;;; +----------------------------------------------------------------------------------------------------------------+

(deftest list-collections-test
  (testing "GET /api/collection"
    (testing "check that we can get a basic list of collections"
      ;; (for test purposes remove the personal collections)
      (mt/with-temp [:model/Collection collection]
        (is (= [{:parent_id nil
                 :effective_location nil
                 :effective_ancestors []
                 :can_write true
                 :name "Our analytics"
                 :authority_level nil
                 :is_personal false
                 :id "root"
                 :can_restore false
                 :can_delete false}
                (assoc (into {:is_personal false} collection) :can_write true :can_delete false)]
               (filter #(#{(:id collection) "root"} (:id %))
                       (mt/user-http-request :crowberto :get 200 "collection"))))))))

(deftest list-collections-only-personal-collections-should-be-visible-test
  (testing "GET /api/collection"
    (testing "We should only see our own Personal Collections!"
      (is (= ["Lucky Pigeon's Personal Collection"]
             (->> (mt/user-http-request :lucky :get 200 "collection")
                  (filter :personal_owner_id)
                  (map :name))))
      (testing "...unless we are *admins*"
        (is (= ["Crowberto Corv's Personal Collection"
                "Lucky Pigeon's Personal Collection"
                "Rasta Toucan's Personal Collection"
                "Trash Bird's Personal Collection"]
               (->> (mt/user-http-request :crowberto :get 200 "collection")
                    (filter #((set (map mt/user->id [:crowberto :lucky :rasta :trashbird])) (:personal_owner_id %)))
                    (map :name)
                    sort))))
      (testing "...or we are *admins* but exclude other user's collections"
        (is (= ["Crowberto Corv's Personal Collection"]
               (->> (mt/user-http-request :crowberto :get 200 "collection" :exclude-other-user-collections true)
                    (filter #((set (map mt/user->id [:crowberto :lucky :rasta :trashbird])) (:personal_owner_id %)))
                    (map :name)
                    sort)))))))

(deftest list-collections-personal-collection-locale-test
  (testing "GET /api/collection"
    (testing "Personal Collection's name and slug should be returned in user's locale"
      (with-french-user-and-personal-collection! user _collection
        (is (= [{:name "Collection personnelle de Taco Bell"
                 :slug "collection_personnelle_de_taco_bell"}]
               (->> (mt/user-http-request user :get 200 "collection")
                    (filter :personal_owner_id)
                    (map #(select-keys % [:name :slug])))))))))

(deftest list-collections-permissions-test
  (testing "GET /api/collection"
    (testing "check that we don't see collections if we don't have permissions for them"
      (mt/with-non-admin-groups-no-root-collection-perms
        (mt/with-temp [:model/Collection collection-1 {:name "Collection 1"}
                       :model/Collection _ {:name "Collection 2"}]
          (perms/grant-collection-read-permissions! (perms/all-users-group) collection-1)
          (is (= ["Collection 1"
                  "Rasta Toucan's Personal Collection"]
                 (->> (mt/user-http-request :rasta :get 200 "collection")
                      (filter (fn [{collection-name :name}]
                                (or (#{"Our analytics" "Collection 1" "Collection 2"} collection-name)
                                    (some-> collection-name (str/includes? "Personal Collection")))))
                      (map :name)))))))))

(deftest list-collections-personal-only-test
  (testing "GET /api/collection?personal-only=true check that we don't see collections that you don't have access to or aren't personal."
    (mt/with-non-admin-groups-no-root-collection-perms
      (mt/with-temp [:model/Collection collection-1 {:name "Collection 1"}]
        (perms/grant-collection-read-permissions! (perms/all-users-group) collection-1)
        (is (= ["Rasta Toucan's Personal Collection"]
               (->> (mt/user-http-request :rasta :get 200 "collection" :personal-only true)
                    (filter (fn [{collection-name :name}]
                              (or (#{"Our analytics" "Collection 1" "Collection 2"} collection-name)
                                  (str/includes? collection-name "Personal Collection"))))
                    (map :name))))))))

(deftest list-collections-personal-only-admin-test
  (testing "GET /api/collection?personal-only=true check that we see all personal collections if you are an admin."
    (mt/with-temp [:model/Collection collection-1 {:name "Collection 1"}]
      (perms/grant-collection-read-permissions! (perms/all-users-group) collection-1)
      (is (= (->> (t2/select :model/Collection {:where [:!= :personal_owner_id nil]})
                  (map :name)
                  (into #{}))
             (->> (mt/user-http-request :crowberto :get 200 "collection" :personal-only true)
                  (filter (fn [{collection-name :name}]
                            (or (#{"Our analytics" "Collection 1" "Collection 2"} collection-name)
                                (str/includes? collection-name "Personal Collection"))))
                  (map :name)
                  (into #{})))))))

(deftest list-collections-archived-test
  (testing "GET /api/collection"
    (mt/with-temp [:model/Collection {archived-col-id :id} {:name "Archived Collection"}
                   :model/Collection _ {:name "Regular Collection"}]
      (mt/user-http-request :rasta :put 200 (str "/collection/" archived-col-id) {:archived true})
      (letfn [(remove-other-collections [collections]
                (filter (fn [{collection-name :name}]
                          (or (#{"Our analytics" "Archived Collection" "Regular Collection"} collection-name)
                              (str/includes? collection-name "Personal Collection")))
                        collections))]
        (testing "check that we don't see collections if they're archived"
          (is (= ["Our analytics"
                  "Rasta Toucan's Personal Collection"
                  "Regular Collection"]
                 (->> (mt/user-http-request :rasta :get 200 "collection")
                      remove-other-collections
                      (map :name)))))

        (testing "Check that if we pass `?archived=true` we instead see archived Collections"
          (is (= ["Archived Collection"]
                 (->> (mt/user-http-request :rasta :get 200 "collection" :archived :true)
                      remove-other-collections
                      (map :name)))))))))

(deftest list-collections-namespace-parameter-test
  (testing "GET /api/collection"
    (testing "?namespace= parameter"
      (mt/with-temp [:model/Collection {normal-id :id} {:name "Normal Collection"}
                     :model/Collection {coins-id :id} {:name "Coin Collection", :namespace "currency"}]
        (letfn [(collection-names [collections]
                  (->> collections
                       (filter #(#{normal-id coins-id} (:id %)))
                       (map :name)))]
          (testing "shouldn't show Collections of a different `:namespace` by default"
            (is (= ["Normal Collection"]
                   (collection-names (mt/user-http-request :rasta :get 200 "collection")))))

          (perms/grant-collection-read-permissions! (perms/all-users-group) coins-id)
          (testing "By passing `:namespace` we should be able to see Collections of that `:namespace`"
            (testing "?namespace=currency"
              (is (= ["Coin Collection"]
                     (collection-names (mt/user-http-request :rasta :get 200 "collection?namespace=currency")))))

            (testing "?namespace=stamps"
              (is (= []
                     (collection-names (mt/user-http-request :rasta :get 200 "collection?namespace=stamps")))))))))))

;;; +----------------------------------------------------------------------------------------------------------------+
;;; |                                              GET /collection/tree                                              |
;;; +----------------------------------------------------------------------------------------------------------------+

(defn- collection-tree-transform [xform collections]
  (vec (for [collection collections
             :let [collection (xform collection)]
             :when collection]
         (cond-> collection
           (:children collection) (update :children (partial collection-tree-transform xform))))))

(defn- collection-tree-view
  "Keep just the fields specified by `fields-to-keep` of Collections in `collection-ids-to-keep` in the response
  returned by the Collection tree endpoint. If `fields-to-keep` is not specified, only the names are kept."
  ([collection-ids-to-keep collections]
   (collection-tree-view collection-ids-to-keep [:name] collections))
  ([collection-ids-to-keep fields-to-keep collections]
   (let [selection (conj fields-to-keep :children)
         ids-to-keep (set collection-ids-to-keep)]
     (collection-tree-transform (fn [collection]
                                  (when (contains? ids-to-keep (:id collection))
                                    (select-keys collection selection)))
                                collections))))

(deftest collection-tree-test
  (testing "GET /api/collection/tree"
    (let [personal-collection (collection/user->personal-collection (mt/user->id :rasta))]
      (testing "sanity check"
        (is (some? personal-collection)))
      (with-collection-hierarchy! [a b c d e f g]
        (let [ids (set (map :id (cons personal-collection [a b c d e f g])))
              response (mt/user-http-request :rasta :get 200 "collection/tree")]
          (testing "Make sure overall tree shape of the response is as is expected"
            (is (= [{:name "A"
                     :children [{:name "B", :children []}
                                {:name "C"
                                 :children [{:name "D"
                                             :children [{:name "E", :children []}]}
                                            {:name "F"
                                             :children [{:name "G"
                                                         :children []}]}]}]}
                    {:name "Rasta Toucan's Personal Collection", :children []}]
                   (collection-tree-view ids response))))
          (testing "Make sure each Collection comes back with the expected keys"
            (is (partial= {:description nil
                           :archived false
                           :entity_id (:entity_id personal-collection)
                           :slug "rasta_toucan_s_personal_collection"
                           :name "Rasta Toucan's Personal Collection"
                           :personal_owner_id (mt/user->id :rasta)
                           :id (u/the-id personal-collection)
                           :location "/"
                           :namespace nil
                           :children []
                           :authority_level nil}
                          (some #(when (= (:id %) (u/the-id personal-collection)) %)
                                response)))))))))

(deftest collections-tree-exclude-other-user-collections-test
  (let [personal-collection (collection/user->personal-collection (mt/user->id :lucky))]
    (with-collection-hierarchy! [a b c d e f g]
      (collection/move-collection! a (collection/children-location personal-collection))
      (let [ids (set (map :id (cons personal-collection [a b c d e f g])))
            response-rasta (mt/user-http-request :rasta :get 200 "collection/tree" :exclude-other-user-collections true)
            response-lucky (mt/user-http-request :lucky :get 200 "collection/tree" :exclude-other-user-collections true)
            expected-lucky-tree [{:name "Lucky Pigeon's Personal Collection",
                                  :children
                                  [{:name "A"
                                    :children
                                    [{:name "B" :children []}
                                     {:name "C"
                                      :children [{:name "D" :children [{:name "E" :children []}]} {:name "F" :children [{:name "G" :children []}]}]}]}]}]]
        (testing "Make sure that user is not able to see other users personal collections"
          (is (= []
                 (collection-tree-view ids response-rasta))))
        (testing "Make sure that user is able to see his own collections"
          (is (= expected-lucky-tree
                 (collection-tree-view ids response-lucky))))
        (testing "Mocking having one user still returns a correct result"
          (with-redefs [t2/select-fn-set (constantly nil)]
            (let [response (mt/user-http-request :lucky :get 200 "collection/tree" :exclude-other-user-collections true)]
              (is (= expected-lucky-tree
                     (collection-tree-view ids response))))))))))

(deftest collection-tree-here-and-below-test
  (testing "Tree should properly indicate contents"
    (with-collection-hierarchy! [a b]
      (let [personal-collection (collection/user->personal-collection (mt/user->id :rasta))]
        (mt/with-temp [:model/Card _ {:name "Personal Card"
                                      :collection_preview false
                                      :collection_id (:id personal-collection)}
                       :model/Card _ {:name "Personal Model"
                                      :type :model
                                      :collection_preview false
                                      :collection_id (:id personal-collection)}
                       :model/Card _ {:name "A Card"
                                      :collection_preview false
                                      :collection_id (:id a)}
                       :model/Card _ {:name "B Model"
                                      :type :model
                                      :collection_preview false
                                      :collection_id (:id b)}]
          (is (=? [{:here ["card"] :below ["dataset"] :children [{:here ["dataset"]}]}
                   {:here ["card" "dataset"]}]
                  (filter
                   ;; filter out any extraneous collections
                   #(contains? #{(:id personal-collection) (:id a)} (:id %))
                   (mt/user-http-request :rasta :get 200 "collection/tree")))))))))

(deftest collection-tree-shallow-test
  (testing "GET /api/collection/tree?shallow=true"
    (with-collection-hierarchy! [a b c d e f g]
      (let [personal-collection (collection/user->personal-collection (mt/user->id :rasta))
            ids (set (map :id (cons personal-collection [a b c d e f g])))]
        (let [response (mt/user-http-request :rasta :get 200 "collection/tree?shallow=true")]
          (testing "Make sure overall tree shape of the response is as is expected"
            (is (= [{:name "A"
                     :children true}
                    {:name "Rasta Toucan's Personal Collection"
                     :children false}]
                   (->> response
                        (filter (fn [coll] (contains? ids (:id coll))))
                        (map #(select-keys % [:name :children])))))
            (testing "Make sure each Collection comes back with the expected keys"
              (is (partial= {:description nil
                             :archived false
                             :entity_id (:entity_id personal-collection)
                             :slug "rasta_toucan_s_personal_collection"
                             :name "Rasta Toucan's Personal Collection"
                             :personal_owner_id (mt/user->id :rasta)
                             :id (u/the-id personal-collection)
                             :location "/"
                             :namespace nil
                             :children false
                             :authority_level nil}
                            (some #(when (= (:id %) (u/the-id personal-collection)) %)
                                  response))))))
        (let [response (mt/user-http-request :rasta :get 200 (str "collection/tree?shallow=true&collection-id=" (:id a)))]
          (testing "Make sure collection-id param works as expected"
            (is (= [{:name "B"
                     :children false}
                    {:name "C"
                     :children true}]
                   (->> response
                        (filter (fn [coll] (contains? ids (:id coll))))
                        (map #(select-keys % [:name :children])))))))))))

(deftest select-collections-shallow-test
  (testing "Selecting collections based off collection-id equaling nil works."
    (with-collection-hierarchy! [a b c d e f g]
      (let [personal-collection (collection/user->personal-collection (mt/user->id :crowberto))
            ids (set (map :id (cons personal-collection [a b c d e f g])))]
        (mt/with-test-user :crowberto
          (testing "Make sure we get the expected collections when collection-id is nil"
            (let [collections (#'api.collection/select-collections {:archived false
                                                                    :exclude-other-user-collections false
                                                                    :shallow true
                                                                    :permissions-set #{"/"}})]
              (is (= #{{:name "A"}
                       {:name "B"}
                       {:name "C"}
                       {:name "Crowberto Corv's Personal Collection"}}
                     (->> collections
                          (filter (fn [coll] (contains? ids (:id coll))))
                          (map #(select-keys % [:name]))
                          (into #{}))))))
          (testing "Make sure we get the expected collections when collection-id is an integer"
            (let [collections (#'api.collection/select-collections {:archived false
                                                                    :exclude-other-user-collections false
                                                                    :shallow true
                                                                    :collection-id (:id a)
                                                                    :permissions-set #{"/"}})]
              ;; E & G are too deep to show up
              (is (= #{{:name "C"}
                       {:name "B"}
                       {:name "D"}
                       {:name "F"}}
                     (->> collections
                          (filter (fn [coll] (contains? ids (:id coll))))
                          (map #(select-keys % [:name]))
                          (into #{})))))
            (let [collections (#'api.collection/select-collections {:archived false
                                                                    :exclude-other-user-collections false
                                                                    :shallow true
                                                                    :collection-id (:id b)
                                                                    :permissions-set #{"/"}})]
              (is (= #{}
                     (->> collections
                          (filter (fn [coll] (contains? ids (:id coll))))
                          (map #(select-keys % [:name]))
                          (into #{})))))))))))

(deftest collection-tree-exclude-other-users-personal-collections-test
  (testing "GET /api/collection/tree"
    (testing "Excludes other user collections"
      (let [admin-collection (collection/user->personal-collection (mt/user->id :crowberto))
            lucky-collection (collection/user->personal-collection (mt/user->id :lucky))]
        (mt/with-temp [:model/Collection ac {:name "Admin Child" :location (collection/location-path admin-collection)}
                       :model/Collection lc {:name "Lucky Child" :location (collection/location-path lucky-collection)}
                       :model/Collection a {:name "A"}
                       :model/Collection b {:name "B"
                                            :location (collection/location-path a)}
                       :model/Collection c {:name "C"}]
          (let [ids (set (map :id [admin-collection lucky-collection ac lc a b c]))
                admin-response (mt/user-http-request :crowberto :get 200
                                                     "collection/tree")
                admin-response-ex (mt/user-http-request :crowberto :get 200
                                                        "collection/tree?exclude-other-user-collections=true")
                non-admin-response (mt/user-http-request :lucky :get 200
                                                         "collection/tree")
                non-admin-response-ex (mt/user-http-request :lucky :get 200
                                                            "collection/tree?exclude-other-user-collections=true")]
            (testing "By default, our admin can see everything"
              (is (= [{:name "A", :children [{:name "B", :children []}]}
                      {:name "C", :children []}
                      {:name "Crowberto Corv's Personal Collection", :children [{:name "Admin Child", :children []}]}
                      {:name "Lucky Pigeon's Personal Collection", :children [{:name "Lucky Child", :children []}]}]
                     (collection-tree-view ids admin-response))))
            (testing "When excluding other user collections, the admin only sees their own collections and shared collections"
              (is (= [{:name "A", :children [{:name "B", :children []}]}
                      {:name "C", :children []}
                      {:name "Crowberto Corv's Personal Collection", :children [{:name "Admin Child", :children []}]}]
                     (collection-tree-view ids admin-response-ex))))
            (testing "A non admin only sees their own collections without the flag..."
              (is (= [{:name "A", :children [{:name "B", :children []}]}
                      {:name "C", :children []}
                      {:name "Lucky Pigeon's Personal Collection", :children [{:name "Lucky Child", :children []}]}]
                     (collection-tree-view ids non-admin-response)))
              (testing "...as well as with the flag"
                (is (= [{:name "A", :children [{:name "B", :children []}]}
                        {:name "C", :children []}
                        {:name "Lucky Pigeon's Personal Collection", :children [{:name "Lucky Child", :children []}]}]
                       (collection-tree-view ids non-admin-response-ex)))))))))))

(deftest collection-tree-user-locale-test
  (testing "GET /api/collection/tree"
    (testing "for personal collections, it should return name and slug in user's locale"
      (with-french-user-and-personal-collection! user collection
        (is (partial= {:description nil
                       :archived false
                       :entity_id (:entity_id collection)
                       :slug "collection_personnelle_de_taco_bell"
                       :name "Collection personnelle de Taco Bell"
                       :personal_owner_id (:id user)
                       :id (:id collection)
                       :location "/"
                       :namespace nil
                       :children []
                       :authority_level nil}
                      (some #(when (= (:id %) (:id collection)) %)
                            (mt/user-http-request user :get 200 "collection/tree"))))))))

(deftest collection-tree-child-permissions-test
  (testing "GET /api/collection/tree"
    (testing "Tree endpoint should still return Collections if we don't have perms for the parent Collection (#14114)"
      ;; Create a hierarchy like:
      ;;
      ;; + Our analytics (Revoke permissions to All Users)
      ;; +--+ Parent collection (Revoke permissions to All Users)
      ;;    +--+ Child collection (Give All Users group Curate access)
      (mt/with-non-admin-groups-no-root-collection-perms
        (mt/with-temp [:model/Collection parent-collection {:name "Parent"}
                       :model/Collection child-collection {:name "Child", :location (format "/%d/" (:id parent-collection))}]
          (perms/revoke-collection-permissions! (perms/all-users-group) parent-collection)
          (perms/grant-collection-readwrite-permissions! (perms/all-users-group) child-collection)
          (is (= [{:name "Child", :children []}]
                 (collection-tree-view (map :id [parent-collection child-collection])
                                       (mt/user-http-request :rasta :get 200 "collection/tree"))))
          (is (= [{:name "Child", :children []}]
                 (collection-tree-view (map :id [parent-collection child-collection])
                                       (mt/user-http-request :rasta :get 200 "collection/tree"
                                                             :exclude-other-user-collections true)))))))))

(deftest collection-tree-namespace-parameter-test
  (testing "GET /api/collection/tree"
    (testing "Namespace parameter"
      (mt/with-temp [:model/Collection {normal-id :id} {:name "Normal Collection"}
                     :model/Collection {coins-id :id} {:name "Coin Collection", :namespace "currency"}]
        (let [ids [normal-id coins-id]]
          (testing "shouldn't show Collections of a different `:namespace` by default"
            (is (= [{:name "Normal Collection", :children []}]
                   (collection-tree-view ids (mt/user-http-request :rasta :get 200 "collection/tree")))))

          (perms/grant-collection-read-permissions! (perms/all-users-group) coins-id)
          (testing "By passing `:namespace` we should be able to see Collections of that `:namespace`"
            (testing "?namespace=currency"
              (is (= [{:name "Coin Collection", :children []}]
                     (collection-tree-view ids (mt/user-http-request :rasta :get 200 "collection/tree?namespace=currency")))))

            (testing "?namespace=stamps"
              (is (= []
                     (collection-tree-view ids (mt/user-http-request :rasta :get 200 "collection/tree?namespace=stamps")))))))))))

(deftest collection-tree-elide-collections-with-no-permissions-test
  (testing "GET /api/collection/tree"
    (testing "Tree should elide Collections for which we have no permissions (#14280)"
      ;; Create hierarchy like
      ;;
      ;;     +-> B*
      ;;     |
      ;; A* -+-> C -+-> D -> E*
      ;;            |
      ;;            +-> F* -> G*
      ;;
      ;; Grant perms for collections with a `*`. Should see
      ;;
      ;;     +-> B*
      ;;     |
      ;; A* -+-> E*
      ;;     |
      ;;     +-> F* -> G*
      (collection-test/with-collection-hierarchy! [{:keys [a b e f g], :as collections}]
        (doseq [collection [a b e f g]]
          (perms/grant-collection-read-permissions! (perms/all-users-group) collection))
        (is (= [{:name "A"
                 :children [{:name "B", :children []}
                            {:name "E", :children []}
                            {:name "F"
                             :children [{:name "G", :children []}]}]}]
               (collection-tree-transform
                (let [ids-to-keep (set (map u/the-id (vals collections)))]
                  (fn [{collection-id :id, :as collection}]
                    (when (or (not collection-id)
                              (ids-to-keep collection-id))
                      (select-keys collection [:name :children]))))
                (mt/user-http-request :rasta :get 200 "collection/tree"))))))))

;;; +----------------------------------------------------------------------------------------------------------------+
;;; |                                              GET /collection/:id                                               |
;;; +----------------------------------------------------------------------------------------------------------------+

(deftest fetch-collection-test
  (testing "GET /api/collection/:id"
    (testing "check that we can see collection details"
      (mt/with-temp [:model/Collection collection {:name "Coin Collection"}]
        (is (=? {:name "Coin Collection"}
                (mt/user-http-request :rasta :get 200 (str "collection/" (u/the-id collection)))))))

    (testing "check that we can see collection details using entity ID"
      (mt/with-temp [:model/Collection collection {:name "Coin Collection"}]
        (is (=? {:name "Coin Collection"}
                (mt/user-http-request :rasta :get 200 (str "collection/" (:entity_id collection)))))))

    (testing "check that collections detail properly checks permissions"
      (mt/with-non-admin-groups-no-root-collection-perms
        (mt/with-temp [:model/Collection collection]
          (is (= "You don't have permissions to do that."
                 (mt/user-http-request :rasta :get 403 (str "collection/" (u/the-id collection))))))))

    (testing "for personal collections, it should return name and slug in user's locale"
      (with-french-user-and-personal-collection! user collection
        (is (=? {:name "Collection personnelle de Taco Bell"
                 :slug "collection_personnelle_de_taco_bell"}
                (mt/user-http-request (:id user) :get 200 (str "collection/" (:id collection)))))))))

;;; ------------------------------------------------ Collection Items ------------------------------------------------

(defn- do-with-some-children-of-collection! [collection-or-id-or-nil f]
  (mt/with-non-admin-groups-no-root-collection-perms
    (let [collection-id-or-nil (when collection-or-id-or-nil
                                 (u/the-id collection-or-id-or-nil))]
      (mt/with-temp [:model/Card {card-id :id} {:name "Birthday Card"
                                                :collection_preview false
                                                :collection_id collection-id-or-nil}
                     :model/Dashboard {dashboard-id :id} {:name "Dine & Dashboard"
                                                          :collection_id collection-id-or-nil}
                     :model/Pulse {pulse-id :id, :as _pulse} {:name "Electro-Magnetic Pulse"
                                                              :collection_id collection-id-or-nil}
                     ;; this is a dashboard subscription
                     :model/DashboardCard {dashboard-card-id :id} {:dashboard_id dashboard-id
                                                                   :card_id card-id}
                     :model/Pulse {dashboard-sub-pulse-id :id} {:name "Acme Products"
                                                                :collection_id collection-id-or-nil}
                     :model/PulseCard {dashboard-sub-pulse-card-id :id} {:card_id card-id
                                                                         :dashboard_card_id dashboard-card-id
                                                                         :pulse_id dashboard-sub-pulse-id}]
        (f {:card-id card-id
            :dashboard-id dashboard-id
            :pulse-id pulse-id
            :dashboard-subscription-pulse-id dashboard-sub-pulse-id
            :dashboard-sub-pulse-card-id dashboard-sub-pulse-card-id})))))

(defmacro ^:private with-some-children-of-collection! {:style/indent 1} [collection-or-id-or-nil & body]
  `(do-with-some-children-of-collection!
    ~collection-or-id-or-nil
    (fn [~'&ids]
      ~@body)))

(defn- remove-non-test-items
  "Remove Cards, Dashboards, and Pulses that aren't the 'Birthday Card'/'Dine & Dashboard'/'Electro-Magnetic Pulse'
  created by `with-some-children-of-collection`."
  [items {:keys [card-id dashboard-id pulse-id]}]
  (filter (fn [{:keys [id model]}]
            (case model
              ("card" "dataset") (= id card-id)
              "dashboard" (= id dashboard-id)
              "pulse" (= id pulse-id)
              true))
          items))

(defn- remove-non-personal-collections
  [items]
  (remove (fn [{:keys [model name]}]
            (when (= model "collection")
              (not (str/includes? name "Personal Collection"))))
          items))

(defn- default-item [{:keys [model] :as item-map}]
  (merge {:id true, :collection_position nil, :entity_id true}
         (when (= model "collection")
           {:authority_level nil})
         (when (= model "card")
           {:moderated_status nil})
         item-map))

(defn- collection-item [collection-name & {:as extra-keypairs}]
  (let [personal-collection (str/ends-with? collection-name "Personal Collection")]
    (merge (cond->
            {:id true
             :description nil
             :can_write personal-collection
             :model "collection"
             :authority_level nil
             :entity_id true
             :name collection-name}
             personal-collection (assoc :personal_owner_id personal-collection))
           extra-keypairs)))

(deftest collection-items-return-cards-test
  (testing "GET /api/collection/:id/items"
    (testing "check that cards are returned with the collection/items endpoint"
      (mt/with-temp [:model/Collection collection {}
                     :model/User {user-id :id} {:first_name "x" :last_name "x" :email "zzzz@example.com"}
                     :model/Card {card-id :id :as card} {:collection_id (u/the-id collection)}
                     :model/ModerationReview _ {:moderated_item_type "card"
                                                :moderated_item_id card-id
                                                :status "verified"
                                                :moderator_id user-id
                                                :most_recent true}]
        (is (= (mt/obj->json->obj
                [{:collection_id (:id collection)
                  :dashboard_count 0
                  :dashboard nil
                  :dashboard_id nil
                  :can_write true
                  :can_delete false
                  :can_restore false
                  :id card-id
                  :archived false
                  :location nil
                  :name (:name card)
                  :collection_position nil
                  :collection_preview true
                  :database_id (mt/id)
                  :display "table"
                  :description nil
                  :entity_id (:entity_id card)
                  :moderated_status "verified"
                  :model "card"
                  :last_used_at (:last_used_at card)
                  :fully_parameterized true}])
               (mt/obj->json->obj
                (:data (mt/user-http-request :crowberto :get 200
                                             (str "collection/" (u/the-id collection) "/items"))))))))))

(deftest collection-items-based-on-upload-test
  (testing "GET /api/collection/:id/items"
    (testing "check that based_on_upload is returned for cards correctly"
      (api.card-test/run-based-on-upload-test!
       (fn [card]
         (->> (mt/user-http-request :crowberto :get 200 (str "collection/" (:collection_id card) "/items?models=card&models=dataset"))
              :data
              (filter (fn [item]
                        (= (:id item) (:id card))))
              first))))))

(deftest collection-items-returns-collections-with-correct-collection-id-test
  (testing "GET /api/collection/:id/items?model=collection"
    (testing "check that the ID and collection_id don't match"
      (mt/with-temp [:model/Collection parent {}
                     :model/Collection child {:location (collection/children-location parent)}]
        (is (= {:id (:id child)
                :collection_id (:id parent)}
               (select-keys (first (:data (mt/user-http-request :crowberto :get 200 (str "collection/" (u/the-id parent) "/items?model=collection"))))
                            [:id :collection_id])))))))

(deftest collection-items-entity-id-test
  (testing "GET /api/collection/:id/items with entity ID"
    (mt/with-temp [:model/Collection collection {}
                   :model/Card {} {:collection_id (u/the-id collection)}]
      (testing "Should be able to get collection items using entity ID"
        (is (= 1 (count (:data (mt/user-http-request :crowberto :get 200
                                                     (str "collection/" (:entity_id collection) "/items"))))))))))

(deftest collection-items-return-database-id-for-datasets-test
  (testing "GET /api/collection/:id/items"
    (testing "Database id is returned for items in which dataset is true"
      (mt/with-temp [:model/Collection collection {}
                     :model/User _ {:first_name "x" :last_name "x" :email "zzzz@example.com"}
                     :model/Card {card-id-1 :id} {:type :model
                                                  :collection_id (u/the-id collection)}
                     :model/Card {card-id-2 :id} {:collection_id (u/the-id collection)}]
        (is (= #{{:id card-id-1 :database_id (mt/id)}
                 {:id card-id-2 :database_id (mt/id)}}
               (->> (:data (mt/user-http-request :crowberto :get 200
                                                 (str "collection/" (u/the-id collection) "/items")))
                    (map #(select-keys % [:id :database_id]))
                    set)))))))

(deftest collection-items-limit-offset-test
  (testing "GET /api/collection/:id/items"
    (testing "check that limit and offset work and total comes back"
      (mt/with-temp [:model/Collection collection {}
                     :model/Card _ {:collection_id (u/the-id collection)}
                     :model/Card _ {:collection_id (u/the-id collection)}
                     :model/Card _ {:collection_id (u/the-id collection)}]
        (is (= 2 (count (:data (mt/user-http-request :crowberto :get 200 (str "collection/" (u/the-id collection) "/items") :limit "2" :offset "1")))))
        (is (= 1 (count (:data (mt/user-http-request :crowberto :get 200 (str "collection/" (u/the-id collection) "/items") :limit "2" :offset "2")))))
        (is (= 3 (:total (mt/user-http-request :crowberto :get 200 (str "collection/" (u/the-id collection) "/items") :limit "2" :offset "1"))))))))

(deftest collection-items-pinning-filtering-test
  (testing "GET /api/collection/:id/items"
    (testing "check that pinning filtering exists"
      (mt/with-temp [:model/Collection collection {}
                     :model/Card _ {:collection_id (u/the-id collection)
                                    :collection_position 1
                                    :name "pinned-1"}
                     :model/Card _ {:collection_id (u/the-id collection)
                                    :collection_position 1
                                    :name "pinned-2"}
                     :model/Card _ {:collection_id (u/the-id collection)
                                    :name "unpinned-card"}
                     :model/Timeline _ {:collection_id (u/the-id collection)
                                        :name "timeline"}]
        (letfn [(fetch [pin-state]
                  (:data (mt/user-http-request :crowberto :get 200
                                               (str "collection/" (u/the-id collection) "/items")
                                               :pinned_state pin-state)))]
          (is (= #{"pinned-1" "pinned-2"}
                 (->> (fetch "is_pinned")
                      (map :name)
                      set)))
          (is (= #{"timeline" "unpinned-card"}
                 (->> (fetch "is_not_pinned")
                      (map :name)
                      set))))))))

(deftest collection-items-children-test
  (testing "GET /api/collection/:id/items"
    (testing "check that you get to see the children as appropriate"
      (mt/with-temp [:model/Collection collection {:name "Debt Collection"}]
        (perms/grant-collection-read-permissions! (perms/all-users-group) collection)
        (with-some-children-of-collection! collection
          (is (partial= (-> (mapv default-item [{:name "Acme Products", :model "pulse", :entity_id true}
                                                {:name "Birthday Card", :description nil, :model "card",
                                                 :collection_preview false, :display "table", :entity_id true}
                                                {:name "Dine & Dashboard", :description nil, :model "dashboard", :entity_id true}
                                                {:name "Electro-Magnetic Pulse", :model "pulse", :entity_id true}])
                            (assoc-in [1 :fully_parameterized] true))
                        (mt/boolean-ids-and-timestamps
                         (:data (mt/user-http-request :rasta :get 200 (str "collection/" (u/the-id collection) "/items"))))))))

      (testing "...and that you can also filter so that you only see the children you want to see"
        (mt/with-temp [:model/Collection collection {:name "Art Collection"}]
          (perms/grant-collection-read-permissions! (perms/all-users-group) collection)
          (with-some-children-of-collection! collection
            (is (partial= ()
                          (mt/boolean-ids-and-timestamps
                           (:data (mt/user-http-request :rasta :get 200 (str "collection/" (u/the-id collection) "/items") :models "no_models")))))
            (is (partial= [(default-item {:name "Dine & Dashboard", :description nil, :model "dashboard", :entity_id true})]
                          (mt/boolean-ids-and-timestamps
                           (:data (mt/user-http-request :rasta :get 200 (str "collection/" (u/the-id collection) "/items") :models "dashboard")))))
            (is (partial= [(-> {:name "Birthday Card", :description nil, :model "card",
                                :collection_preview false, :display "table", :entity_id true}
                               default-item
                               (assoc :fully_parameterized true))
                           (default-item {:name "Dine & Dashboard", :description nil, :model "dashboard", :entity_id true})]
                          (mt/boolean-ids-and-timestamps
                           (:data (mt/user-http-request :rasta :get 200 (str "collection/" (u/the-id collection) "/items")
                                                        :models "dashboard" :models "card")))))))))))

(deftest collection-items-logical-ui-location
  (testing "GET /api/collection/:id/items"
    (testing "Includes a logical ui location"
      (letfn [(path [& cs] (apply collection/location-path (map :id cs)))]
        (mt/with-temp [:model/Collection c1 {:name "C1"}
                       :model/Collection c2 {:name "C2"
                                             :location (path c1)}
                       :model/Collection c3 {:name "C3"
                                             :location (path c1 c2)}
                       :model/Collection c4 {:name "C4"
                                             :location (path c1 c2 c3)}]
          (perms/revoke-collection-permissions! (perms/all-users-group) c1)
          (perms/revoke-collection-permissions! (perms/all-users-group) c2)
          (perms/grant-collection-read-permissions! (perms/all-users-group) c3)
          (perms/grant-collection-read-permissions! (perms/all-users-group) c4)
          ;; user can see c3 and c4
          (let [response (mt/user-http-request :rasta :get 200 (format "collection/%d/items" (:id c3)))]
            (is (= 1 (:total response)))
            (let [{:keys [location effective_location]} (-> response :data first)]
              (is (= (path c1 c2 c3) location))
              (testing "the unreadable collections are removed from the `ui-logical-path`"
                (is (= (path c3) effective_location))))))))))

(defn- get-items
  "A helper function to get a list of items in a collection from the collection API. User is a keyword like `:rasta` or
  `:crowberto`."
  [user coll]
  (->> (mt/user-http-request user :get 200 (str "collection/" (u/the-id coll) "/items"))
       :data))

(defn- set-of-item-names
  ([coll] (set-of-item-names :rasta coll))
  ([user coll] (->> (get-items user coll)
                    (map :name)
                    set)))

(deftest collections-are-moved-to-trash-when-archived
  (testing "I can trash something by marking it as archived"
    (mt/with-temp [:model/Collection collection {:name "Art Collection"}
                   :model/Collection _ {:name "Baby Collection"
                                        :location (collection/children-location collection)}]
      (perms/grant-collection-read-permissions! (perms/all-users-group) collection)
      (mt/user-http-request :crowberto :put 200 (str "collection/" (u/the-id collection)) {:archived true})
      (is (partial= [{:name "Art Collection", :description nil, :model "collection"}]
                    (get-items :crowberto (collection/trash-collection-id))))
      (is (partial= [{:name "Baby Collection", :model "collection"}]
                    (get-items :crowberto collection)))))
  (testing "I can untrash something by marking it as not archived"
    (mt/with-temp [:model/Collection collection {:name "A"}]
      (perms/grant-collection-read-permissions! (perms/all-users-group) collection)
      (mt/user-http-request :crowberto :put 200 (str "collection/" (u/the-id collection)) {:archived true})
      (is (= #{"A"} (set-of-item-names (collection/trash-collection))))
      (mt/user-http-request :crowberto :put 200 (str "collection/" (u/the-id collection)) {:archived false})
      (is (= #{} (set-of-item-names (collection/trash-collection))))))
  (testing "I can untrash something to a specific location if desired"
    (mt/with-temp [:model/Collection collection-a {:name "A"}
                   :model/Collection collection-b {:name "B" :location (collection/children-location collection-a)}
                   :model/Collection destination {:name "Destination"}]
      (perms/grant-collection-read-permissions! (perms/all-users-group) collection-a)
      (perms/grant-collection-read-permissions! (perms/all-users-group) collection-b)
      (perms/grant-collection-read-permissions! (perms/all-users-group) destination)
      (mt/user-http-request :crowberto :put 200 (str "collection/" (u/the-id collection-a)) {:archived true})
      (is (= #{"A"} (set-of-item-names :crowberto (collection/trash-collection-id))))
      (is (= #{} (set-of-item-names :crowberto destination)))
      ;; both A and B are marked as `archived`
      (is (:archived (mt/user-http-request :crowberto :get 200 (str "collection/" (u/the-id collection-b)))))
      (is (:archived (mt/user-http-request :crowberto :get 200 (str "collection/" (u/the-id collection-a)))))
      ;; we can't unarchive collection B without specifying a location, because it wasn't trashed directly.
      (is (mt/user-http-request :crowberto :put 400 (str "collection/" (u/the-id collection-b)) {:archived false}))

      (mt/user-http-request :crowberto :put 200 (str "collection/" (u/the-id collection-b)) {:archived false :parent_id (u/the-id destination)})
      ;; collection A is still here!
      (is (= #{"A"} (set-of-item-names :crowberto (collection/trash-collection-id))))
      ;; collection B got moved correctly
      (is (= #{"B"} (set-of-item-names :crowberto destination)))

      (mt/user-http-request :crowberto :put 200 (str "collection/" (u/the-id collection-a)) {:archived false :parent_id (u/the-id destination)})
      (is (= #{"A" "B"} (set-of-item-names :crowberto destination))))))

(deftest collection-permissions-work-correctly
  (mt/with-temp [:model/Collection collection-a {:name "A"}
                 :model/Collection subcollection-a {:name "sub-A" :location (collection/children-location collection-a)}
                 :model/Collection collection-b {:name "B"}
                 :model/Collection subcollection-b {:name "sub-B" :location (collection/children-location collection-b)}
                 :model/Collection collection-c {:name "C"}
                 :model/Collection subcollection-c {:name "sub-C" :location (collection/children-location collection-c)}]
    (perms/revoke-collection-permissions! (perms/all-users-group) collection-a)
    (perms/revoke-collection-permissions! (perms/all-users-group) collection-b)
    (perms/revoke-collection-permissions! (perms/all-users-group) collection-c)
    (perms/grant-collection-read-permissions! (perms/all-users-group) collection-b)
    (perms/grant-collection-readwrite-permissions! (perms/all-users-group) collection-c)
    (testing "i can archive from a collection I have no permissions on"
      (mt/user-http-request :rasta :put 200 (str "collection/" (u/the-id subcollection-a)) {:archived true}))
    (testing "i can archive from a collection I have read permissions on"
      (mt/user-http-request :rasta :put 200 (str "collection/" (u/the-id subcollection-b)) {:archived true}))
    (testing "i can archive from a collection i have no permissions on"
      (mt/user-http-request :rasta :put 200 (str "collection/" (u/the-id subcollection-c)) {:archived true})))
  (mt/with-temp [:model/Collection collection-a {:name "A"}
                 :model/Collection subcollection-a {:name "sub-A" :location (collection/children-location collection-a)}
                 :model/Dashboard dashboard-a {:name "dashboard-A" :collection_id (u/the-id collection-a)}
                 :model/Collection collection-b {:name "B"}
                 :model/Collection subcollection-b {:name "sub-B" :location (collection/children-location collection-b)}
                 :model/Dashboard dashboard-b {:name "dashboard-B" :collection_id (u/the-id collection-b)}
                 :model/Collection collection-c {:name "C"}
                 :model/Collection subcollection-c {:name "sub-C" :location (collection/children-location collection-c)}
                 :model/Dashboard dashboard-c {:name "dashboard-C" :collection_id (u/the-id collection-c)}]
    (perms/revoke-collection-permissions! (perms/all-users-group) collection-a)
    (perms/revoke-collection-permissions! (perms/all-users-group) collection-b)
    (perms/revoke-collection-permissions! (perms/all-users-group) collection-c)
    (perms/grant-collection-read-permissions! (perms/all-users-group) collection-b)
    (perms/grant-collection-readwrite-permissions! (perms/all-users-group) collection-c)
    (doseq [coll [subcollection-a subcollection-b subcollection-c]]
      (mt/user-http-request :crowberto :put 200 (str "collection/" (u/the-id coll)) {:archived true}))
    (doseq [dashboard [dashboard-a dashboard-b dashboard-c]]
      (mt/user-http-request :crowberto :put 200 (str "dashboard/" (u/the-id dashboard)) {:archived true}))
    (testing "rasta can see the correct set of collections in the trash"
      (is (= #{;; can see all three subcollections, because Rasta has read/write permissions on *them*
               "sub-A"
               "sub-C"
               "sub-B"
               ;; can see the dashboard in Collection C, because Rasta has read/write permissions on Collection C
               "dashboard-C"} (set-of-item-names (collection/trash-collection-id)))))
    (testing "if the collections themselves are trashed, subcollection checks still work the same way"
      (doseq [coll [collection-a collection-b collection-c]]
        (mt/user-http-request :crowberto :put 200 (str "collection/" (u/the-id coll)) {:archived true}))
      (is (= #{"sub-A"
               "sub-B"
               "sub-C"
               "C"
               "dashboard-C"}
             (set-of-item-names (collection/trash-collection-id)))))))

(deftest collection-items-revision-history-and-ordering-test
  (testing "GET /api/collection/:id/items"
    (mt/test-helpers-set-global-values!
      (mt/with-temp
        [:model/Collection {collection-id :id} {:name "Collection with Items"}
         :model/User {user1-id :id} {:first_name "Test" :last_name "AAAA" :email "aaaa@example.com"}
         :model/User {user2-id :id} {:first_name "Test" :last_name "ZZZZ" :email "zzzz@example.com"}
         :model/Card {card1-id :id :as card1} {:name "Card with history 1" :collection_id collection-id}
         :model/Card {card2-id :id :as card2} {:name "Card with history 2" :collection_id collection-id}
         :model/Card _ {:name "ZZ" :collection_id collection-id}
         :model/Card _ {:name "AA" :collection_id collection-id}
         :model/Revision revision1 {:model "Card"
                                    :model_id card1-id
                                    :user_id user2-id
                                    :object (revision/serialize-instance card1 card1-id card1)}
         :model/Revision _revision2 {:model "Card"
                                     :model_id card2-id
                                     :user_id user1-id
                                     :object (revision/serialize-instance card2 card2-id card2)}]
        ;; need different timestamps and Revision has a pre-update to throw as they aren't editable
        (is (= 1
               (t2/query-one {:update :revision
                              ;; in the past
                              :set {:timestamp (.minusHours (ZonedDateTime/now (ZoneId/of "UTC")) 24)}
                              :where [:= :id (:id revision1)]})))
        (testing "Results include last edited information from the `Revision` table"
          (is (= [{:name "AA"}
                  {:name "Card with history 1",
                   :last-edit-info
                   {:id true,
                    :email "zzzz@example.com",
                    :first_name "Test",
                    :last_name "ZZZZ",
                    :timestamp true}}
                  {:name "Card with history 2",
                   :last-edit-info
                   {:id true,
                    :email "aaaa@example.com",
                    :first_name "Test",
                    :last_name "AAAA",
                    ;; timestamp collapsed to true, ordinarily a OffsetDateTime
                    :timestamp true}}
                  {:name "ZZ"}]
                 (->> (:data (mt/user-http-request :rasta :get 200 (str "collection/" collection-id "/items")))
                      mt/boolean-ids-and-timestamps
                      (map #(select-keys % [:name :last-edit-info]))))))
        (testing "Results can be ordered by last-edited-at"
          (testing "ascending"
            (is (= ["Card with history 1" "Card with history 2" "AA" "ZZ"]
                   (->> (mt/user-http-request :rasta :get 200 (str "collection/" collection-id "/items?sort_column=last_edited_at&sort_direction=asc"))
                        :data
                        (map :name)))))
          (testing "descending"
            (is (= ["Card with history 2" "Card with history 1" "AA" "ZZ"]
                   (->> (mt/user-http-request :rasta :get 200 (str "collection/" collection-id "/items?sort_column=last_edited_at&sort_direction=desc"))
                        :data
                        (map :name))))))
        (testing "Results can be ordered by last-edited-by"
          (testing "ascending"
            ;; card with history 2 has user Test AAAA, history 1 user Test ZZZZ
            (is (= ["Card with history 2" "Card with history 1" "AA" "ZZ"]
                   (->> (mt/user-http-request :rasta :get 200 (str "collection/" collection-id "/items?sort_column=last_edited_by&sort_direction=asc"))
                        :data
                        (map :name)))))
          (testing "descending"
            (is (= ["Card with history 1" "Card with history 2" "AA" "ZZ"]
                   (->> (mt/user-http-request :rasta :get 200 (str "collection/" collection-id "/items?sort_column=last_edited_by&sort_direction=desc"))
                        :data
                        (map :name))))))))))

(deftest collection-items-order-by-model-test
  (testing "GET /api/collection/:id/items"
    (testing "Results can be ordered by model"
      (mt/with-temp [:model/Collection {collection-id :id} {:name "Collection with Items"}
                     :model/Card _ {:name "ZZ" :collection_id collection-id}
                     :model/Card _ {:name "AA" :collection_id collection-id}
                     :model/Dashboard _ {:name "ZZ" :collection_id collection-id}
                     :model/Dashboard _ {:name "AA" :collection_id collection-id}
                     :model/Pulse _ {:name "ZZ" :collection_id collection-id}
                     :model/Pulse _ {:name "AA" :collection_id collection-id}]
        (testing "sort direction asc"
          (is (= [["dashboard" "AA"] ["dashboard" "ZZ"] ["pulse" "AA"] ["pulse" "ZZ"] ["card" "AA"] ["card" "ZZ"]]
                 (->> (mt/user-http-request :rasta :get 200 (str "collection/" collection-id "/items?sort_column=model&sort_direction=asc"))
                      :data
                      (map (juxt :model :name))))))
        (testing "sort direction desc"
          (is (= [["card" "AA"] ["card" "ZZ"] ["pulse" "AA"] ["pulse" "ZZ"] ["dashboard" "AA"] ["dashboard" "ZZ"]]
                 (->> (mt/user-http-request :rasta :get 200 (str "collection/" collection-id "/items?sort_column=model&sort_direction=desc"))
                      :data
                      (map (juxt :model :name))))))))))

(deftest collection-items-include-latest-revision-test
  (testing "GET /api/collection/:id/items"
    (testing "Results have the lastest revision timestamp"
      (mt/with-temp [:model/Collection {collection-id :id} {:name "Collection with Items"}
                     :model/User {failuser-id :id} {:first_name "failure" :last_name "failure" :email "failure@example.com"}
                     :model/User {passuser-id :id} {:first_name "pass" :last_name "pass" :email "pass@example.com"}
                     :model/Card {card-id :id :as card} {:name "card" :collection_id collection-id}
                     :model/Dashboard {dashboard-id :id :as dashboard} {:name "dashboard" :collection_id collection-id}
                     :model/Revision card-revision1 {:model "Card"
                                                     :model_id card-id
                                                     :user_id failuser-id
                                                     :object (revision/serialize-instance card card-id card)}
                     :model/Revision card-revision2 {:model "Card"
                                                     :model_id card-id
                                                     :user_id failuser-id
                                                     :object (revision/serialize-instance card card-id card)}
                     :model/Revision dash-revision1 {:model "Dashboard"
                                                     :model_id dashboard-id
                                                     :user_id failuser-id
                                                     :object (revision/serialize-instance dashboard dashboard-id dashboard)}
                     :model/Revision dash-revision2 {:model "Dashboard"
                                                     :model_id dashboard-id
                                                     :user_id failuser-id
                                                     :object (revision/serialize-instance dashboard dashboard-id dashboard)}]
        (letfn [(at-year [year] (ZonedDateTime/of year 1 1 0 0 0 0 (ZoneId/of "UTC")))]
          (t2/query-one {:update :revision
                         ;; in the past
                         :set {:timestamp (at-year 2015)}
                         :where [:in :id (map :id [card-revision1 dash-revision1])]})
          ;; mark the later revisions with the user with name "pass". Note important that its the later revision by
          ;; id. Query assumes increasing timestamps with ids
          (t2/query-one {:update :revision
                         :set {:timestamp (at-year 2021)
                               :user_id passuser-id}
                         :where [:in :id (map :id [card-revision2 dash-revision2])]}))
        (is (= ["pass" "pass"]
               (->> (mt/user-http-request :rasta :get 200 (str "collection/" collection-id "/items") :models ["dashboard" "card"])
                    :data
                    (map (comp :last_name :last-edit-info)))))))))

(deftest collection-items-include-authority-level-test
  (testing "GET /api/collection/:id/items"
    (testing "Results include authority_level"
      (mt/with-temp [:model/Collection {collection-id :id} {:name "Collection with Items"}
                     :model/Collection _ {:name "subcollection"
                                          :location (format "/%d/" collection-id)
                                          :authority_level "official"}
                     :model/Card _ {:name "card" :collection_id collection-id}
                     :model/Dashboard _ {:name "dash" :collection_id collection-id}]
        (let [items (->> (mt/user-http-request :rasta :get 200 (str "collection/" collection-id "/items")
                                               :models ["dashboard" "card" "collection"])
                         :data)]
          (is (= #{{:name "card"}
                   {:name "dash"}
                   {:name "subcollection" :authority_level "official"}}
                 (into #{} (map #(select-keys % [:name :authority_level]))
                       items))))))))

(deftest collection-items-include-can-run-adhoc-query-test
  (testing "GET /api/collection/:id/items and GET /api/collection/root/items"
    (testing "include_can_run_adhoc_query parameter controls hydration of can_run_adhoc_query flag"
      (mt/with-temp [:model/Collection {collection-id :id} {}
                     :model/Card {card-id :id} {:collection_id collection-id}
                     :model/Card {root-card-id :id} {:collection_id nil}]
        (testing "When include_can_run_adhoc_query=false (default), can_run_adhoc_query is not included"
          (let [collection-items (:data (mt/user-http-request :rasta :get 200
                                                              (str "collection/" collection-id "/items")))
                root-items (:data (mt/user-http-request :rasta :get 200 "collection/root/items"))]
            (is (not (contains? (first collection-items) :can_run_adhoc_query)))
            (is (not (some #(contains? % :can_run_adhoc_query) root-items)))))

        (testing "When include_can_run_adhoc_query=true, can_run_adhoc_query is included for cards"
          (let [collection-items (:data (mt/user-http-request :rasta :get 200
                                                              (str "collection/" collection-id "/items")
                                                              :include_can_run_adhoc_query true))
                root-items (:data (mt/user-http-request :rasta :get 200 "collection/root/items"
                                                        :include_can_run_adhoc_query true))
                card-item (first (filter #(= (:id %) card-id) collection-items))
                root-card-item (first (filter #(= (:id %) root-card-id) root-items))]
            (is (contains? card-item :can_run_adhoc_query))
            (is (boolean? (:can_run_adhoc_query card-item)))
            (is (contains? root-card-item :can_run_adhoc_query))
            (is (boolean? (:can_run_adhoc_query root-card-item)))))

        (testing "can_run_adhoc_query is only added to card-like models (card, dataset, metric)"
          (mt/with-temp [:model/Dashboard {dashboard-id :id} {:collection_id collection-id}
                         :model/Collection {subcoll-id :id} {:location (collection/children-location
                                                                        (t2/select-one :model/Collection :id collection-id))}]
            (let [items (:data (mt/user-http-request :rasta :get 200
                                                     (str "collection/" collection-id "/items")
                                                     :include_can_run_adhoc_query true))
                  dashboard-item (first (filter #(= (:id %) dashboard-id) items))
                  collection-item (first (filter #(= (:id %) subcoll-id) items))]
              (is (not (contains? dashboard-item :can_run_adhoc_query)))
              (is (not (contains? collection-item :can_run_adhoc_query))))))))))

(deftest collection-items-include-datasets-test
  (testing "GET /api/collection/:id/items"
    (testing "Includes datasets"
      (mt/with-temp [:model/Collection {collection-id :id} {:name "Collection with Items"}
                     :model/Collection _ {:name "subcollection"
                                          :location (format "/%d/" collection-id)
                                          :authority_level "official"}
                     :model/Card _ {:name "card" :collection_id collection-id}
                     :model/Card _ {:name "dataset" :type :model :collection_id collection-id}
                     :model/Dashboard _ {:name "dash" :collection_id collection-id}]
        (let [items (:data (mt/user-http-request :rasta :get 200 (format "collection/%d/items" collection-id)
                                                 :models ["dashboard" "card" "collection"]))]
          (is (= #{"card" "dash" "subcollection"}
                 (into #{} (map :name) items))))
        (let [items (:data (mt/user-http-request :rasta :get 200 (format "collection/%d/items" collection-id)
                                                 :models ["dashboard" "card" "collection" "dataset"]))]
          (is (= #{"card" "dash" "subcollection" "dataset"}
                 (into #{} (map :name) items))))
        (let [items (:data (mt/user-http-request :rasta :get 200 (str "collection/" collection-id "/items")))]
          (is (= #{"card" "dash" "subcollection" "dataset"}
                 (into #{} (map :name) items))))))))

(deftest collection-items-include-here-and-below-test
  (testing "GET /api/collection/:id/items"
    (mt/with-temp [:model/Collection {id1 :id} {:name "Collection with Items"}
                   :model/Collection {id2 :id} {:name "subcollection"
                                                :location (format "/%d/" id1)}]
      (let [item #(first (:data (mt/user-http-request :rasta :get 200 (format "collection/%d/items" id1))))]
        (testing "the item has nothing in or below it"
          (is (nil? (:here (item))))
          (is (nil? (:below (item)))))
        (mt/with-temp [:model/Collection {id3 :id} {:location (format "/%d/%d/" id1 id2)}]
          (testing "now the item has a collection in it"
            (is (= ["collection"] (:here (item)))))
          (testing "but nothing :below"
            (is (nil? (:below (item)))))
          (mt/with-temp [:model/Collection _ {:location (format "/%d/%d/%d/" id1 id2 id3)}]
            (testing "the item still has a collection in it"
              (is (= ["collection"] (:here (item)))))
            (testing "the item now has a collection below it"
              (is (= ["collection"] (:below (item))))))
          (mt/with-temp [:model/Card _ {:name "card" :collection_id id2}
                         :model/Card _ {:name "dataset" :type :model :collection_id id2}]
            (testing "when the item has a card/dataset, that's reflected in `here` too"
              (is (= #{"collection" "card" "dataset"} (set (:here (item)))))
              (is (nil? (:below (item)))))
            (mt/with-temp [:model/Card _ {:name "card" :collection_id id3}]
              (testing "when the item contains a collection that contains a card, that's `below`"
                (is (= #{"card"} (set (:below (item))))))))
          (mt/with-temp [:model/Dashboard _ {:collection_id id2}]
            (testing "when the item has a dashboard, that's reflected in `here` too"
              (is (= #{"collection" "dashboard"} (set (:here (item))))))))))))

(deftest dashboards-include-here
  (testing "GET /api/collection/:id/items"
    (mt/with-temp [:model/Collection {coll-id :id} {:name "Collection with items"}
                   :model/Dashboard {dash-id :id} {:collection_id coll-id}
                   :model/Card {card-id :id} {:dashboard_id dash-id}
                   :model/DashboardCard _ {:dashboard_id dash-id :card_id card-id}]
      (testing "sanity check, only the dashboard is there"
        (is (= 1 (:total (mt/user-http-request :rasta :get 200 (format "collection/%d/items" coll-id))))))
      (testing "the dashboard has 'here'"
        (is (= [{:here ["card"]
                 :id dash-id}]
               (->> (mt/user-http-request :rasta :get 200 (format "collection/%d/items" coll-id))
                    :data
                    (map #(select-keys % [:here :id])))))))))

(deftest ^:parallel children-sort-clause-test
  ;; we always place "special" collection types (i.e. "Metabase Analytics") last
  (testing "Default sort"
    (doseq [app-db [:mysql :h2 :postgres]]
      (is (= [[:authority_level :asc :nulls-last]
              [:collection_type :asc :nulls-first]
              [:%lower.name :asc]
              [:id :asc]]
             (api.collection/children-sort-clause {:official-collections-first? true} app-db))))))

(deftest ^:parallel children-sort-clause-test-2
  (testing "Sorting by last-edited-at"
    (is (= [[:authority_level :asc :nulls-last]
            [:collection_type :asc :nulls-first]
            [:%isnull.last_edit_timestamp]
            [:last_edit_timestamp :asc]
            [:%lower.name :asc]
            [:id :asc]]
           (api.collection/children-sort-clause {:sort-column :last-edited-at
                                                 :sort-direction :asc
                                                 :official-collections-first? true} :mysql)))))

(deftest ^:parallel children-sort-clause-test-2b
  (testing "Sorting by last-edited-at"
    (is (= [[:authority_level :asc :nulls-last]
            [:collection_type :asc :nulls-first]
            [:last_edit_timestamp :nulls-last]
            [:last_edit_timestamp :asc]
            [:%lower.name :asc]
            [:id :asc]]
           (api.collection/children-sort-clause {:sort-column :last-edited-at
                                                 :sort-direction :asc
                                                 :official-collections-first? true} :postgres)))))

(deftest ^:parallel children-sort-clause-test-2c
  (testing "Sorting by last-edited-by"
    (is (= [[:authority_level :asc :nulls-last]
            [:collection_type :asc :nulls-first]
            [:last_edit_last_name :nulls-last]
            [:last_edit_last_name :asc]
            [:last_edit_first_name :nulls-last]
            [:last_edit_first_name :asc]
            [:%lower.name :asc]
            [:id :asc]]
           (api.collection/children-sort-clause {:sort-column :last-edited-by
                                                 :sort-direction :asc
                                                 :official-collections-first? true} :postgres)))))

(deftest ^:parallel children-sort-clause-test-2d
  (testing "Sorting by last-edited-by"
    (is (= [[:authority_level :asc :nulls-last]
            [:collection_type :asc :nulls-first]
            [:%isnull.last_edit_last_name]
            [:last_edit_last_name :asc]
            [:%isnull.last_edit_first_name]
            [:last_edit_first_name :asc]
            [:%lower.name :asc]
            [:id :asc]]
           (api.collection/children-sort-clause {:sort-column :last-edited-by
                                                 :sort-direction :asc
                                                 :official-collections-first? true} :mysql)))))

(deftest ^:parallel children-sort-clause-test-3
  (testing "Sorting by model"
    (is (= [[:authority_level :asc :nulls-last]
            [:collection_type :asc :nulls-first]
            [:model_ranking :asc]
            [:%lower.name :asc]
            [:id :asc]]
           (api.collection/children-sort-clause {:sort-column :model
                                                 :sort-direction :asc
                                                 :official-collections-first? true} :postgres)))))

(deftest ^:parallel children-sort-clause-test-3b
  (testing "Sorting by model"
    (is (= [[:authority_level :asc :nulls-last]
            [:collection_type :asc :nulls-first]
            [:model_ranking :desc]
            [:%lower.name :asc]
            [:id :asc]]
           (api.collection/children-sort-clause {:sort-column :model
                                                 :sort-direction :desc
                                                 :official-collections-first? true} :mysql)))))

(deftest ^:parallel snippet-collection-items-test
  (testing "GET /api/collection/:id/items"
    ;; EE behavior is tested
    ;; by [[metabase-enterprise.snippet-collections.api.native-query-snippet-test/snippet-collection-items-test]]
    (testing "Native query snippets should come back when fetching the items in a Collection in the `:snippets` namespace"
      (testing "Snippets in nested collections should be returned as a flat list on OSS. In OSS Snippet collections are ignored"
        (mt/with-premium-features #{}
          (mt/with-temp [:model/Collection collection {:namespace "snippets", :name "My Snippet Collection"}
                         :model/NativeQuerySnippet snippet {:collection_id (:id collection), :name "My Snippet"}
                         :model/NativeQuerySnippet _archived {:collection_id (:id collection)
                                                              :name "Archived Snippet"
                                                              :archived true}
                         :model/Collection sub-collection {:namespace "snippets"
                                                           :name "Nested Snippet Collection"
                                                           :location (collection/location-path collection)}
                         :model/NativeQuerySnippet sub-snippet {:collection_id (:id sub-collection)
                                                                :name "Nested Snippet"}]
            ;; The response may contain snippets from other collections but should at least contain these two.
            (is (set/subset? #{{:id (:id snippet), :name "My Snippet"}
                               {:id (:id sub-snippet), :name "Nested Snippet"}}
                             (into #{}
                                   (map #(select-keys % [:id :name]))
                                   (:data (mt/user-http-request :rasta :get 200 (format "collection/%d/items" (:id collection)))))))))))))

;;; --------------------------------- Fetching Personal Collections (Ours & Others') ---------------------------------

(defn- lucky-personal-collection []
  (merge
   (mt/object-defaults :model/Collection)
   {:slug "lucky_pigeon_s_personal_collection"
    :can_restore false
    :can_delete false
    :can_write true
    :name "Lucky Pigeon's Personal Collection"
    :personal_owner_id (mt/user->id :lucky)
    :effective_ancestors [{:metabase.collections.models.collection.root/is-root? true
                           :name "Our analytics"
                           :id "root"
                           :authority_level nil
                           :can_write true
                           :is_personal false}]
    :effective_location "/"
    :parent_id nil
    :location "/"
    :is_personal true}
   (select-keys (collection/user->personal-collection (mt/user->id :lucky))
                [:id :entity_id :created_at])))

(defn- lucky-personal-collection-id
  []
  (u/the-id (collection/user->personal-collection (mt/user->id :lucky))))

(defn- api-get-lucky-personal-collection [user-kw & {:keys [expected-status-code], :or {expected-status-code 200}}]
  (mt/user-http-request user-kw :get expected-status-code (str "collection/" (lucky-personal-collection-id))))

(defn- api-get-lucky-personal-collection-items [user-kw & {:keys [expected-status-code], :or {expected-status-code 200}}]
  (:data (mt/user-http-request user-kw :get expected-status-code (str "collection/" (lucky-personal-collection-id) "/items"))))

(deftest fetch-personal-collection-test
  (testing "GET /api/collection/:id"
    (testing "Can we use this endpoint to fetch our own Personal Collection?"
      (is (= (lucky-personal-collection)
             (api-get-lucky-personal-collection :lucky))))

    (testing "Can and admin use this endpoint to fetch someone else's Personal Collection?"
      (is (= (lucky-personal-collection)
             (api-get-lucky-personal-collection :crowberto))))

    (testing "Other, non-admin Users should not be allowed to fetch others' Personal Collections!"
      (is (= "You don't have permissions to do that."
             (api-get-lucky-personal-collection :rasta, :expected-status-code 403))))))

(def ^:private lucky-personal-subcollection-item
  [(collection-item "Lucky's Personal Sub-Collection" :can_write true)])

(defn- api-get-lucky-personal-collection-with-subcollection [user-kw]
  (mt/with-temp [:model/Collection _ {:name "Lucky's Personal Sub-Collection"
                                      :location (collection/children-location
                                                 (collection/user->personal-collection (mt/user->id :lucky)))}]
    (mt/boolean-ids-and-timestamps (api-get-lucky-personal-collection-items user-kw))))

(deftest fetch-personal-collection-items-test
  (testing "GET /api/collection/:id/items"
    (testing "If we have a sub-Collection of our Personal Collection, that should show up"
      (is (partial= lucky-personal-subcollection-item
                    (api-get-lucky-personal-collection-with-subcollection :lucky))))

    (testing "sub-Collections of other's Personal Collections should show up for admins as well"
      (is (partial= lucky-personal-subcollection-item
                    (api-get-lucky-personal-collection-with-subcollection :crowberto))))))

;;; ------------------------------------ Effective Ancestors & Effective Children ------------------------------------

(defn- format-ancestors
  "Nicely format the `:effective_` results from an API call."
  [results]
  (-> results
      (select-keys [:effective_ancestors :effective_location])
      (update :effective_ancestors (partial map #(update % :id integer?)))
      (update :effective_location collection-test/location-path-ids->names)))

(defn- api-get-collection-ancestors
  "Call the API with Rasta to fetch `collection-or-id` and put the `:effective_` results in a nice format for the tests
  below."
  [collection-or-id & additional-query-params]
  (format-ancestors (apply mt/user-http-request :rasta :get 200
                           (str "collection/" (u/the-id collection-or-id))
                           additional-query-params)))

(defn- api-get-collection-children
  [collection-or-id & additional-get-params]
  (mt/boolean-ids-and-timestamps (:data (apply mt/user-http-request :rasta
                                               :get 200 (str "collection/" (u/the-id collection-or-id) "/items")
                                               additional-get-params))))

;;; for the tests below, create hierarchy like
;;;
;;;     +-> B*
;;;     |
;;; A* -+-> C* +-> D* -> E
;;;            |
;;;            +-> F --> G*
;;;
;;; Grant perms for collections with a `*`. Should see
;;;
;;;     +-> B*
;;;     |
;;; A* -+-> C* +-> D*
;;;            |
;;;            +-> G*

(deftest effective-ancestors-and-children-test
  (testing "does a top-level Collection like A have the correct Children?"
    (with-collection-hierarchy! [a b c d g]
      (testing "ancestors"
        (is (= {:effective_ancestors []
                :effective_location "/"}
               (api-get-collection-ancestors a))))
      (testing "children"
        (is (partial= (map collection-item ["B" "C"])
                      (api-get-collection-children a)))))))

(deftest effective-ancestors-and-children-second-level-collection-test
  (testing "does a second-level Collection have its parent and its children?"
    (with-collection-hierarchy! [a b c d g]
      (testing "ancestors"
        (is (= {:effective_ancestors [{:name "A", :type nil, :id true, :can_write false, :personal_owner_id nil}]
                :effective_location "/A/"}
               (api-get-collection-ancestors c))))
      (testing "children"
        (is (partial= (map collection-item ["D" "G"])
                      (api-get-collection-children c)))))))

(deftest effective-ancestors-and-children-third-level-collection-test
  (testing "Does a third-level Collection? have its parent and its children?"
    (with-collection-hierarchy! [a b c d g]
      (testing "ancestors"
        (is (= {:effective_ancestors [{:name "A", :type nil, :id true, :can_write false, :personal_owner_id nil}
                                      {:name "C", :type nil, :id true, :can_write false, :personal_owner_id nil}]
                :effective_location "/A/C/"}
               (api-get-collection-ancestors d))))
      (testing "children"
        (is (= []
               (api-get-collection-children d)))))))

(deftest effective-ancestors-and-children-of-d-test
  (testing (str "for D: if we remove perms for C we should only have A as an ancestor; effective_location should lie "
                "and say we are a child of A")
    (with-collection-hierarchy! [a b d g]
      (testing "ancestors"
        (is (= {:effective_ancestors [{:name "A", :type nil, :id true, :can_write false, :personal_owner_id nil}]
                :effective_location "/A/"}
               (api-get-collection-ancestors d))))
      (testing "children"
        (is (= []
               (api-get-collection-children d))))))
  (testing "for D: If, on the other hand, we remove A, we should see C as the only ancestor and as a root-level Collection."
    (with-collection-hierarchy! [b c d g]
      (testing "ancestors"
        (is (= {:effective_ancestors [{:name "C", :type nil, :id true, :can_write false, :personal_owner_id nil}]
                :effective_location "/C/"}
               (api-get-collection-ancestors d))))
      (testing "children"
        (is (= []
               (api-get-collection-children d)))))))

(deftest effective-ancestors-and-children-of-c-test
  (testing "for C: if we remove D we should get E and F as effective children"
    (with-collection-hierarchy! [a b c e f g]
      (testing "ancestors"
        (is (= {:effective_ancestors [{:name "A", :type nil, :id true, :can_write false, :personal_owner_id nil}]
                :effective_location "/A/"}
               (api-get-collection-ancestors c))))
      (testing "children"
        (is (partial= (map collection-item ["E" "F"])
                      (api-get-collection-children c)))))))

(deftest effective-ancestors-and-children-collapse-multiple-generations-test
  (testing "Make sure we can collapse multiple generations. For A: removing C and D should move up E and F"
    (with-collection-hierarchy! [a b e f g]
      (testing "ancestors"
        (is (= {:effective_ancestors []
                :effective_location "/"}
               (api-get-collection-ancestors a))))
      (testing "children"
        (is (partial= (map collection-item ["B" "E" "F"])
                      (api-get-collection-children a)))))))

(deftest effective-ancestors-and-children-archived-test
  (testing "Let's make sure the 'archived` option works on Collections, nested or not"
    (with-collection-hierarchy! [a b c]
      (mt/user-http-request :crowberto :put 200 (str "collection/" (u/the-id b))
                            {:archived true})
      (testing "ancestors"
        (is (= {:effective_ancestors []
                :effective_location "/"}
               (api-get-collection-ancestors a))))
      (testing "children"
        (is (partial= [(collection-item "C")]
                      (api-get-collection-children a)))))))

(deftest personal-collection-ancestors-test
  (testing "Effective ancestors of a personal collection will contain a :personal_owner_id"
    (let [root-owner-id (u/the-id (test.users/fetch-user :rasta))
          root-collection (t2/select-one :model/Collection :personal_owner_id root-owner-id)]
      (mt/with-temp [:model/Collection collection {:name "Som Test Child Collection"
                                                   :location (collection/location-path root-collection)}]
        (is (= [{:metabase.collections.models.collection.root/is-root? true,
                 :authority_level nil,
                 :name "Our analytics",
                 :id false,
                 :can_write true
                 :is_personal false}
                {:name "Rasta Toucan's Personal Collection",
                 :id true,
                 :type nil
                 :personal_owner_id root-owner-id,
                 :can_write true}]
               (:effective_ancestors (api-get-collection-ancestors collection))))))))

;;; +----------------------------------------------------------------------------------------------------------------+
;;; |                                              GET /collection/root                                              |
;;; +----------------------------------------------------------------------------------------------------------------+

(deftest fetch-root-collection-test
  (testing "GET /api/collection/root"
    (testing "Check that we can see stuff that isn't in any Collection -- meaning they're in the so-called \"Root\" Collection"
      (is (= {:name "Our analytics"
              :id "root"
              :can_write true
              :can_restore false
              :effective_location nil
              :effective_ancestors []
              :authority_level nil
              :parent_id nil
              :is_personal false
              :can_delete false}
             (with-some-children-of-collection! nil
               (mt/user-http-request :crowberto :get 200 "collection/root")))))))

(defn results-matching [collection-items parameters]
  (-> collection-items
      (set/index (keys parameters))
      (get parameters)
      vec))

(deftest fetch-root-items-collection-test
  (testing "GET /api/collection/root/items"
    (testing "Make sure you can see everything for Users that can see everything"
      (is (partial= [(-> {:name "Birthday Card", :description nil, :model "card",
                          :collection_preview false, :display "table"}
                         default-item
                         (assoc :fully_parameterized true))
                     (default-item {:name "Dine & Dashboard", :description nil, :model "dashboard"})
                     (default-item {:name "Electro-Magnetic Pulse", :model "pulse"})]
                    (with-some-children-of-collection! nil
                      (-> (:data (mt/user-http-request :crowberto :get 200 "collection/root/items"))
                          (remove-non-test-items &ids)
                          remove-non-personal-collections
                          mt/boolean-ids-and-timestamps)))))))

(deftest dashboard-question-candidates-simple-test
  (testing "GET /api/collection/:id/dashboard-question-candidates"
    (testing "Card is in single dashboard"
      (mt/with-temp [:model/Collection {coll-id :id} {}
                     :model/Dashboard {dash-id :id} {:collection_id coll-id}
                     :model/Card {card-id :id} {:collection_id coll-id}
                     :model/DashboardCard _ {:dashboard_id dash-id :card_id card-id}]
        (is (= #{card-id}
               (->> (mt/user-http-request :crowberto :get 200 (str "collection/" coll-id "/dashboard-question-candidates"))
                    :data
                    (map :id)
                    (into #{}))))
        (is (= #{:id :name :description :sole_dashboard_info}
               (->> (mt/user-http-request :crowberto :get 200 (str "collection/" coll-id "/dashboard-question-candidates"))
                    :data
                    first
                    keys
                    (into #{}))))
        (is (= #{:id :name :description}
               (->> (mt/user-http-request :crowberto :get 200 (str "collection/" coll-id "/dashboard-question-candidates"))
                    :data
                    first
                    :sole_dashboard_info
                    keys
                    (into #{}))))))))

(deftest dashboard-question-candidates-can-be-paginated
  (testing "GET /api/collection/:id/dashboard-question-candidates"
    (mt/with-temp [:model/Collection {coll-id :id} {}
                   :model/Dashboard {dash-id :id} {:collection_id coll-id}

                   :model/Card {card-1-id :id} {:collection_id coll-id}
                   :model/DashboardCard _ {:dashboard_id dash-id :card_id card-1-id}

                   :model/Card {card-2-id :id} {:collection_id coll-id}
                   :model/DashboardCard _ {:dashboard_id dash-id :card_id card-2-id}

                   :model/Card {card-3-id :id} {:collection_id coll-id}
                   :model/DashboardCard _ {:dashboard_id dash-id :card_id card-3-id}]
      (let [fetch (fn [& {:keys [limit offset] :or {limit 10 offset 0}}]
                    (let [resp (mt/user-http-request :crowberto :get 200 (str "collection/" coll-id "/dashboard-question-candidates")
                                                     :limit limit :offset offset)]
                      (is (= 3 (:total resp)))
                      (->> resp :data (map :id))))]
        (testing "Selecting everything"
          (is (= [card-3-id card-2-id card-1-id]
                 (fetch))))
        (testing "Selecting the first one"
          (is (= [card-3-id]
                 (fetch :limit 1))))
        (testing "The second two"
          (is (= [card-2-id card-1-id]
                 (fetch :limit 2 :offset 1))))
        (testing "The first two"
          (is (= [card-3-id card-2-id]
                 (fetch :limit 2 :offset 0))))
        (testing "Only limit, no offset"
          (let [{:keys [data]} (mt/user-http-request :crowberto :get 200 (str "collection/" coll-id "/dashboard-question-candidates")
                                                     :limit 2)]
            (is (= [card-3-id card-2-id]
                   (map :id data)))))
        (testing "Only offset, no limit"
          (let [{:keys [data]} (mt/user-http-request :crowberto :get 200 (str "collection/" coll-id "/dashboard-question-candidates")
                                                     :offset 1)]
            (is (= [card-2-id card-1-id]
                   (map :id data)))))
        (testing "Zero limit"
          (is (= [] (fetch :limit 0))))))))

(deftest dashboard-question-candidates-card-is-in-two-dashboards-test
  (testing "GET /api/collection/:id/dashboard-question-candidates"
    (testing "Card is in two dashboards"
      (mt/with-temp [:model/Collection {coll-id :id} {}
                     :model/Dashboard {dash1-id :id} {:collection_id coll-id}
                     :model/Dashboard {dash2-id :id} {:collection_id coll-id}
                     :model/Card {card-id :id} {:collection_id coll-id}
                     :model/DashboardCard _ {:dashboard_id dash1-id :card_id card-id}
                     :model/DashboardCard _ {:dashboard_id dash2-id :card_id card-id}]
        (is (= #{} ; Card should not be automovable when in multiple dashboards
               (->> (mt/user-http-request :crowberto :get 200 (str "collection/" coll-id "/dashboard-question-candidates"))
                    :data
                    (map :id)
                    (into #{}))))))))

(deftest dashboard-question-candidates-card-not-in-any-dashboards-test
  (testing "GET /api/collection/:id/dashboard-question-candidates"
    (testing "Card is not in any dashboards"
      (mt/with-temp [:model/Collection {coll-id :id} {}
                     :model/Card _ {:collection_id coll-id}]
        (is (= #{} ; Card should not be automovable when not in any dashboard
               (->> (mt/user-http-request :crowberto :get 200 (str "collection/" coll-id "/dashboard-question-candidates"))
                    :data
                    (map :id)
                    (into #{}))))))))

(deftest get-dashboard-question-candidates-only-works-for-admins-test
  (testing "GET /api/collection/:id/dashboard-question-candidates"
    (testing "Non-admin request (using `:rasta` instead of `:crowberto`)"
      (mt/with-temp [:model/Collection {coll-id :id} {}
                     :model/Dashboard {dash-id :id} {:collection_id coll-id}
                     :model/Card {card-id :id} {:collection_id coll-id}
                     :model/DashboardCard _ {:dashboard_id dash-id :card_id card-id}]
        (is (= "You don't have permissions to do that."
               (mt/user-http-request :rasta :get 403 (str "collection/" coll-id "/dashboard-question-candidates"))))))))

(deftest dashboard-question-candidates-excludes-archived-cards-test
  (testing "GET /api/collection/:id/dashboard-question-candidates"
    (testing "Card in archived dashboard"
      ;; Note that this should never happen - the card should be archived with the dashboard it's in. But just in case:
      (mt/with-temp [:model/Collection {coll-id :id} {}
                     :model/Dashboard {dash-id :id} {:collection_id coll-id :archived true}
                     :model/Card {card-id :id} {:collection_id coll-id}
                     :model/DashboardCard _ {:dashboard_id dash-id :card_id card-id}]
        (is (= #{}
               (->> (mt/user-http-request :crowberto :get 200 (str "collection/" coll-id "/dashboard-question-candidates"))
                    :data
                    (map :id)
                    (into #{}))))))))

(deftest get-dashboard-question-candidates-excludes-cards-in-different-collections-from-dashboard
  (testing "GET /api/collection/:id/dashboard-question-candidates"
    (testing "Card in different collection from dashboard"
      (mt/with-temp [:model/Collection {coll1-id :id} {}
                     :model/Collection {coll2-id :id} {}
                     :model/Dashboard {dash-id :id} {:collection_id coll1-id}
                     :model/Card {card-id :id} {:collection_id coll2-id}
                     :model/DashboardCard _ {:dashboard_id dash-id :card_id card-id}]
        (is (= #{} ; Card should not be automovable when in different collection
               (->> (mt/user-http-request :crowberto :get 200 (str "collection/" coll1-id "/dashboard-question-candidates"))
                    :data
                    (map :id)
                    (into #{}))))))))

(deftest get-dashboard-question-candidates-filters-by-collection
  (testing "Multiple cards in collection"
    (mt/with-temp [:model/Collection {coll-id :id} {}
                   :model/Dashboard {dash-id :id} {:collection_id coll-id}
                   :model/Card {card1-id :id} {:collection_id coll-id}
                   :model/Card _ {:collection_id coll-id}
                   :model/Card _ {:collection_id coll-id}
                   :model/DashboardCard _ {:dashboard_id dash-id :card_id card1-id}]
      (is (= #{card1-id} ; Only card1 should be automovable
             (->> (mt/user-http-request :crowberto :get 200 (str "collection/" coll-id "/dashboard-question-candidates"))
                  :data
                  (map :id)
                  (into #{})))))))

(deftest get-dashboard-question-candidates-nonexistent-collection
  (testing "GET /api/collection/:id/dashboard-question-candidates"
    (testing "Returns 404 for non-existent collection"
      (is (= "Not found."
             (mt/user-http-request :crowberto :get 404 "collection/99999999/dashboard-question-candidates"))))))

(deftest get-dashboard-question-candidates-excludes-archived-cards
  (testing "GET /api/collection/:id/dashboard-question-candidates"
    (testing "Archived cards are not included in candidates"
      (mt/with-temp [:model/Collection {coll-id :id} {}
                     :model/Dashboard {dash-id :id} {:collection_id coll-id}
                     :model/Card {card-id :id} {:collection_id coll-id :archived true}
                     :model/DashboardCard _ {:dashboard_id dash-id :card_id card-id}]
        (is (= #{} ; Archived card should not be automovable
               (->> (mt/user-http-request :crowberto :get 200 (str "collection/" coll-id "/dashboard-question-candidates"))
                    :data
                    (map :id)
                    (into #{}))))))))

(deftest get-dashboard-question-candidates-excludes-existing-dashboard-questions
  (testing "GET /api/collection/:id/dashboard-question-candidates"
    (testing "Existing DQs are excluded"
      (mt/with-temp [:model/Collection {coll-id :id} {}
                     :model/Dashboard {dash-id :id} {:collection_id coll-id}
                     :model/Card {card-id :id} {:dashboard_id dash-id}
                     :model/DashboardCard _ {:dashboard_id dash-id :card_id card-id}]
        (is (= {:data [] :total 0}
               (mt/user-http-request :crowberto :get 200 (str "collection/" coll-id "/dashboard-question-candidates"))))))))

(deftest get-root-dashboard-question-candidates-single-dashboard-card
  (testing "GET /api/collection/root/dashboard-question-candidates"
    (testing "Card is in single dashboard"
      (mt/with-temp [:model/Dashboard {dash-id :id} {:collection_id nil}
                     :model/Card {card-id :id} {:collection_id nil :name "Test Card"}
                     :model/DashboardCard _ {:dashboard_id dash-id :card_id card-id}]
        (let [response (mt/user-http-request :crowberto :get 200
                                             "collection/root/dashboard-question-candidates")]
          (is (contains? (->> response :data (map :id) set) card-id))
          (is (= #{:id :name :description :sole_dashboard_info}
                 (->> response
                      :data
                      (filter #(= (:id %) card-id))
                      first
                      keys
                      set)))
          (is (= #{:id :name :description}
                 (->> response
                      :data
                      (filter #(= (:id %) card-id))
                      first
                      :sole_dashboard_info
                      keys
                      set))))))))

(deftest get-root-dashboard-question-candidates-multi-dashboard-card
  (testing "GET /api/collection/root/dashboard-question-candidates"
    (testing "Card is in two dashboards"
      (mt/with-temp [:model/Dashboard {dash1-id :id} {:collection_id nil}
                     :model/Dashboard {dash2-id :id} {:collection_id nil}
                     :model/Card {card-id :id} {:collection_id nil :name "Multi-Dashboard Card"}
                     :model/DashboardCard _ {:dashboard_id dash1-id :card_id card-id}
                     :model/DashboardCard _ {:dashboard_id dash2-id :card_id card-id}]
        (is (not (contains? (->> (mt/user-http-request :crowberto :get 200
                                                       "collection/root/dashboard-question-candidates")
                                 :data
                                 (map :id)
                                 set)
                            card-id)))))))

(deftest get-root-dashboard-question-candidates-no-dashboard-card
  (testing "GET /api/collection/root/dashboard-question-candidates"
    (testing "Card is not in any dashboards"
      (mt/with-temp [:model/Card {card-id :id} {:collection_id nil :name "No Dashboard Card"}]
        (is (not (contains? (->> (mt/user-http-request :crowberto :get 200
                                                       "collection/root/dashboard-question-candidates")
                                 :data
                                 (map :id)
                                 set)
                            card-id)))))))

(deftest get-root-dashboard-question-candidates-non-admin
  (testing "GET /api/collection/root/dashboard-question-candidates"
    (testing "Non-admin request (using `:rasta` instead of `:crowberto`)"
      (is (= "You don't have permissions to do that."
             (mt/user-http-request :rasta :get 403 "collection/root/dashboard-question-candidates"))))))

(deftest get-root-dashboard-question-candidates-archived-dashboard
  (testing "GET /api/collection/root/dashboard-question-candidates"
    (testing "Card in archived dashboard"
      (mt/with-temp [:model/Dashboard {dash-id :id} {:collection_id nil :archived true}
                     :model/Card {card-id :id} {:collection_id nil :name "Archived Dashboard Card"}
                     :model/DashboardCard _ {:dashboard_id dash-id :card_id card-id}]
        (is (not (contains? (->> (mt/user-http-request :crowberto :get 200
                                                       "collection/root/dashboard-question-candidates")
                                 :data
                                 (map :id)
                                 set)
                            card-id)))))))

(deftest get-root-dashboard-question-candidates-different-collection
  (testing "GET /api/collection/root/dashboard-question-candidates"
    (testing "Card in different collection from dashboard"
      (mt/with-temp [:model/Collection {other-coll-id :id} {}
                     :model/Dashboard {dash-id :id} {:collection_id nil}
                     :model/Card {card-id :id} {:collection_id other-coll-id :name "Different Collection Card"}
                     :model/DashboardCard _ {:dashboard_id dash-id :card_id card-id}]
        (is (not (contains? (->> (mt/user-http-request :crowberto :get 200
                                                       "collection/root/dashboard-question-candidates")
                                 :data
                                 (map :id)
                                 set)
                            card-id)))))))

(deftest get-root-dashboard-question-candidates-multiple-cards
  (testing "GET /api/collection/root/dashboard-question-candidates"
    (testing "Multiple cards in collection"
      (mt/with-temp [:model/Dashboard {dash-id :id} {:collection_id nil}
                     :model/Card {card1-id :id} {:collection_id nil :name "Dashboard Card"}
                     :model/Card {card2-id :id} {:collection_id nil :name "Other Card 1"}
                     :model/Card {card3-id :id} {:collection_id nil :name "Other Card 2"}
                     :model/DashboardCard _ {:dashboard_id dash-id :card_id card1-id}]
        (let [response-ids (->> (mt/user-http-request :crowberto :get 200
                                                      "collection/root/dashboard-question-candidates")
                                :data
                                (map :id)
                                set)]
          (is (contains? response-ids card1-id))
          (is (not (contains? response-ids card2-id)))
          (is (not (contains? response-ids card3-id))))))))

(deftest get-root-dashboard-question-candidates-nonexistent
  (testing "GET /api/collection/root/dashboard-question-candidates"
    (testing "Non-existent collection"
      (is (= "Not found."
             (mt/user-http-request :crowberto :get 404 "collection/99999999/dashboard-question-candidates"))))))

(deftest get-root-dashboard-question-candidates-archived-card
  (testing "GET /api/collection/root/dashboard-question-candidates"
    (testing "Archived card"
      (mt/with-temp [:model/Dashboard {dash-id :id} {:collection_id nil}
                     :model/Card {card-id :id} {:collection_id nil :name "Archived Card" :archived true}
                     :model/DashboardCard _ {:dashboard_id dash-id :card_id card-id}]
        (is (not (contains? (->> (mt/user-http-request :crowberto :get 200
                                                       "collection/root/dashboard-question-candidates")
                                 :data
                                 (map :id)
                                 set)
                            card-id)))))))

(deftest root-dashboard-question-candidates-can-be-paginated
  (testing "GET /api/collection/root/dashboard-question-candidates"
    (mt/with-temp [:model/Dashboard {dash-id :id} {:collection_id nil}

                   :model/Card {card-1-id :id} {:collection_id nil}
                   :model/DashboardCard _ {:dashboard_id dash-id :card_id card-1-id}

                   :model/Card {card-2-id :id} {:collection_id nil}
                   :model/DashboardCard _ {:dashboard_id dash-id :card_id card-2-id}

                   :model/Card {card-3-id :id} {:collection_id nil}
                   :model/DashboardCard _ {:dashboard_id dash-id :card_id card-3-id}]
      (let [fetch (fn [& {:keys [limit offset] :or {limit 10 offset 0}}]
                    (let [resp (mt/user-http-request :crowberto :get 200 "collection/root/dashboard-question-candidates"
                                                     :limit limit :offset offset)]
                      (is (>= (:total resp) 3))
                      (->> resp :data (map :id))))]
        (testing "Selecting everything"
          (is (set/subset? #{card-3-id card-2-id card-1-id}
                           (set (fetch)))))
        (testing "Selecting the first one"
          (is (= [card-3-id]
                 (fetch :limit 1))))
        (testing "The second two"
          (is (= [card-2-id card-1-id]
                 (fetch :limit 2 :offset 1))))
        (testing "The first two"
          (is (= [card-3-id card-2-id]
                 (fetch :limit 2 :offset 0))))
        (testing "Only limit, no offset"
          (let [{:keys [data]} (mt/user-http-request :crowberto :get 200 "collection/root/dashboard-question-candidates"
                                                     :limit 2)]
            (is (= [card-3-id card-2-id]
                   (map :id data)))))
        (testing "Only offset, no limit"
          (let [{:keys [data]} (mt/user-http-request :crowberto :get 200 "collection/root/dashboard-question-candidates"
                                                     :offset 1)]
            (is (set/subset? #{card-2-id card-1-id}
                             (into #{} (map :id) data)))))
        (testing "Zero limit"
          (is (= [] (fetch :limit 0))))))))

(deftest post-move-dashboard-question-candidates-success
  (testing "POST /api/collection/:id/move-dashboard-question-candidates"
    (testing "Successfully move card to dashboard"
      (mt/with-temp [:model/Collection {coll-id :id} {}
                     :model/Dashboard {dash-id :id} {:collection_id coll-id}
                     :model/Card {card-id :id} {:collection_id coll-id}
                     :model/DashboardCard _ {:dashboard_id dash-id :card_id card-id}]
        (is (nil? (t2/select-one-fn :dashboard_id :model/Card card-id)))
        (mt/user-http-request :crowberto :post 200 (format "collection/%d/move-dashboard-question-candidates" coll-id))
        (is (= dash-id (t2/select-one-fn :dashboard_id :model/Card card-id)))))))

(deftest post-move-dashboard-question-candidates-root-collection
  (testing "POST /api/collection/:id/move-dashboard-question-candidates"
    (testing "Move card from root collection"
      (mt/with-temp [:model/Dashboard {dash-id :id} {:collection_id nil}
                     :model/Card {card-id :id} {:collection_id nil}
                     :model/DashboardCard _ {:dashboard_id dash-id :card_id card-id}]
        (mt/user-http-request :crowberto :post 200 "collection/root/move-dashboard-question-candidates")
        (is (= dash-id (t2/select-one-fn :dashboard_id :model/Card card-id)))))))

(deftest post-move-dashboard-question-candidates-non-admin
  (testing "POST /api/collection/:id/move-dashboard-question-candidates"
    (testing "Non-admin request (using `:rasta` instead of `:crowberto`)"
      (mt/with-temp [:model/Collection {coll-id :id} {}]
        (is (= "You don't have permissions to do that."
               (mt/user-http-request :rasta :post 403 (format "collection/%d/move-dashboard-question-candidates" coll-id))))))))

(deftest post-move-dashboard-question-candidates-multiple-dashboards
  (testing "POST /api/collection/:id/move-dashboard-question-candidates"
    (testing "Card in multiple dashboards should not be moved"
      (mt/with-temp [:model/Collection {coll-id :id} {}
                     :model/Dashboard {dash1-id :id} {:collection_id coll-id}
                     :model/Dashboard {dash2-id :id} {:collection_id coll-id}
                     :model/Card {card-id :id} {:collection_id coll-id}
                     :model/DashboardCard _ {:dashboard_id dash1-id :card_id card-id}
                     :model/DashboardCard _ {:dashboard_id dash2-id :card_id card-id}]
        (mt/user-http-request :crowberto :post 200 (format "collection/%d/move-dashboard-question-candidates" coll-id))
        (is (nil? (t2/select-one-fn :dashboard_id :model/Card card-id)))))))

(deftest post-move-dashboard-question-candidates-nonexistent
  (testing "POST /api/collection/:id/move-dashboard-question-candidates"
    (testing "Non-existent collection"
      (is (= "Not found."
             (mt/user-http-request :crowberto :post 404 "collection/99999999/move-dashboard-question-candidates"))))))

(deftest post-move-dashboard-question-candidates-archived-card
  (testing "POST /api/collection/:id/move-dashboard-question-candidates"
    (testing "Archived card should not be moved"
      (mt/with-temp [:model/Collection {coll-id :id} {}
                     :model/Dashboard {dash-id :id} {:collection_id coll-id}
                     :model/Card {card-id :id} {:collection_id coll-id :archived true}
                     :model/DashboardCard _ {:dashboard_id dash-id :card_id card-id}]
        (mt/user-http-request :crowberto :post 200 (format "collection/%d/move-dashboard-question-candidates" coll-id))
        (is (nil? (t2/select-one-fn :dashboard_id :model/Card card-id)))))))

(deftest post-move-dashboard-question-candidates-archived-dashboard
  (testing "POST /api/collection/:id/move-dashboard-question-candidates"
    (testing "Card in archived dashboard should not be moved"
      (mt/with-temp [:model/Collection {coll-id :id} {}
                     :model/Dashboard {dash-id :id} {:collection_id coll-id :archived true}
                     :model/Card {card-id :id} {:collection_id coll-id}
                     :model/DashboardCard _ {:dashboard_id dash-id :card_id card-id}]
        (mt/user-http-request :crowberto :post 200 (format "collection/%d/move-dashboard-question-candidates" coll-id))
        (is (nil? (t2/select-one-fn :dashboard_id :model/Card card-id)))))))

(deftest post-move-dashboard-question-candidates-different-collection
  (testing "POST /api/collection/:id/move-dashboard-question-candidates"
    (testing "Card in different collection from dashboard should not be moved"
      (mt/with-temp [:model/Collection {coll1-id :id} {}
                     :model/Collection {coll2-id :id} {}
                     :model/Dashboard {dash-id :id} {:collection_id coll1-id}
                     :model/Card {card-id :id} {:collection_id coll2-id}
                     :model/DashboardCard _ {:dashboard_id dash-id :card_id card-id}]
        (mt/user-http-request :crowberto :post 200 (format "collection/%d/move-dashboard-question-candidates" coll2-id))
        (is (nil? (t2/select-one-fn :dashboard_id :model/Card card-id)))))))

(deftest post-move-dashboard-question-candidates-specific-cards
  (testing "POST /api/collection/:id/move-dashboard-question-candidates"
    (testing "It's possible to specify a specific set of card_ids to move"
      (mt/with-temp [:model/Collection {coll-id :id} {}
                     :model/Dashboard {dash1-id :id} {:collection_id coll-id}
                     :model/Card {card1-id :id} {:collection_id coll-id}
                     :model/Card {card2-id :id} {:collection_id coll-id}
                     :model/Card {card3-id :id} {:collection_id coll-id}
                     :model/DashboardCard _ {:dashboard_id dash1-id :card_id card1-id}
                     :model/DashboardCard _ {:dashboard_id dash1-id :card_id card2-id}
                     :model/DashboardCard _ {:dashboard_id dash1-id :card_id card3-id}]
        (testing "initially no cards should have dashboard_id set"
          (is (nil? (t2/select-one-fn :dashboard_id :model/Card card1-id)))
          (is (nil? (t2/select-one-fn :dashboard_id :model/Card card2-id)))
          (is (nil? (t2/select-one-fn :dashboard_id :model/Card card3-id))))

        (testing "move only card1 and card2"
          (mt/user-http-request :crowberto :post 200
                                (format "collection/%d/move-dashboard-question-candidates" coll-id)
                                {:card_ids #{card1-id card2-id}}))

        (testing "verify only specified cards were moved"
          (is (= dash1-id (t2/select-one-fn :dashboard_id :model/Card card1-id)))
          (is (= dash1-id (t2/select-one-fn :dashboard_id :model/Card card2-id)))
          (is (nil? (t2/select-one-fn :dashboard_id :model/Card card3-id))))))))

(deftest move-dashboard-question-candidates-is-atomic-test
  (testing "POST /api/collection/:id/move-dashboard-question-candidates is atomic"
    (mt/with-temp [:model/Collection {coll-id :id} {}
                   :model/Dashboard {dash-id :id} {:collection_id coll-id}
                   :model/Card {card1-id :id} {:collection_id coll-id}
                   :model/Card {card2-id :id} {:collection_id coll-id}
                   :model/DashboardCard _ {:dashboard_id dash-id :card_id card1-id}
                   :model/DashboardCard _ {:dashboard_id dash-id :card_id card2-id}]
      ;; Initially no cards should have dashboard_id set
      (is (nil? (t2/select-one-fn :dashboard_id :model/Card card1-id)))
      (is (nil? (t2/select-one-fn :dashboard_id :model/Card card2-id)))

      ;; Mock card/update-card! to fail on the second call
      (mt/with-dynamic-fn-redefs [card/update-card!
                                  (let [call-count (atom 0)]
                                    (fn [& args]
                                      (swap! call-count inc)
                                      (when (= @call-count 2)
                                        (throw (ex-info "Simulated failure" {})))
                                      (apply (mt/dynamic-value card/update-card!) args)))]
        (mt/user-http-request :crowberto :post 500
                              (format "collection/%d/move-dashboard-question-candidates" coll-id)))

      ;; Verify neither card was moved (operation rolled back)
      (is (nil? (t2/select-one-fn :dashboard_id :model/Card card1-id)))
      (is (nil? (t2/select-one-fn :dashboard_id :model/Card card2-id))))))

(deftest ^:synchronized fetch-root-items-limit-and-offset-test
  (testing "GET /api/collection/root/items"
    (with-some-children-of-collection! nil
      (letfn [(items [limit offset]
                (:data (mt/user-http-request :crowberto :get 200 "collection/root/items"
                                             :limit (str limit), :offset (str offset))))]
        (let [[_a-1 b-1 :as items-1] (items 2 0)]
          (is (= 2
                 (count items-1)))
          (let [[a-2 _b-2 :as items-2] (items 2 1)]
            (is (= 2
                   (count items-2)))
            (is (= b-1 a-2))
            (is (not= items-1 items-2))))))))

(deftest fetch-root-items-total-test
  (testing "GET /api/collection/root/items"
    (testing "Include :total, even with limit and offset"
      (with-some-children-of-collection! nil
        ;; `:total` should be at least 4 items based on `with-some-children-of-collection`. Might be a bit more if
        ;; other stuff was created
        (is (=? {:total #(>= % 4)}
                (mt/user-http-request :crowberto :get 200 "collection/root/items" :limit "2" :offset "1")))))))

(deftest fetch-root-items-permissions-test
  (testing "GET /api/collection/root/items"
    (testing "we don't let you see stuff you wouldn't otherwise be allowed to see"
      (is (= []
             ;; if a User doesn't have perms for the Root Collection then they don't get to see things with no
             ;; collection_id
             (with-some-children-of-collection! nil
               (-> (:data (mt/user-http-request :rasta :get 200 "collection/root/items"))
                   remove-non-personal-collections
                   mt/boolean-ids-and-timestamps)))))))

(deftest fetch-root-items-permissions-test-2
  (testing "GET /api/collection/root/items"
    (testing "we don't let you see stuff you wouldn't otherwise be allowed to see"
      (testing "...but if they have read perms for the Root Collection they should get to see them"
        (with-some-children-of-collection! nil
          (mt/with-temp [:model/PermissionsGroup group {}
                         :model/PermissionsGroupMembership _ {:user_id (mt/user->id :rasta), :group_id (u/the-id group)}]
            (perms/grant-permissions! group (perms/collection-read-path {:metabase.collections.models.collection.root/is-root? true}))
            (is (partial= [(-> {:name "Birthday Card", :description nil, :model "card",
                                :collection_preview false, :display "table"}
                               default-item
                               (assoc :fully_parameterized true))
                           (default-item {:name "Dine & Dashboard", :description nil, :model "dashboard"})
                           (default-item {:name "Electro-Magnetic Pulse", :model "pulse"})]
                          (-> (:data (mt/user-http-request :rasta :get 200 "collection/root/items"))
                              (remove-non-test-items &ids)
                              remove-non-personal-collections
                              mt/boolean-ids-and-timestamps)))))))))

(deftest fetch-root-items-do-not-include-personal-collections-test
  (testing "GET /api/collection/root/items"
    (testing "Personal collections do not show up as collection items"
      (is (= []
             (->> (:data (mt/user-http-request :rasta :get 200 "collection/root/items"))
                  (filter #(str/includes? (:name %) "Personal Collection"))))))
    (testing "Even admins don't see their personal collection here"
      (is (= []
             (->> (:data (mt/user-http-request :crowberto :get 200 "collection/root/items"))
                  (filter #(str/includes? (:name %) "Personal Collection")))))
      (testing "That includes sub-collections of Personal Collections! I shouldn't see them!"
        (mt/with-temp [:model/Collection _ {:name "Lucky's Sub-Collection"
                                            :location (collection/children-location
                                                       (collection/user->personal-collection (mt/user->id :lucky)))}]
          (is (= []
                 (->> (:data (mt/user-http-request :crowberto :get 200 "collection/root/items"))
                      (filter #(str/includes? (:name %) "Personal Collection"))))))))))

(deftest ^:parallel fetch-root-items-archived-test
  (testing "GET /api/collection/root/items"
    (testing "Can we look for `archived` stuff with this endpoint?"
      (mt/with-temp [:model/Card card {:name "Business Card", :archived true}]
        (is (partial=
             [{:name "Business Card"
               :description nil
               :collection_position nil
               :collection_preview true
               :display "table"
               :moderated_status nil
               :entity_id (:entity_id card)
               :model "card"
               :fully_parameterized true}]
             (-> (mt/user-http-request :crowberto :get 200
                                       "collection/root/items?archived=true")
                 :data
                 (results-matching {:name "Business Card", :model "card"}))))))))

(deftest ^:parallel fetch-root-items-fully-parameterized-can-be-false-test
  (testing "GET /api/collection/root/items"
    (testing "fully_parameterized of a card can be false"
<<<<<<< HEAD
      (mt/with-temp [:model/Card card {:name "Business Card"
                                       :dataset_query {:native {:template-tags {:param0 {:default 0}
                                                                                :param1 {:required false}
                                                                                :param2 {:required false}}
                                                                :query "select {{param0}}, {{param1}} [[ , {{param2}} ]]"}}}]
        (is (partial= [{:name "Business Card"
                        :entity_id (:entity_id card)
                        :model "card"
=======
      (mt/with-temp [:model/Card card {:name          "Business Card"
                                       :dataset_query {:database (mt/id)
                                                       :type     :native
                                                       :native   {:template-tags {:param0 {:type         :number
                                                                                           :display-name "Param 0"
                                                                                           :default      0}
                                                                                  :param1 {:type         :number
                                                                                           :display-name "Param 1"
                                                                                           :required     false}
                                                                                  :param2 {:type         :number
                                                                                           :display-name "Param 2"
                                                                                           :required     false}}
                                                                  :query         "select {{param0}}, {{param1}} [[ , {{param2}} ]]"}}}]
        (is (partial= [{:name               "Business Card"
                        :entity_id          (:entity_id card)
                        :model              "card"
>>>>>>> a947f3cb
                        :fully_parameterized false}]
                      (-> (mt/user-http-request :crowberto :get 200 "collection/root/items")
                          :data
                          (results-matching {:name "Business Card", :model "card"}))))))))

(deftest ^:parallel fetch-root-items-fully-parameterized-field-filter-test
  (testing "GET /api/collection/root/items"
    (testing "fully_parameterized is false even if a required field-filter parameter has no default"
<<<<<<< HEAD
      (mt/with-temp [:model/Card card {:name "Business Card"
                                       :dataset_query {:native {:template-tags {:param0 {:default 0}
                                                                                :param1 {:type "dimension", :required true}}
                                                                :query "select {{param0}}, {{param1}}"}}}]
        (is (partial= [{:name "Business Card"
                        :entity_id (:entity_id card)
                        :model "card"
=======
      (mt/with-temp [:model/Card card {:name          "Business Card"
                                       :dataset_query {:database (mt/id)
                                                       :type     :native
                                                       :native   {:template-tags {:param0 {:type         :number
                                                                                           :display-name "Param 0"
                                                                                           :default      0}
                                                                                  :param1 {:type         "dimension"
                                                                                           :display-name "Param 1"
                                                                                           :required     true
                                                                                           :dimension    [:field 1 nil]}}
                                                                  :query         "select {{param0}}, {{param1}}"}}}]
        (is (partial= [{:name               "Business Card"
                        :entity_id          (:entity_id card)
                        :model              "card"
>>>>>>> a947f3cb
                        :fully_parameterized false}]
                      (-> (mt/user-http-request :crowberto :get 200 "collection/root/items")
                          :data
                          (results-matching {:name "Business Card", :model "card"}))))))))

(deftest ^:parallel fetch-root-items-fully-parameterized-optional-required-test
  (testing "GET /api/collection/root/items"
    (testing "fully_parameterized is false even if an optional required parameter has no default"
<<<<<<< HEAD
      (mt/with-temp [:model/Card card {:name "Business Card"
                                       :dataset_query {:native {:template-tags {:param0 {:default 0}
                                                                                :param1 {:required true}}
                                                                :query "select {{param0}}, [[ , {{param1}} ]]"}}}]
        (is (partial= [{:name "Business Card"
                        :entity_id (:entity_id card)
                        :model "card"
=======
      (mt/with-temp [:model/Card card {:name          "Business Card"
                                       :dataset_query {:database (mt/id)
                                                       :type     :native
                                                       :native   {:template-tags {:param0 {:type         :number
                                                                                           :display-name "Param 0"
                                                                                           :default      0}
                                                                                  :param1 {:type         :number
                                                                                           :display-name "Param 1"
                                                                                           :required     true}}
                                                                  :query         "select {{param0}}, [[ , {{param1}} ]]"}}}]
        (is (partial= [{:name               "Business Card"
                        :entity_id          (:entity_id card)
                        :model              "card"
>>>>>>> a947f3cb
                        :fully_parameterized false}]
                      (-> (mt/user-http-request :crowberto :get 200 "collection/root/items")
                          :data
                          (results-matching {:name "Business Card", :model "card"}))))))))

(deftest ^:parallel fetch-root-items-fully-parameterized-parsing-exception-test
  (testing "GET /api/collection/root/items"
    (testing "fully_parameterized is true if invalid parameter syntax causes a parsing exception to be thrown"
<<<<<<< HEAD
      (mt/with-temp [:model/Card card {:name "Business Card"
                                       :dataset_query {:native {:query "select [[]]"}}}]
        (is (partial= [{:name "Business Card"
                        :entity_id (:entity_id card)
                        :model "card"
=======
      (mt/with-temp [:model/Card card {:name          "Business Card"
                                       :dataset_query {:database (mt/id)
                                                       :type     :native
                                                       :native   {:query "select [[]]"}}}]
        (is (partial= [{:name               "Business Card"
                        :entity_id          (:entity_id card)
                        :model              "card"
>>>>>>> a947f3cb
                        :fully_parameterized true}]
                      (-> (mt/user-http-request :crowberto :get 200 "collection/root/items")
                          :data
                          (results-matching {:name "Business Card", :model "card"}))))))))

(deftest ^:parallel fetch-root-items-fully-parameterized-all-defaults-test
  (testing "GET /api/collection/root/items"
    (testing "fully_parameterized is true if all obligatory parameters have defaults"
<<<<<<< HEAD
      (mt/with-temp [:model/Card card {:name "Business Card"
                                       :dataset_query {:native {:template-tags {:param0 {:required false, :default 0}
                                                                                :param1 {:required true, :default 1}
                                                                                :param2 {}
                                                                                :param3 {:type "dimension"}}
                                                                :query "select {{param0}}, {{param1}} [[ , {{param2}} ]] from t {{param3}}"}}}]
        (is (partial= [{:name "Business Card"
                        :entity_id (:entity_id card)
                        :model "card"
=======
      (mt/with-temp [:model/Card card {:name          "Business Card"
                                       :dataset_query {:database (mt/id)
                                                       :type     :native
                                                       :native   {:template-tags {:param0 {:type         :number
                                                                                           :display-name "Param 0"
                                                                                           :required     false
                                                                                           :default      0}
                                                                                  :param1 {:type         :number
                                                                                           :display-name "Param 1"
                                                                                           :required     true
                                                                                           :default      1}
                                                                                  :param2 {:type         :number
                                                                                           :display-name "Param 2"}
                                                                                  :param3 {:type         "dimension"
                                                                                           :dimension    [:field (mt/id :venues :id) nil]
                                                                                           :display-name "Param 3"}}
                                                                  :query         "select {{param0}}, {{param1}} [[ , {{param2}} ]] from t {{param3}}"}}}]
        (is (partial= [{:name               "Business Card"
                        :entity_id          (:entity_id card)
                        :model              "card"
>>>>>>> a947f3cb
                        :fully_parameterized true}]
                      (-> (mt/user-http-request :crowberto :get 200 "collection/root/items")
                          :data
                          (results-matching {:name "Business Card", :model "card"}))))))))

(deftest ^:parallel fetch-root-items-fully-parameterized-snippet-test
  (testing "GET /api/collection/root/items"
    (testing "fully_parameterized using a snippet without parameters is true"
      (mt/with-temp [:model/NativeQuerySnippet snippet {:content "table"
                                                        :creator_id (mt/user->id :crowberto)
<<<<<<< HEAD
                                                        :name "snippet"}
                     :model/Card card {:name "Business Card"
                                       :dataset_query {:native {:template-tags {:param0 {:required false
                                                                                         :default 0}
                                                                                :snippet {:name "snippet"
                                                                                          :type :snippet
                                                                                          :snippet-name "snippet"
                                                                                          :snippet-id (:id snippet)}}
                                                                :query "select {{param0}} from {{snippet}}"}}}]
        (is (partial= [{:name "Business Card"
                        :entity_id (:entity_id card)
                        :model "card"
=======
                                                        :name       "snippet"}
                     :model/Card card {:name          "Business Card"
                                       :dataset_query {:database (mt/id)
                                                       :type     :native
                                                       :native   {:template-tags {:param0  {:type         :number
                                                                                            :display-name "Param 0"
                                                                                            :required     false
                                                                                            :default      0}
                                                                                  :snippet {:name         "snippet"
                                                                                            :display-name "Snippet"
                                                                                            :type         :snippet
                                                                                            :snippet-name "snippet"
                                                                                            :snippet-id   (:id snippet)}}
                                                                  :query         "select {{param0}} from {{snippet}}"}}}]
        (is (partial= [{:name               "Business Card"
                        :entity_id          (:entity_id card)
                        :model              "card"
>>>>>>> a947f3cb
                        :fully_parameterized true}]
                      (-> (mt/user-http-request :crowberto :get 200 "collection/root/items")
                          :data
                          (results-matching {:name "Business Card", :model "card"}))))))))

(deftest ^:parallel fetch-root-items-fully-parameterized-card-reference-test
  (testing "GET /api/collection/root/items"
    (testing "a card with only a reference to another card is considered fully parameterized (#25022)"
      (mt/with-temp [:model/Card card-1 {:dataset_query (mt/mbql-query venues)}]
        (let [card-tag (format "#%d" (u/the-id card-1))]
          (mt/with-temp [:model/Card card-2 {:name "Business Card"
                                             :dataset_query
                                             (mt/native-query {:template-tags
                                                               {card-tag
                                                                {:id (str (random-uuid))
                                                                 :name card-tag
                                                                 :display-name card-tag
                                                                 :type :card
                                                                 :card-id (u/the-id card-1)}}
                                                               :query (format "SELECT * FROM {{#%d}}" (u/the-id card-1))})}]
            (is (partial= [{:name "Business Card"
                            :entity_id (:entity_id card-2)
                            :model "card"
                            :fully_parameterized true}]
                          (-> (mt/user-http-request :crowberto :get 200 "collection/root/items")
                              :data
                              (results-matching {:name "Business Card", :model "card"}))))))))))

(deftest fetch-root-items-collection-type-filter-test
  (testing "GET /api/collection/root/items"
    (testing "collection_type parameter filters collections to only those with matching type"
      (testing "collection_type=remote-synced returns only remote-synced collections"
        (mt/with-temp [:model/Collection _ {:name "Normal Collection"}
                       :model/Collection _ {:name "Remote Synced Collection"
                                            :type "remote-synced"}
                       :model/Collection _ {:name "Another Remote Collection"
                                            :type "remote-synced"}
                       :model/Collection _ {:name "Second Normal Collection"}]
          (let [response (mt/user-http-request :crowberto :get 200 "collection/root/items"
                                               :collection_type "remote-synced")
                collection-names (->> (:data response)
                                      (filter #(= (:model %) "collection"))
                                      (map :name)
                                      set)]
            (testing "should include remote-synced collections"
              (is (contains? collection-names "Remote Synced Collection"))
              (is (contains? collection-names "Another Remote Collection")))
            (testing "should not include normal collections"
              (is (not (contains? collection-names "Normal Collection")))
              (is (not (contains? collection-names "Second Normal Collection")))))))

      (testing "without collection_type parameter, all collections are returned"
        (mt/with-temp [:model/Collection _ {:name "Normal Collection Test"}
                       :model/Collection _ {:name "Remote Synced Collection Test"
                                            :type "remote-synced"}]
          (let [response (mt/user-http-request :crowberto :get 200 "collection/root/items")
                collection-names (->> (:data response)
                                      (filter #(= (:model %) "collection"))
                                      (map :name)
                                      set)]
            (testing "should include both normal and remote-synced collections"
              (is (contains? collection-names "Normal Collection Test"))
              (is (contains? collection-names "Remote Synced Collection Test")))))))))

;;; ----------------------------------- Effective Children, Ancestors, & Location ------------------------------------

(defn- api-get-root-collection-children
  [& additional-get-params]
  (mt/boolean-ids-and-timestamps (:data (apply mt/user-http-request :rasta :get 200 "collection/root/items" additional-get-params))))

(defn- remove-non-test-collections [items]
  (filter (fn [{collection-name :name}]
            (or (str/includes? collection-name "Personal Collection")
                (#{"A" "B" "C" "D" "E" "F" "G"} collection-name)))
          items))

(deftest fetch-root-collection-items-test
  (testing "sanity check"
    (is (collection/user->personal-collection (mt/user->id :rasta))))
  (testing "GET /api/collection/root/items"
    (testing "Do top-level collections show up as children of the Root Collection?"
      (with-collection-hierarchy! [a b c d e f g]
        (testing "children"
          (is (partial= (map collection-item ["A"])
                        (remove-non-test-collections (api-get-root-collection-children)))))))

    (testing "...and collapsing children should work for the Root Collection as well"
      (with-collection-hierarchy! [b d e f g]
        (testing "children"
          (is (partial= (map collection-item ["B" "D" "F"])
                        (remove-non-test-collections (api-get-root-collection-children)))))))

    (testing "does `archived` work on Collections as well?"
      (with-collection-hierarchy! [a b d e f g]
        (mt/user-http-request :crowberto :put 200 (str "collection/" (u/the-id a))
                              {:archived true})
        (is (= [] (remove-non-test-collections (api-get-root-collection-children)))))
      (with-collection-hierarchy! [a b d e f g]
        (mt/user-http-request :crowberto :put 200 (str "collection/" (u/the-id a))
                              {:archived true})
        (is (= [] (remove-non-test-collections (api-get-root-collection-children))))))

    (testing "\n?namespace= parameter"
      (mt/with-temp [:model/Collection {normal-id :id} {:name "Normal Collection"}
                     :model/Collection {coins-id :id} {:name "Coin Collection", :namespace "currency"}]
        (perms/grant-collection-read-permissions! (perms/all-users-group) coins-id)
        (letfn [(collection-names [items]
                  (->> (:data items)
                       (filter #(and (= (:model %) "collection")
                                     (#{normal-id coins-id} (:id %))))
                       (map :name)))]
          (testing "should only show Collections in the 'default' namespace by default"
            (is (= ["Normal Collection"]
                   (collection-names (mt/user-http-request :rasta :get 200 "collection/root/items")))))

          (testing "By passing `:namespace` we should be able to see Collections in that `:namespace`"
            (testing "?namespace=currency"
              (is (= ["Coin Collection"]
                     (collection-names (mt/user-http-request :rasta :get 200 "collection/root/items?namespace=currency")))))
            (testing "?namespace=stamps"
              (is (= []
                     (collection-names (mt/user-http-request :rasta :get 200 "collection/root/items?namespace=stamps")))))))))))

(deftest root-collection-snippets-test
  (testing "GET /api/collection/root/items?namespace=snippets"
    (testing "\nNative query snippets should come back when fetching the items in the root Collection of the `:snippets` namespace"
      (mt/with-temp [:model/NativeQuerySnippet snippet {:name "My Snippet", :entity_id nil}
                     :model/NativeQuerySnippet snippet-2 {:name "My Snippet 2", :entity_id nil}
                     :model/NativeQuerySnippet archived {:name "Archived Snippet", :archived true, :entity_id nil}
                     :model/Dashboard dashboard {:name "My Dashboard", :entity_id nil}]
        (letfn [(only-test-items [results]
                  (if (sequential? results)
                    (filter #(#{["snippet" (:id snippet)]
                                ["snippet" (:id snippet-2)]
                                ["snippet" (:id archived)]
                                ["dashboard" (:id dashboard)]} ((juxt :model :id) %))
                            results)
                    results))
                (only-test-item-names [results]
                  (let [items (only-test-items results)]
                    (if (sequential? items)
                      (map :name items)
                      items)))]
          (is (partial= [{:id (:id snippet)
                          :name "My Snippet"
                          :entity_id (:entity_id snippet)
                          :model "snippet"}
                         {:id (:id snippet-2)
                          :name "My Snippet 2"
                          :entity_id (:entity_id snippet-2)
                          :model "snippet"}]
                        (only-test-items (:data (mt/user-http-request :rasta :get 200 "collection/root/items?namespace=snippets")))))

          (testing "\nSnippets should not come back for the default namespace"
            (is (= ["My Dashboard"]
                   (only-test-item-names (:data (mt/user-http-request :rasta :get 200 "collection/root/items"))))))

          (testing "\nSnippets shouldn't be paginated, because FE is not ready for it yet and default pagination behavior is bad"
            (is (= ["My Snippet", "My Snippet 2"]
                   (only-test-item-names (:data (mt/user-http-request :rasta :get 200 "collection/root/items?namespace=snippets&limit=1&offset=0"))))))

          (testing "\nShould be able to fetch archived Snippets"
            (is (= ["Archived Snippet"]
                   (only-test-item-names (:data (mt/user-http-request :rasta :get 200
                                                                      "collection/root/items?namespace=snippets&archived=true"))))))

          (testing "\nShould be able to pass ?model=snippet, even though it makes no difference in this case"
            (is (= ["My Snippet", "My Snippet 2"]
                   (only-test-item-names (:data (mt/user-http-request :rasta :get 200
                                                                      "collection/root/items?namespace=snippets&model=snippet")))))))))))

;;; +----------------------------------------------------------------------------------------------------------------+
;;; |                                              POST /api/collection                                              |
;;; +----------------------------------------------------------------------------------------------------------------+

(deftest create-collection-test
  (testing "POST /api/collection"
    (testing "\ntest that we can create a new collection"
      (mt/with-model-cleanup [:model/Collection]
        (is (partial= (merge
                       (mt/object-defaults :model/Collection)
                       {:name "Stamp Collection"
                        :slug "stamp_collection"
                        :archived false
                        :location "/"
                        :personal_owner_id nil})
                      (-> (mt/user-http-request :crowberto :post 200 "collection"
                                                {:name "Stamp Collection"})
                          (dissoc :id :entity_id))))))))

(deftest non-admin-create-collection-in-root-perms-test
  (testing "POST /api/collection"
    (testing "\ntest that non-admins aren't allowed to create a collection in the root collection"
      (mt/with-non-admin-groups-no-root-collection-perms
        (is (= "You don't have permissions to do that."
               (mt/user-http-request :rasta :post 403 "collection"
                                     {:name "Stamp Collection"})))))
    (testing "\nCan a non-admin user with Root Collection perms add a new collection to the Root Collection? (#8949)"
      (mt/with-model-cleanup [:model/Collection]
        (mt/with-non-admin-groups-no-root-collection-perms
          (mt/with-temp [:model/PermissionsGroup group {}
                         :model/PermissionsGroupMembership _ {:user_id (mt/user->id :rasta), :group_id (u/the-id group)}]
            (perms/grant-collection-readwrite-permissions! group collection/root-collection)
            (is (partial= (merge
                           (mt/object-defaults :model/Collection)
                           {:name "Stamp Collection"
                            :location "/"
                            :slug "stamp_collection"})
                          (dissoc (mt/user-http-request :rasta :post 200 "collection"
                                                        {:name "Stamp Collection"})
                                  :id :entity_id)))))))))

(deftest create-child-collection-test
  (testing "POST /api/collection"
    (testing "\nCan I create a Collection as a child of an existing collection?"
      (mt/with-model-cleanup [:model/Collection]
        (with-collection-hierarchy! [a c d]
          (is (partial= (merge
                         (mt/object-defaults :model/Collection)
                         {:id true
                          :entity_id true
                          :name "Trading Card Collection"
                          :slug "trading_card_collection"
                          :description "Collection of basketball cards including limited-edition holographic Draymond Green"
                          :location "/A/C/D/"})
                        (-> (mt/user-http-request :crowberto :post 200 "collection"
                                                  {:name "Trading Card Collection"
                                                   :description "Collection of basketball cards including limited-edition holographic Draymond Green"
                                                   :parent_id (u/the-id d)})
                            (update :location collection-test/location-path-ids->names)
                            (update :id integer?)
                            (update :entity_id string?)))))))))

(deftest create-collection-different-namespace-test
  (testing "POST /api/collection"
    (testing "\nShould be able to create a Collection in a different namespace"
      (let [collection-name (mt/random-name)]
        (try
          (is (=? {:name collection-name
                   :namespace "snippets"}
                  (mt/user-http-request :crowberto :post 200 "collection"
                                        {:name collection-name
                                         :descrption "My SQL Snippets"
                                         :namespace "snippets"})))
          (finally
            (t2/delete! :model/Collection :name collection-name)))))))

(deftest create-child-collection-namespace-inheritance-test
  (testing "POST /api/collection"
    (testing "Child collection should inherit namespace from parent when namespace not provided"
      (mt/with-model-cleanup [:model/Collection]
        (let [;; Create a parent collection with snippets namespace
              parent-collection (mt/user-http-request :crowberto :post 200 "collection"
                                                      {:name "Parent Snippets Collection"
                                                       :namespace "snippets"})
              parent-id (:id parent-collection)
              ;; Create child collection without specifying namespace
              child-collection (mt/user-http-request :crowberto :post 200 "collection"
                                                     {:name "Child Collection"
                                                      :parent_id parent-id})]
          (is (= "snippets" (:namespace child-collection))
              "Child collection should inherit namespace from parent"))))))

(deftest create-child-collection-explicit-namespace-works-test
  (testing "POST /api/collection"
    (testing "Child collection should use explicit namespace when provided (even if nil)"
      (mt/with-model-cleanup [:model/Collection]
        (let [parent-collection (mt/user-http-request :crowberto :post 200 "collection"
                                                      {:name "Parent Snippets Collection"
                                                       :namespace "snippets"})
              parent-id (:id parent-collection)]
          (is (partial= {:namespace "snippets"}
                        (mt/user-http-request :crowberto :post 200 "collection"
                                              {:name "Child Collection"
                                               :parent_id parent-id
                                               :namespace "snippets"}))
              "Child collection uses the same namespace as parent"))))))

(deftest create-child-collection-explicit-namespace-fails-test
  (testing "POST /api/collection"
    (testing "Child collection should use explicit namespace when provided (even if nil)"
      (mt/with-model-cleanup [:model/Collection]
        (let [;; Create a parent collection with snippets namespace
              parent-collection (mt/user-http-request :crowberto :post 200 "collection"
                                                      {:name "Parent Snippets Collection"
                                                       :namespace "snippets"})
              parent-id (:id parent-collection)]
          ;; Create child collection with explicit nil namespace should use nil (not inherit)
          (is (= {:errors {:location "Collection must be in the same namespace as its parent"}}
                 (mt/user-http-request :crowberto :post 400 "collection"
                                       {:name "Child Collection"
                                        :parent_id parent-id
                                        :namespace nil}))
              "Child namespace validation is still enforced"))))))

(deftest create-root-collection-namespace-test
  (testing "POST /api/collection"
    (testing "Root collection should use provided namespace or default to nil"
      (mt/with-model-cleanup [:model/Collection]
        (let [;; Create root collection without specifying namespace
              root-collection-no-ns (mt/user-http-request :crowberto :post 200 "collection"
                                                          {:name "Root Collection No NS"})
              ;; Create root collection with explicit namespace
              root-collection-with-ns (mt/user-http-request :crowberto :post 200 "collection"
                                                            {:name "Root Collection With NS"
                                                             :namespace "snippets"})]
          (is (nil? (:namespace root-collection-no-ns))
              "Root collection without parent should have nil namespace when not specified")
          (is (= "snippets" (:namespace root-collection-with-ns))
              "Root collection should use explicitly provided namespace"))))))

;;; +----------------------------------------------------------------------------------------------------------------+
;;; |                                            PUT /api/collection/:id                                             |
;;; +----------------------------------------------------------------------------------------------------------------+

(deftest update-collection-test
  (testing "PUT /api/collection/:id"
    (testing "test that we can update a collection"
      (mt/with-temp [:model/Collection collection]
        (is (partial= (merge
                       (mt/object-defaults :model/Collection)
                       {:id (u/the-id collection)
                        :name "My Beautiful Collection"
                        :slug "my_beautiful_collection"
                        :entity_id (:entity_id collection)
                        :location "/"
                        :effective_ancestors [{:metabase.collections.models.collection.root/is-root? true
                                               :name "Our analytics"
                                               :id "root"
                                               :authority_level nil
                                               :can_write true}]
                        :effective_location "/"

                        :parent_id nil})
                      (mt/user-http-request :crowberto :put 200 (str "collection/" (u/the-id collection))
                                            {:name "My Beautiful Collection"})))))
    (testing "check that users without write perms aren't allowed to update a Collection"
      (mt/with-non-admin-groups-no-root-collection-perms
        (mt/with-temp [:model/Collection collection]
          (is (= "You don't have permissions to do that."
                 (mt/user-http-request :rasta :put 403 (str "collection/" (u/the-id collection))
                                       {:name "My Beautiful Collection"}))))))))

(deftest archive-collection-test
  (testing "PUT /api/collection/:id"
    (testing "Archiving a collection should delete any alerts associated with questions in the collection"
      (mt/with-temp [:model/Collection {coll-id :id} {}]
        (notification.tu/with-channel-fixtures [:channel/email]
          (api.notification-test/with-send-messages-sync!
            (notification.tu/with-card-notification
              [notification {:card {:name "YOLO"
                                    :collection_id coll-id}
                             :handlers [{:channel_type :channel/email
                                         :recipients [{:type :notification-recipient/user
                                                       :user_id (mt/user->id :crowberto)}
                                                      {:type :notification-recipient/user
                                                       :user_id (mt/user->id :rasta)}
                                                      {:type :notification-recipient/raw-value
                                                       :details {:value "ngoc@metabase.com"}}]}]}]
              (let [[email] (notification.tu/with-mock-inbox-email!
                              (mt/user-http-request :crowberto :put 200 (str "collection/" coll-id)
                                                    {:name "My Beautiful Collection", :archived true}))]
                (is (=? {:bcc #{"rasta@metabase.com" "crowberto@metabase.com" "ngoc@metabase.com"}
                         :subject "One of your alerts has stopped working"
                         :body [{"the question was archived by Crowberto Corv" true}]}
                        (mt/summarize-multipart-single-email email #"the question was archived by Crowberto Corv"))))
              (= nil (t2/select-one :model/Notification :id (:id notification))))))))))

(deftest archive-collection-perms-test
  (testing "PUT /api/collection/:id"
    (testing "I shouldn't be allowed to archive a Collection without proper perms"
      (mt/with-non-admin-groups-no-root-collection-perms
        (mt/with-temp [:model/Collection collection]
          (is (= "You don't have permissions to do that."
                 (mt/user-http-request :rasta :put 403 (str "collection/" (u/the-id collection))
                                       {:archived true})))))

      (testing "Perms checking should be recursive as well..."
        ;; Create Collections A > B, and grant permissions for A. You should not be allowed to archive A because you
        ;; would also need perms for B
        (mt/with-non-admin-groups-no-root-collection-perms
          (mt/with-temp [:model/Collection collection-a {}
                         :model/Collection _collection-b {:location (collection/children-location collection-a)}]
            (perms/grant-collection-readwrite-permissions! (perms/all-users-group) collection-a)
            (is (= "You don't have permissions to do that."
                   (mt/user-http-request :rasta :put 403 (str "collection/" (u/the-id collection-a))
                                         {:archived true})))))))))

(deftest move-collection-test
  (testing "PUT /api/collection/:id"
    (testing "Can I *change* the `location` of a Collection? (i.e. move it into a different parent Collection)"
      (with-collection-hierarchy! [a b e]
        (is (partial= (merge
                       (mt/object-defaults :model/Collection)
                       {:id true
                        :entity_id true
                        :name "E"
                        :slug "e"
                        :location "/A/B/"
                        :parent_id (u/the-id b)})
                      (-> (mt/user-http-request :crowberto :put 200 (str "collection/" (u/the-id e))
                                                {:parent_id (u/the-id b)})
                          (update :location collection-test/location-path-ids->names)
                          (update :id integer?)
                          (update :entity_id string?))))))

    (testing "I shouldn't be allowed to move the Collection without proper perms."
      (testing "If I want to move A into B, I should need permissions for both A and B"
        (mt/with-non-admin-groups-no-root-collection-perms
          (mt/with-temp [:model/Collection collection-a {}
                         :model/Collection collection-b {}]
            (perms/grant-collection-readwrite-permissions! (perms/all-users-group) collection-a)
            (is (= "You don't have permissions to do that."
                   (mt/user-http-request :rasta :put 403 (str "collection/" (u/the-id collection-a))
                                         {:parent_id (u/the-id collection-b)}))))))

      (testing "Perms checking should be recursive as well..."
        (testing "Create A, B, and C; B is a child of A."
          (testing "Grant perms for A and B. Moving A into C should fail because we need perms for C"
            ;; (collections with readwrite perms marked below with a `*`)
            ;; A* -> B* ==> C -> A -> B
            (mt/with-non-admin-groups-no-root-collection-perms
              (mt/with-temp [:model/Collection collection-a {}
                             :model/Collection collection-b {:location (collection/children-location collection-a)}
                             :model/Collection collection-c {}]
                (doseq [collection [collection-a collection-b]]
                  (perms/grant-collection-readwrite-permissions! (perms/all-users-group) collection))
                (is (= "You don't have permissions to do that."
                       (mt/user-http-request :rasta :put 403 (str "collection/" (u/the-id collection-a))
                                             {:parent_id (u/the-id collection-c)}))))))

          (testing "Grant perms for A and C. Moving A into C should fail because we need perms for B."
            ;; A* -> B  ==>  C -> A -> B
            ;; C*
            (mt/with-non-admin-groups-no-root-collection-perms
              (mt/with-temp [:model/Collection collection-a {}
                             :model/Collection _collection-b {:location (collection/children-location collection-a)}
                             :model/Collection collection-c {}]
                (doseq [collection [collection-a collection-c]]
                  (perms/grant-collection-readwrite-permissions! (perms/all-users-group) collection))
                (is (= "You don't have permissions to do that."
                       (mt/user-http-request :rasta :put 403 (str "collection/" (u/the-id collection-a))
                                             {:parent_id (u/the-id collection-c)}))))))

          (testing "Grant perms for B and C. Moving A into C should fail because we need perms for A"
            ;; A -> B*  ==>  C -> A -> B
            ;; C*
            (mt/with-non-admin-groups-no-root-collection-perms
              (mt/with-temp [:model/Collection collection-a {}
                             :model/Collection collection-b {:location (collection/children-location collection-a)}
                             :model/Collection collection-c {}]
                (doseq [collection [collection-b collection-c]]
                  (perms/grant-collection-readwrite-permissions! (perms/all-users-group) collection))
                (is (= "You don't have permissions to do that."
                       (mt/user-http-request :rasta :put 403 (str "collection/" (u/the-id collection-a))
                                             {:parent_id (u/the-id collection-c)})))))))))))

;;; +----------------------------------------------------------------------------------------------------------------+
;;; |                            GET /api/collection/graph and PUT /api/collection/graph                             |
;;; +----------------------------------------------------------------------------------------------------------------+

(deftest graph-test
  (mt/with-temp [:model/Collection {default-a :id} {:location "/"}
                 :model/Collection {default-ab :id} {:location (format "/%d/" default-a)}
                 :model/Collection {currency-a :id} {:namespace "currency", :location "/"}
                 :model/Collection {currency-ab :id} {:namespace "currency", :location (format "/%d/" currency-a)}
                 :model/PermissionsGroup {group-id :id} {}]
    (letfn [(nice-graph [graph]
              (let [id->alias {default-a "Default A"
                               default-ab "Default A -> B"
                               currency-a "Currency A"
                               currency-ab "Currency A -> B"}]
                (transduce
                 identity
                 (fn
                   ([graph]
                    (-> (get-in graph [:groups group-id])
                        (select-keys (vals id->alias))))
                   ([graph [collection-id k]]
                    (graph.test/replace-collection-ids collection-id graph k)))
                 graph
                 id->alias)))]
      (doseq [collection [default-a default-ab currency-a currency-ab]]
        (perms/grant-collection-read-permissions! group-id collection))
      (testing "GET /api/collection/graph\n"
        (testing "Should be able to fetch the permissions graph for the default namespace"
          (is (= {"Default A" "read", "Default A -> B" "read"}
                 (nice-graph (mt/user-http-request :crowberto :get 200 "collection/graph")))))

        (testing "Should be able to fetch the permissions graph for a non-default namespace"
          (is (= {"Currency A" "read", "Currency A -> B" "read"}
                 (nice-graph (mt/user-http-request :crowberto :get 200 "collection/graph?namespace=currency")))))

        (testing "have to be a superuser"
          (is (= "You don't have permissions to do that."
                 (mt/user-http-request :rasta :get 403 "collection/graph")))))

      (testing "PUT /api/collection/graph\n"
        (testing "Should be able to update the graph for the default namespace.\n"
          (testing "Should ignore updates to Collections outside of the namespace"
            (let [response (mt/user-http-request :crowberto :put 200 "collection/graph"
                                                 (assoc (graph/graph) :groups {group-id {default-ab :write, currency-ab :write}}))]
              (is (= {"Default A" "read", "Default A -> B" "write"}
                     (nice-graph response))))))

        (testing "Should be able to update the graph for a non-default namespace.\n"
          (testing "Should ignore updates to Collections outside of the namespace"
            (let [response (mt/user-http-request :crowberto :put 200 "collection/graph"
                                                 (assoc (graph/graph)
                                                        :groups {group-id {default-a :write, currency-a :write}}
                                                        :namespace :currency))]
              (is (= {"Currency A" "write", "Currency A -> B" "read"}
                     (nice-graph response))))))

        (testing "Should require a `revision` parameter equal to the current graph's revision"
          (is (= (str "Looks like someone else edited the permissions and your data is out of date. "
                      "Please fetch new data and try again.")
                 (mt/user-http-request :crowberto :put 409 "collection/graph"
                                       (-> (graph/graph)
                                           (update :revision dec))))))

        (testing "Should be able to override the need for a `revision` parameter by passing `force=true`"
          (let [response (mt/user-http-request :crowberto :put 200 "collection/graph?force=true"
                                               (-> (graph/graph)
                                                   (assoc :groups {group-id {default-ab :read}})
                                                   (dissoc :revision)))]
            (is (= {"Default A" "read", "Default A -> B" "read"}
                   (nice-graph response)))))

        (testing "have to be a superuser"
          (is (= "You don't have permissions to do that."
                 (mt/user-http-request :rasta :put 403 "collection/graph"
                                       (assoc (graph/graph)
                                              :groups {group-id {default-a :write, currency-a :write}}
                                              :namespace :currency)))))))))

(deftest graph-excludes-archived-collections-test
  (mt/with-temp [:model/Collection {archived-id :id} {:archived true}
                 :model/Collection {not-archived-id :id} {:archived false}
                 :model/PermissionsGroup {group-id :id} {}]
    (letfn [(nice-graph [graph]
              (let [id->alias {archived-id "Archived Collection"
                               not-archived-id "Not Archived Collection"}]
                (transduce
                 identity
                 (fn
                   ([graph]
                    (-> (get-in graph [:groups group-id])
                        (select-keys (vals id->alias))))
                   ([graph [collection-id k]]
                    (graph.test/replace-collection-ids collection-id graph k)))
                 graph
                 id->alias)))]
      (doseq [collection [archived-id not-archived-id]]
        (perms/grant-collection-read-permissions! group-id collection))
      (testing "GET /api/collection/graph\n"
        (testing "Should be able to fetch the permissions graph for the default namespace"
          (is (= {"Not Archived Collection" "read"}
                 (nice-graph (mt/user-http-request :crowberto :get 200 "collection/graph")))))))))

(deftest cards-and-dashboards-get-can-write
  (mt/with-temp [:model/Collection {collection-id :id :as collection} {}
                 :model/Card _ {:collection_id collection-id}
                 :model/Dashboard _ {:collection_id collection-id}
                 :model/Card _ {:collection_id collection-id
                                :type :model}]

    (testing "`can_write` is `true` when appropriate"
      (perms/revoke-collection-permissions! (perms/all-users-group) collection)
      (perms/grant-collection-readwrite-permissions! (perms/all-users-group) collection)
      (is (= #{[true "card"] [true "dataset"] [true "dashboard"]}
             (into #{} (map (juxt :can_write :model) (:data (mt/user-http-request :rasta :get 200 (str "collection/" collection-id "/items"))))))))

    (testing "and `false` when appropriate"
      (perms/revoke-collection-permissions! (perms/all-users-group) collection)
      (perms/grant-collection-read-permissions! (perms/all-users-group) collection)
      (is (= #{[false "card"] [false "dataset"] [false "dashboard"]}
             (into #{} (map (juxt :can_write :model) (:data (mt/user-http-request :rasta :get 200 (str "collection/" collection-id "/items"))))))))))

(deftest root-items-excludes-trash-by-default
  (testing "Trash collection is usually not included"
    (is (= [] (->> (:data (mt/user-http-request :crowberto :get 200 "collection/root/items"))
                   (filter #(= (:name %) "Trash"))))))
  (testing "We can optionally request to include the Trash"
    (is (= [{:name "Trash"
             :id (collection/trash-collection-id)}]
           (->> (:data (mt/user-http-request :crowberto :get 200 "collection/root/items" :archived true))
                (filter #(= (:id %) (collection/trash-collection-id)))
                (map #(select-keys % [:name :id])))))))

(deftest collection-tree-includes-trash-if-requested
  (testing "Trash collection is included by default"
    (is (some #(= (:id %) (collection/trash-collection-id)) (mt/user-http-request :crowberto :get 200 "collection/tree"))))
  (testing "Trash collection is NOT included if `exclude-archived` is passed"
    (is (not (some #(= (:id %) (collection/trash-collection-id)) (mt/user-http-request :crowberto :get 200 "collection/tree" :exclude-archived "true"))))))

(defn- get-item-with-id-in-coll
  [coll-id item-id]
  (->> (get-items :crowberto coll-id)
       (filter #(= (:id %) item-id))
       first))

(defn- get-item-with-id-in-root [id]
  (->> (mt/user-http-request :crowberto :get 200 "collection/root/items")
       :data
       (filter #(= (:id %) id))
       first))

(deftest ^:parallel can-restore
  (testing "can_restore is correctly populated for dashboard"
    (testing "when I can actually restore it"
      (mt/with-temp [:model/Collection collection {:name "A"}
                     :model/Collection subcollection {:name "sub-A" :location (collection/children-location collection)}
                     :model/Dashboard dashboard {:name "Dashboard" :collection_id (u/the-id subcollection)}]
        (mt/user-http-request :crowberto :put 200 (str "dashboard/" (u/the-id dashboard)) {:archived true})
        (is (true? (:can_restore (get-item-with-id-in-coll (collection/trash-collection-id) (u/the-id dashboard)))))))
    (testing "and when I can't"
      (mt/with-temp [:model/Collection collection {:name "A"}
                     :model/Collection subcollection {:name "sub-A" :location (collection/children-location collection)}
                     :model/Dashboard dashboard {:name "Dashboard" :collection_id (u/the-id subcollection)}]
        (mt/user-http-request :crowberto :put 200 (str "dashboard/" (u/the-id dashboard)) {:archived true})
        (mt/user-http-request :crowberto :put 200 (str "collection/" (u/the-id subcollection)) {:archived true})
        (is (false? (:can_restore (get-item-with-id-in-coll (collection/trash-collection-id) (u/the-id dashboard))))))))
  (testing "can_restore is correctly populated for card"
    (testing "when I can actually restore it"
      (mt/with-temp [:model/Collection collection {:name "A"}
                     :model/Collection subcollection {:name "sub-A" :location (collection/children-location collection)}
                     :model/Card card {:name "Card" :collection_id (u/the-id subcollection)}]
        (mt/user-http-request :crowberto :put 200 (str "card/" (u/the-id card)) {:archived true})
        (is (true? (:can_restore (get-item-with-id-in-coll (collection/trash-collection-id) (u/the-id card)))))))
    (testing "and when I can't"
      (mt/with-temp [:model/Collection collection {:name "A"}
                     :model/Collection subcollection {:name "sub-A" :location (collection/children-location collection)}
                     :model/Card card {:name "Card" :collection_id (u/the-id subcollection)}]
        (mt/user-http-request :crowberto :put 200 (str "card/" (u/the-id card)) {:archived true})
        (mt/user-http-request :crowberto :put 200 (str "collection/" (u/the-id subcollection)) {:archived true})
        (is (false? (:can_restore (get-item-with-id-in-coll (collection/trash-collection-id) (u/the-id card))))))))
  (testing "can_restore is correctly populated for collection"
    (testing "when I can actually restore it"
      (mt/with-temp [:model/Collection collection {:name "A"}
                     :model/Collection subcollection {:name "sub-A" :location (collection/children-location collection)}]
        (mt/user-http-request :crowberto :put 200 (str "collection/" (u/the-id subcollection)) {:archived true})
        (is (true? (:can_restore (get-item-with-id-in-coll (collection/trash-collection-id) (u/the-id subcollection)))))))
    (testing "and when I can't"
      (mt/with-temp [:model/Collection collection {:name "A"}
                     :model/Collection subcollection {:name "sub-A" :location (collection/children-location collection)}]
        (mt/user-http-request :crowberto :put 200 (str "collection/" (u/the-id subcollection)) {:archived true})
        (mt/user-http-request :crowberto :put 200 (str "collection/" (u/the-id collection)) {:archived true})
        (is (false? (:can_restore (get-item-with-id-in-coll (collection/trash-collection-id) (u/the-id subcollection)))))))
    (testing "and when I can't because its parent was the one that was trashed"
      (mt/with-temp [:model/Collection collection {:name "A"}
                     :model/Collection subcollection {:name "sub-A" :location (collection/children-location collection)}]
        (mt/user-http-request :crowberto :put 200 (str "collection/" (u/the-id collection)) {:archived true})
        (is (false? (:can_restore (get-item-with-id-in-coll (u/the-id collection) (u/the-id subcollection))))))))
  (testing "can_restore is correctly populated for collections trashed from the root collection"
    (testing "when I can actually restore it"
      (mt/with-temp [:model/Collection collection {:name "A"}]
        (mt/user-http-request :crowberto :put 200 (str "collection/" (u/the-id collection)) {:archived true})
        (is (true? (:can_restore (get-item-with-id-in-coll (collection/trash-collection-id) (u/the-id collection))))))))
  (testing "can_restore is correctly populated for things in the root collection"
    (mt/with-temp [:model/Collection collection {:name "A"}
                   :model/Dashboard dashboard {:name "Dashboard"}]
      (is (contains? (get-item-with-id-in-root (u/the-id dashboard)) :can_restore))
      (is (contains? (get-item-with-id-in-root (u/the-id collection)) :can_restore))
      (is (false? (:can_restore (get-item-with-id-in-root (u/the-id dashboard)))))
      (is (false? (:can_restore (get-item-with-id-in-root (u/the-id collection)))))))
  (testing "can_restore is correctly populated for things in other collections"
    (mt/with-temp [:model/Collection collection {:name "container"}
                   :model/Dashboard dashboard {:name "Dashboard" :collection_id (u/the-id collection)}]
      (is (contains? (get-item-with-id-in-coll (u/the-id collection) (u/the-id dashboard)) :can_restore))
      (is (false? (:can_restore (get-item-with-id-in-coll (u/the-id collection) (u/the-id dashboard))))))))

(deftest nothing-can-be-moved-to-the-trash
  (mt/with-temp [:model/Dashboard dashboard {}
                 :model/Collection collection {}
                 :model/Card card {}]
    (testing "Collections can't be moved to the trash"
      (mt/user-http-request :crowberto :put 400 (str "collection/" (u/the-id collection)) {:parent_id (collection/trash-collection-id)})
      (is (not (t2/exists? :model/Collection :location (collection/trash-path)))))
    (testing "Dashboards can't be moved to the trash"
      (mt/user-http-request :crowberto :put 400 (str "dashboard/" (u/the-id dashboard)) {:collection_id (collection/trash-collection-id)})
      (is (not (t2/exists? :model/Dashboard :collection_id (collection/trash-collection-id)))))
    (testing "Cards can't be moved to the trash"
      (mt/user-http-request :crowberto :put 400 (str "card/" (u/the-id card)) {:collection_id (collection/trash-collection-id)})
      (is (not (t2/exists? :model/Card :collection_id (collection/trash-collection-id)))))))

(deftest skip-graph-skips-graph-on-graph-PUT
  (is (malli= [:map [:revision :int] [:groups :map]]
              (mt/user-http-request :crowberto
                                    :put 200
                                    "collection/graph"
                                    {:revision (c-perm-revision/latest-id) :groups {}})))
  (is (malli= [:map {:closed true} [:revision :int]]
              (mt/user-http-request :crowberto
                                    :put 200
                                    "collection/graph?skip-graph=true"
                                    {:revision (c-perm-revision/latest-id)
                                     :groups {}}))
      "PUTs with skip_graph should not return the coll permission graph."))

(deftest dashboard-internal-cards-do-not-appear-in-collection-items
  (mt/with-temp [:model/Collection {coll-id :id} {}
                 :model/Dashboard {dash-id :id} {:collection_id coll-id}
                 :model/Card {normal-card-id :id} {:collection_id coll-id}
                 :model/Card {dashboard-question-card-id :id} {:dashboard_id dash-id}]
    (testing "The dashboard appears and the normal card appears, but the dashboard-internal card does not"
      (is (= #{[normal-card-id "card"]
               [dash-id "dashboard"]}
             (set (map (juxt :id :model) (:data (mt/user-http-request :rasta :get 200 (str "collection/" coll-id "/items"))))))))
    (testing "If I specifically ask to see dashboard questions, they appear"
      (is (= #{[normal-card-id "card"]
               [dashboard-question-card-id "card"]
               [dash-id "dashboard"]}
             (set (map (juxt :id :model)
                       (:data
                        (mt/user-http-request :rasta :get 200 (str "collection/" coll-id "/items?show_dashboard_questions=true")))))))))
  (mt/with-temp [:model/Collection {parent-id :id :as parent} {}
                 :model/Collection {coll-id :id} {:location (collection/children-location parent)}
                 :model/Dashboard {dash-id :id} {:collection_id coll-id}
                 :model/Card _ {:dashboard_id dash-id}]
    (testing "Here and below are correct (they don't say a collection has a card if it's internal)"
      (is (= ["dashboard"]
             (:here (first (:data (mt/user-http-request :rasta :get 200 (str "collection/" parent-id "/items")))))))
      (testing "unless I ask to show dashboard questions!"
        (is (= ["dashboard" "card"]
               (:here
                (first
                 (:data (mt/user-http-request :rasta :get 200 (str "collection/" parent-id "/items?show_dashboard_questions=true")))))))))))

(deftest dashboard-questions-have-dashboard-hydrated
  (mt/with-temp [:model/Collection {coll-id :id} {}
                 :model/Dashboard {dash-id :id
                                   dash-name :name} {:collection_id coll-id}
                 :model/Card _ {:dashboard_id dash-id}]
    (testing "The card's dashboard details are hydrated"
      (is (= {:name dash-name
              :id dash-id
              :moderation_status nil}
             (->> (mt/user-http-request :rasta :get 200 (str "collection/" coll-id "/items?show_dashboard_questions=true"))
                  :data
                  (filter #(= (:model %) "card"))
                  first
                  :dashboard))))
    (testing "If there are moderation reviews they're included too"
      (mt/with-temp [:model/ModerationReview _ {:moderated_item_type "dashboard"
                                                :moderated_item_id dash-id
                                                :status "verified"
                                                :moderator_id (mt/user->id :rasta)
                                                :most_recent true}]
        (is (= {:name dash-name :id dash-id :moderation_status "verified"}
               (->> (mt/user-http-request :rasta :get 200 (str "collection/" coll-id "/items?show_dashboard_questions=true"))
                    :data
                    (filter #(= (:model %) "card"))
                    first
                    :dashboard)))))))

(deftest delete-collection-with-descendants-permissions-test
  (testing "DELETE /api/collection/:id"
    (testing "Deleting a collection with descendants requires proper permissions"
      (mt/with-non-admin-groups-no-root-collection-perms
        (mt/with-temp [:model/Collection parent-collection {}
                       :model/Collection child-collection {:location (collection/children-location parent-collection)}
                       :model/Collection grandchild-collection {:location (collection/children-location child-collection)}]

          (testing "Should return 403 if user has no permissions for descendants"
            (perms/revoke-collection-permissions! (perms/all-users-group) parent-collection)
            (perms/revoke-collection-permissions! (perms/all-users-group) child-collection)
            (perms/revoke-collection-permissions! (perms/all-users-group) grandchild-collection)
            (perms/grant-collection-readwrite-permissions! (perms/all-users-group) parent-collection)
            ;; No permissions for child or grandchild
            (is (= "You don't have permissions to do that."
                   (mt/user-http-request :rasta :put 403 (str "collection/" (u/the-id parent-collection)) {:archived true}))))

          (testing "Should return 403 if user only has read permissions for descendants"
            (perms/revoke-collection-permissions! (perms/all-users-group) parent-collection)
            (perms/revoke-collection-permissions! (perms/all-users-group) child-collection)
            (perms/revoke-collection-permissions! (perms/all-users-group) grandchild-collection)
            (perms/grant-collection-readwrite-permissions! (perms/all-users-group) parent-collection)
            (perms/grant-collection-read-permissions! (perms/all-users-group) child-collection)
            (perms/grant-collection-read-permissions! (perms/all-users-group) grandchild-collection)
            (is (= "You don't have permissions to do that."
                   (mt/user-http-request :rasta :put 403 (str "collection/" (u/the-id parent-collection)) {:archived true}))))

          (testing "Should return 200 if user has read-write permissions for all descendants"
            (perms/revoke-collection-permissions! (perms/all-users-group) parent-collection)
            (perms/revoke-collection-permissions! (perms/all-users-group) child-collection)
            (perms/revoke-collection-permissions! (perms/all-users-group) grandchild-collection)
            (perms/grant-collection-readwrite-permissions! (perms/all-users-group) parent-collection)
            (perms/grant-collection-readwrite-permissions! (perms/all-users-group) child-collection)
            (perms/grant-collection-readwrite-permissions! (perms/all-users-group) grandchild-collection)
            (is (partial= {:archived true}
                          (mt/user-http-request :rasta :put 200 (str "collection/" (u/the-id parent-collection)) {:archived true})))
            ;; Verify the collections were actually archived
            (is (t2/exists? :model/Collection :id (u/the-id parent-collection) :archived true))
            (is (t2/exists? :model/Collection :id (u/the-id child-collection) :archived true))
            (is (t2/exists? :model/Collection :id (u/the-id grandchild-collection) :archived true))))))))

(deftest collections-can-be-deleted
  (mt/with-temp [:model/Collection {coll-a-id :id :as coll-a} {}
                 :model/Dashboard {dash-a-id :id} {:collection_id coll-a-id}
                 :model/Collection {coll-b-id :id :as coll-b} {:location (collection/children-location coll-a)}
                 :model/Dashboard {dash-b-id :id} {:collection_id coll-b-id}
                 :model/Collection {coll-c-id :id :as coll-c} {:location (collection/children-location coll-b)}
                 :model/Dashboard {dash-c-id :id} {:collection_id coll-c-id}
                 :model/Collection {coll-d-id :id :as _coll-d} {:location (collection/children-location coll-c)}]
    ;; archive collection C first, then collection A
    (mt/user-http-request :rasta :put 200 (str "/collection/" coll-c-id) {:archived true})
    (mt/user-http-request :rasta :put 200 (str "/collection/" coll-a-id) {:archived true})

    ;; now we have:
    ;; - collection A > B > C
    ;; - but collections A and C appear in the Trash (because they were archived separately)
    (mt/user-http-request :crowberto :delete 200 (str "/collection/" coll-a-id))
    (testing "B was deleted along with A, because it only appeared in the trash under A"
      (is (not (t2/exists? :model/Collection :id coll-b-id))))
    (testing "C was NOT deleted"
      (is (t2/exists? :model/Collection :id coll-c-id)))
    (testing "C was moved to the root collection (a's parent)"
      (is (= "/" (:location (t2/select-one :model/Collection coll-c-id)))))
    (testing "C is still archived"
      (is (:archived (t2/select-one :model/Collection coll-c-id))))
    (testing "Dashboards in A and B were deleted"
      (is (not (t2/exists? :model/Dashboard dash-a-id)))
      (is (not (t2/exists? :model/Dashboard dash-b-id))))
    (testing "Dashboard in C was not deleted"
      (is (t2/exists? :model/Dashboard dash-c-id)))
    (testing "Collection D still exists in C"
      (is (t2/exists? :model/Collection coll-d-id))
      (is (= (str "/" coll-c-id "/")
             (t2/select-one-fn :location :model/Collection coll-d-id))))))

(deftest collection-delete-middle-hoists-survivor
  (mt/with-temp [:model/Collection {a-id :id :as a} {}
                 :model/Collection {b-id :id :as b} {:location (collection/children-location a)}
                 :model/Collection {c-id :id :as _c} {:location (collection/children-location b)}]
    ;; archive c (op1), then archive b (op2), then hard-delete b
    (mt/user-http-request :rasta :put 200 (str "/collection/" c-id) {:archived true})
    (mt/user-http-request :rasta :put 200 (str "/collection/" b-id) {:archived true})
    (mt/user-http-request :crowberto :delete 200 (str "/collection/" b-id))
    (testing "b is gone"
      (is (not (t2/exists? :model/Collection :id b-id))))
    (testing "c survives + is still archived"
      (is (t2/exists? :model/Collection :id c-id))
      (is (:archived (t2/select-one :model/Collection c-id))))
    (testing "c hoisted under a"
      (is (= (str "/" a-id "/")
             (:location (t2/select-one :model/Collection c-id)))))))

(deftest collection-deep-prune-multiple-ancestors
  (mt/with-temp [:model/Collection {a-id :id :as a} {}
                 :model/Collection {b-id :id :as b} {:location (collection/children-location a)}
                 :model/Collection {c-id :id :as c} {:location (collection/children-location b)}
                 :model/Collection {d-id :id :as _d} {:location (collection/children-location c)}]
    (mt/user-http-request :rasta :put 200 (str "/collection/" c-id) {:archived true})
    (mt/user-http-request :rasta :put 200 (str "/collection/" a-id) {:archived true})
    (mt/user-http-request :crowberto :delete 200 (str "/collection/" a-id))
    (testing "a and b nuked"
      (is (not (t2/exists? :model/Collection :id a-id)))
      (is (not (t2/exists? :model/Collection :id b-id))))
    (testing "c at root"
      (is (= "/" (:location (t2/select-one :model/Collection c-id)))))
    (testing "d still under c"
      (is (= (str "/" c-id "/") (:location (t2/select-one :model/Collection d-id)))))))

(deftest collection-multiple-survivor-subtrees-hoist
  (mt/with-temp
    [:model/Collection {a-id :id :as a} {}
     :model/Collection {b1-id :id :as b1} {:location (collection/children-location a)}
     :model/Collection {b2-id :id :as b2} {:location (collection/children-location a)}
     :model/Collection {c1-id :id} {:location (collection/children-location b1)}
     :model/Collection {c2-id :id} {:location (collection/children-location b2)}]
    (mt/user-http-request :rasta :put 200 (str "/collection/" c1-id) {:archived true})
    (mt/user-http-request :rasta :put 200 (str "/collection/" c2-id) {:archived true})
    (mt/user-http-request :rasta :put 200 (str "/collection/" a-id) {:archived true})
    (mt/user-http-request :crowberto :delete 200 (str "/collection/" a-id))
    (testing "b branches deleted"
      (is (not (t2/exists? :model/Collection :id b1-id)))
      (is (not (t2/exists? :model/Collection :id b2-id))))
    (testing "c leaves survive, both at root and still archived"
      (doseq [cid [c1-id c2-id]]
        (is (t2/exists? :model/Collection :id cid))
        (is (= "/" (:location (t2/select-one :model/Collection cid))))
        (is (:archived (t2/select-one :model/Collection cid)))))))

(deftest collection-deletion-path-normalization-and-dashboard-cascade
  (mt/with-temp
    [:model/Collection {a-id :id :as a} {}
     :model/Dashboard {da-id :id} {:collection_id a-id}
     :model/Collection {b-id :id :as b} {:location (collection/children-location a)}
     :model/Dashboard {db-id :id} {:collection_id b-id}
     :model/Collection {c-id :id} {:location (collection/children-location b)}
     :model/Dashboard {dc-id :id} {:collection_id c-id}]
    ;; archive c separately so it should survive; archive a; delete a
    (mt/user-http-request :rasta :put 200 (str "/collection/" c-id) {:archived true})
    (mt/user-http-request :rasta :put 200 (str "/collection/" a-id) {:archived true})
    (mt/user-http-request :crowberto :delete 200 (str "/collection/" a-id))
    (testing "no double slashes; root is exactly '/'"
      (is (= "/" (:location (t2/select-one :model/Collection c-id)))))
    (testing "dashboards in deleted nodes gone; dashboard in survivor intact"
      (is (not (t2/exists? :model/Dashboard da-id)))
      (is (not (t2/exists? :model/Dashboard db-id)))
      (is (t2/exists? :model/Dashboard dc-id)))))

(deftest collection-deletion-prohibitions
  (mt/with-temp [:model/Collection {a-id :id} {}]
    (is (= "Collection must be trashed before deletion."
           (mt/user-http-request :crowberto :delete 400 (str "/collection/" a-id)))))
  (mt/with-temp [:model/Collection {a-id :id} {:namespace "flippity" :archived true}]
    (is (= "Collections in non-nil namespaces cannot be deleted."
           (mt/user-http-request :crowberto :delete 400 (str "/collection/" a-id)))))
  (mt/with-temp [:model/Collection {a-id :id} {:archived true}]
    (is (= "You don't have permissions to do that."
           (mt/user-http-request :rasta :delete 403 (str "/collection/" a-id))))))

(deftest api-move-collection-into-remote-synced-dependency-checking-success-test
  (testing "PUT /api/collection/:id with parent_id in library succeeds when all dependencies are in library"
    (mt/with-temp [:model/Collection {library-id :id} {:name "Library" :location "/" :type "remote-synced"}
                   :model/Collection {parent-id :id} {:name "Parent" :location (format "/%d/" library-id) :type "remote-synced"}
                   :model/Collection {coll-id :id} {:name "Collection to Move"
                                                    :location "/"
                                                    :type nil}
                   :model/Card {library-card-id :id} {:name "Library Card"
                                                      :collection_id library-id
                                                      :dataset_query (mt/native-query {:query "SELECT 1"})}
                   :model/Card _ {:name "Dependent Card"
                                  :collection_id coll-id
                                  :dataset_query (mt/mbql-query nil {:source-table (str "card__" library-card-id)})}]
      ;; This should succeed because the dependency (library-card) is in a library collection
      (let [response (mt/user-http-request :crowberto :put 200 (str "collection/" coll-id)
                                           {:parent_id parent-id})]
        ;; Verify the collection was moved and became library type
        (is (= "remote-synced" (:type response))
            "Collection should have library type")
        (is (= parent-id (:parent_id response))
            "Collection should be moved to library parent")))))

(deftest api-move-collection-into-remote-synced-dependency-checking-failure-test
  (testing "PUT /api/collection/:id with parent_id in library throws 400 when dependencies exist outside library"
    (mt/with-temp [:model/Collection {non-library-id :id} {:name "Non-Library" :location "/" :type nil}
                   :model/Collection {library-id :id} {:name "Library" :location "/" :type "remote-synced"}
                   :model/Collection {parent-id :id} {:name "Parent" :location (format "/%d/" library-id) :type "remote-synced"}
                   :model/Collection {coll-id :id} {:name "Collection to Move"
                                                    :location "/"
                                                    :type nil}
                   :model/Card {non-library-card-id :id} {:name "Non-Library Card"
                                                          :collection_id non-library-id
                                                          :dataset_query (mt/native-query {:query "SELECT 1"})}
                   :model/Card _ {:name "Dependent Card"
                                  :collection_id coll-id
                                  :dataset_query (mt/mbql-query nil {:source-table (str "card__" non-library-card-id)})}]
      ;; This should return 400 because the dependency (non-library-card) is not in a library collection
      (let [response (mt/user-http-request :crowberto :put 400 (str "collection/" coll-id)
                                           {:parent_id parent-id})]
        ;; Verify error response contains dependency information
        (is (str/includes? (:message response) "non-remote-synced dependencies")
            "Error message should mention non-remote-synced dependencies"))

      ;; Verify the transaction was rolled back - collection should not be moved or changed
      (let [unchanged-coll (t2/select-one :model/Collection :id coll-id)]
        (is (nil? (:type unchanged-coll))
            "Collection type should remain unchanged after failed move")
        (is (= "/" (:location unchanged-coll))
            "Collection location should remain unchanged after failed move")))))

(deftest api-move-collection-into-remote-synced-dependency-checking-transaction-rollback-test
  (testing "PUT /api/collection/:id transaction rollback when dependency check fails after updates"
    (mt/with-temp [:model/Collection {non-library-id :id} {:name "Non-Library" :location "/" :type nil}
                   :model/Collection {library-id :id} {:name "Library" :location "/" :type "remote-synced"}
                   :model/Collection {parent-id :id} {:name "Parent" :location (format "/%d/" library-id) :type "remote-synced"}
                   :model/Collection {coll-id :id} {:name "Collection to Move"
                                                    :location "/"
                                                    :type nil}
                   :model/Collection {child-id :id} {:name "Child Collection"
                                                     :location (format "/%d/" coll-id)
                                                     :type nil}
                   :model/Card {non-library-card-id :id} {:name "Non-Library Card"
                                                          :collection_id non-library-id
                                                          :dataset_query (mt/native-query {:query "SELECT 1"})}
                   :model/Card _ {:name "Dependent Card"
                                  :collection_id coll-id
                                  :dataset_query (mt/mbql-query nil {:source-table (str "card__" non-library-card-id)})}]
      ;; This should return 400 with transaction rollback
      (mt/user-http-request :crowberto :put 400 (str "collection/" coll-id)
                            {:parent_id parent-id})

      ;; Verify the transaction was completely rolled back
      (let [unchanged-coll (t2/select-one :model/Collection :id coll-id)]
        (is (nil? (:type unchanged-coll))
            "Collection type should remain unchanged after transaction rollback")
        (is (= "/" (:location unchanged-coll))
            "Collection location should remain unchanged after transaction rollback"))

      (let [unchanged-child (t2/select-one :model/Collection :id child-id)]
        (is (nil? (:type unchanged-child))
            "Child collection type should remain unchanged after transaction rollback")
        (is (= (format "/%d/" coll-id) (:location unchanged-child))
            "Child collection location should remain unchanged after transaction rollback")))))

(deftest api-move-collection-outside-remote-synced-no-dependency-checking-test
  (testing "PUT /api/collection/:id to non-library parent does not check dependencies"
    (mt/with-temp [:model/Collection {non-library-id :id} {:name "Non-Library" :location "/" :type nil}
                   :model/Collection {parent-id :id} {:name "Parent" :location "/" :type nil}
                   :model/Collection {coll-id :id} {:name "Collection to Move"
                                                    :location "/"
                                                    :type nil}
                   :model/Card {non-library-card-id :id} {:name "Non-Library Card"
                                                          :collection_id non-library-id
                                                          :dataset_query (mt/native-query {:query "SELECT 1"})}
                   :model/Card _ {:name "Dependent Card"
                                  :collection_id coll-id
                                  :dataset_query (mt/mbql-query nil {:source-table (str "card__" non-library-card-id)})}]
      ;; This should succeed because we're not moving into a library collection
      (let [response (mt/user-http-request :crowberto :put 200 (str "collection/" coll-id)
                                           {:parent_id parent-id})]
        ;; Verify the collection was moved but did not become library type
        (is (nil? (:type response))
            "Collection should not have library type")
        (is (= parent-id (:parent_id response))
            "Collection should be moved to new parent")))))<|MERGE_RESOLUTION|>--- conflicted
+++ resolved
@@ -2095,16 +2095,6 @@
 (deftest ^:parallel fetch-root-items-fully-parameterized-can-be-false-test
   (testing "GET /api/collection/root/items"
     (testing "fully_parameterized of a card can be false"
-<<<<<<< HEAD
-      (mt/with-temp [:model/Card card {:name "Business Card"
-                                       :dataset_query {:native {:template-tags {:param0 {:default 0}
-                                                                                :param1 {:required false}
-                                                                                :param2 {:required false}}
-                                                                :query "select {{param0}}, {{param1}} [[ , {{param2}} ]]"}}}]
-        (is (partial= [{:name "Business Card"
-                        :entity_id (:entity_id card)
-                        :model "card"
-=======
       (mt/with-temp [:model/Card card {:name          "Business Card"
                                        :dataset_query {:database (mt/id)
                                                        :type     :native
@@ -2121,7 +2111,6 @@
         (is (partial= [{:name               "Business Card"
                         :entity_id          (:entity_id card)
                         :model              "card"
->>>>>>> a947f3cb
                         :fully_parameterized false}]
                       (-> (mt/user-http-request :crowberto :get 200 "collection/root/items")
                           :data
@@ -2130,15 +2119,6 @@
 (deftest ^:parallel fetch-root-items-fully-parameterized-field-filter-test
   (testing "GET /api/collection/root/items"
     (testing "fully_parameterized is false even if a required field-filter parameter has no default"
-<<<<<<< HEAD
-      (mt/with-temp [:model/Card card {:name "Business Card"
-                                       :dataset_query {:native {:template-tags {:param0 {:default 0}
-                                                                                :param1 {:type "dimension", :required true}}
-                                                                :query "select {{param0}}, {{param1}}"}}}]
-        (is (partial= [{:name "Business Card"
-                        :entity_id (:entity_id card)
-                        :model "card"
-=======
       (mt/with-temp [:model/Card card {:name          "Business Card"
                                        :dataset_query {:database (mt/id)
                                                        :type     :native
@@ -2153,7 +2133,6 @@
         (is (partial= [{:name               "Business Card"
                         :entity_id          (:entity_id card)
                         :model              "card"
->>>>>>> a947f3cb
                         :fully_parameterized false}]
                       (-> (mt/user-http-request :crowberto :get 200 "collection/root/items")
                           :data
@@ -2162,15 +2141,6 @@
 (deftest ^:parallel fetch-root-items-fully-parameterized-optional-required-test
   (testing "GET /api/collection/root/items"
     (testing "fully_parameterized is false even if an optional required parameter has no default"
-<<<<<<< HEAD
-      (mt/with-temp [:model/Card card {:name "Business Card"
-                                       :dataset_query {:native {:template-tags {:param0 {:default 0}
-                                                                                :param1 {:required true}}
-                                                                :query "select {{param0}}, [[ , {{param1}} ]]"}}}]
-        (is (partial= [{:name "Business Card"
-                        :entity_id (:entity_id card)
-                        :model "card"
-=======
       (mt/with-temp [:model/Card card {:name          "Business Card"
                                        :dataset_query {:database (mt/id)
                                                        :type     :native
@@ -2184,7 +2154,6 @@
         (is (partial= [{:name               "Business Card"
                         :entity_id          (:entity_id card)
                         :model              "card"
->>>>>>> a947f3cb
                         :fully_parameterized false}]
                       (-> (mt/user-http-request :crowberto :get 200 "collection/root/items")
                           :data
@@ -2193,13 +2162,6 @@
 (deftest ^:parallel fetch-root-items-fully-parameterized-parsing-exception-test
   (testing "GET /api/collection/root/items"
     (testing "fully_parameterized is true if invalid parameter syntax causes a parsing exception to be thrown"
-<<<<<<< HEAD
-      (mt/with-temp [:model/Card card {:name "Business Card"
-                                       :dataset_query {:native {:query "select [[]]"}}}]
-        (is (partial= [{:name "Business Card"
-                        :entity_id (:entity_id card)
-                        :model "card"
-=======
       (mt/with-temp [:model/Card card {:name          "Business Card"
                                        :dataset_query {:database (mt/id)
                                                        :type     :native
@@ -2207,7 +2169,6 @@
         (is (partial= [{:name               "Business Card"
                         :entity_id          (:entity_id card)
                         :model              "card"
->>>>>>> a947f3cb
                         :fully_parameterized true}]
                       (-> (mt/user-http-request :crowberto :get 200 "collection/root/items")
                           :data
@@ -2216,17 +2177,6 @@
 (deftest ^:parallel fetch-root-items-fully-parameterized-all-defaults-test
   (testing "GET /api/collection/root/items"
     (testing "fully_parameterized is true if all obligatory parameters have defaults"
-<<<<<<< HEAD
-      (mt/with-temp [:model/Card card {:name "Business Card"
-                                       :dataset_query {:native {:template-tags {:param0 {:required false, :default 0}
-                                                                                :param1 {:required true, :default 1}
-                                                                                :param2 {}
-                                                                                :param3 {:type "dimension"}}
-                                                                :query "select {{param0}}, {{param1}} [[ , {{param2}} ]] from t {{param3}}"}}}]
-        (is (partial= [{:name "Business Card"
-                        :entity_id (:entity_id card)
-                        :model "card"
-=======
       (mt/with-temp [:model/Card card {:name          "Business Card"
                                        :dataset_query {:database (mt/id)
                                                        :type     :native
@@ -2247,7 +2197,6 @@
         (is (partial= [{:name               "Business Card"
                         :entity_id          (:entity_id card)
                         :model              "card"
->>>>>>> a947f3cb
                         :fully_parameterized true}]
                       (-> (mt/user-http-request :crowberto :get 200 "collection/root/items")
                           :data
@@ -2258,20 +2207,6 @@
     (testing "fully_parameterized using a snippet without parameters is true"
       (mt/with-temp [:model/NativeQuerySnippet snippet {:content "table"
                                                         :creator_id (mt/user->id :crowberto)
-<<<<<<< HEAD
-                                                        :name "snippet"}
-                     :model/Card card {:name "Business Card"
-                                       :dataset_query {:native {:template-tags {:param0 {:required false
-                                                                                         :default 0}
-                                                                                :snippet {:name "snippet"
-                                                                                          :type :snippet
-                                                                                          :snippet-name "snippet"
-                                                                                          :snippet-id (:id snippet)}}
-                                                                :query "select {{param0}} from {{snippet}}"}}}]
-        (is (partial= [{:name "Business Card"
-                        :entity_id (:entity_id card)
-                        :model "card"
-=======
                                                         :name       "snippet"}
                      :model/Card card {:name          "Business Card"
                                        :dataset_query {:database (mt/id)
@@ -2289,7 +2224,6 @@
         (is (partial= [{:name               "Business Card"
                         :entity_id          (:entity_id card)
                         :model              "card"
->>>>>>> a947f3cb
                         :fully_parameterized true}]
                       (-> (mt/user-http-request :crowberto :get 200 "collection/root/items")
                           :data
