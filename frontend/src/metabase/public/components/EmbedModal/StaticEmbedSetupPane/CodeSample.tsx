--- conflicted
+++ resolved
@@ -68,10 +68,7 @@
           CS.shadowed,
           CS.relative,
           CS.mt2,
-<<<<<<< HEAD
-=======
           CS.overflowHidden,
->>>>>>> 6655faa0
         )}
       >
         <AceEditor
