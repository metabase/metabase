--- conflicted
+++ resolved
@@ -13,11 +13,7 @@
 
 (defn- results-metadata [query-results]
   (for [col (-> query-results :data :cols)]
-<<<<<<< HEAD
-    (select-keys col [:id :table_id :name :display_name :base_type :semantic_type :unit :fingerprint :settings])))
-=======
     (select-keys col [:id :table_id :name :display_name :base_type :special_type :unit :fingerprint :settings :field_ref])))
->>>>>>> f65890ad
 
 (defn- venues-source-metadata
   ([]
@@ -32,10 +28,10 @@
 
 (defn- venues-source-metadata-for-field-literals
   "Metadata we'd expect to see from a `:field-literal` clause. The same as normal metadata, but field literals don't
-  include semantic-type info."
+  include special-type info."
   [& field-names]
   (for [field (apply venues-source-metadata field-names)]
-    (dissoc field :semantic_type)))
+    (dissoc field :special_type)))
 
 (deftest basic-test
   (testing "Can we automatically add source metadata to the parent level of a query? If the source query has `:fields`"
@@ -82,20 +78,12 @@
                                 :breakout     [$price]}
               :source-metadata (concat
                                 (venues-source-metadata :price)
-<<<<<<< HEAD
-                                [{:name          "avg"
-                                  :display_name  "Average of ID"
-                                  :base_type     :type/BigInteger
-                                  :semantic_type :type/PK
-                                  :settings      nil}])})
-=======
                                 [{:name         "avg"
                                   :display_name "Average of ID"
                                   :base_type    :type/BigInteger
                                   :special_type :type/PK
                                   :settings     nil
                                   :field_ref    [:aggregation 0]}])})
->>>>>>> f65890ad
            (add-source-metadata
             (mt/mbql-query venues
               {:source-query {:source-table $$venues
@@ -116,20 +104,12 @@
                                   :breakout     [$price]}
                 :source-metadata (concat
                                   (venues-source-metadata :price)
-<<<<<<< HEAD
-                                  [{:name          "some_generated_name"
-                                    :display_name  "My Cool Ag"
-                                    :base_type     :type/BigInteger
-                                    :semantic_type :type/PK
-                                    :settings      nil}])})
-=======
                                   [{:name         "some_generated_name"
                                     :display_name "My Cool Ag"
                                     :base_type    :type/BigInteger
                                     :special_type :type/PK
                                     :settings     nil
                                     :field_ref    [:aggregation 0]}])})
->>>>>>> f65890ad
              (add-source-metadata
               (mt/mbql-query venues
                 {:source-query {:source-table $$venues
@@ -139,20 +119,12 @@
                                 :breakout     [$price]}})))))
 
     (testing "w/ `:name` only"
-<<<<<<< HEAD
-      (is (= [{:name          "some_generated_name"
-               :display_name  "Average of ID"
-               :base_type     :type/BigInteger
-               :semantic_type :type/PK
-               :settings      nil}]
-=======
       (is (= [{:name         "some_generated_name"
                :display_name "Average of ID"
                :base_type    :type/BigInteger
                :special_type :type/PK
                :settings     nil
                :field_ref    [:aggregation 0]}]
->>>>>>> f65890ad
              (source-metadata
               (add-source-metadata
                (mt/mbql-query venues
@@ -160,20 +132,12 @@
                                  :aggregation  [[:aggregation-options [:avg $id] {:name "some_generated_name"}]]}}))))))
 
     (testing "w/ `:display-name` only"
-<<<<<<< HEAD
-      (is (= [{:name          "avg"
-               :display_name  "My Cool Ag"
-               :base_type     :type/BigInteger
-               :semantic_type :type/PK
-               :settings      nil}]
-=======
       (is (= [{:name         "avg"
                :display_name "My Cool Ag"
                :base_type    :type/BigInteger
                :special_type :type/PK
                :settings     nil
                :field_ref    [:aggregation 0]}]
->>>>>>> f65890ad
              (source-metadata
               (add-source-metadata
                (mt/mbql-query venues
