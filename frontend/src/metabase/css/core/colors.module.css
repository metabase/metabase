--- conflicted
+++ resolved
@@ -101,11 +101,8 @@
     #000
   );
   --mb-color-syntax-parameters: var(--mb-base-color-mango-30);
-<<<<<<< HEAD
   --mb-color-notebook-step-bg: var(--mb-base-color-orion-10);
-=======
   --mb-color-switch-off: var(--mb-base-color-orion-10);
->>>>>>> cd9e7c66
 
   /**
     * Base colors
