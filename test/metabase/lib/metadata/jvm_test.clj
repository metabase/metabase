(ns metabase.lib.metadata.jvm-test
  (:require
   [clojure.test :refer :all]
   [malli.core :as mc]
   [malli.error :as me]
   [metabase.lib.convert :as lib.convert]
   [metabase.lib.core :as lib]
   [metabase.lib.metadata :as lib.metadata]
   [metabase.lib.metadata.calculation :as lib.metadata.calculation]
   [metabase.lib.metadata.jvm :as lib.metadata.jvm]
   [metabase.lib.metadata.protocols :as lib.metadata.protocols]
   [metabase.models :refer [Card]]
   [metabase.test :as mt]
   [metabase.util :as u]
   [toucan2.tools.with-temp :as t2.with-temp]))

(deftest ^:parallel fetch-field-test
  (let [field (#'lib.metadata.jvm/fetch-instance :metadata/field (mt/id :categories :id))]
    (is (not (me/humanize (mc/validate lib.metadata/ColumnMetadata field))))))

(deftest ^:parallel fetch-database-test
  (is (=? {:lib/type :metadata/database}
          (lib.metadata/database (lib.metadata.jvm/application-database-metadata-provider (mt/id)))))
  (testing "Should return nil correctly"
    (is (nil? (lib.metadata.protocols/database (lib.metadata.jvm/application-database-metadata-provider Integer/MAX_VALUE))))))

(deftest ^:parallel saved-question-metadata-test
  (let [card  {:dataset-query {:database (mt/id)
                               :type     :query
                               :query    {:source-table (mt/id :venues)
                                          :joins        [{:fields       :all
                                                          :source-table (mt/id :categories)
                                                          :condition    [:=
                                                                         [:field (mt/id :venues :category_id) nil]
                                                                         [:field (mt/id :categories :id) {:join-alias "Cat"}]]
                                                          :alias        "Cat"}]}}}
        query (lib/saved-question-query
               (lib.metadata.jvm/application-database-metadata-provider (mt/id))
               card)]
    (is (=? [{:lib/desired-column-alias "ID"}
             {:lib/desired-column-alias "NAME"}
             {:lib/desired-column-alias "CATEGORY_ID"}
             {:lib/desired-column-alias "LATITUDE"}
             {:lib/desired-column-alias "LONGITUDE"}
             {:lib/desired-column-alias "PRICE"}
             {:lib/desired-column-alias "Cat__ID"}
             {:lib/desired-column-alias "Cat__NAME"}]
            (lib.metadata.calculation/metadata query)))))

(deftest ^:parallel join-with-aggregation-reference-in-fields-metadata-test
  (mt/dataset sample-dataset
    (let [query (mt/mbql-query products
                  {:joins [{:source-query {:source-table $$orders
                                           :breakout     [$orders.product_id]
                                           :aggregation  [[:sum $orders.quantity]]}
                            :alias        "Orders"
                            :condition    [:= $id &Orders.orders.product_id]
                            :fields       [&Orders.orders.product_id
                                           &Orders.*sum/Integer]}]
                   :fields [$id]})
          mlv2-query (lib/query (lib.metadata.jvm/application-database-metadata-provider (mt/id))
                                (lib.convert/->pMBQL query))]
      (is (=? [{:base-type :type/BigInteger
                :semantic-type :type/PK
                :table-id (mt/id :products)
                :name "ID"
                :lib/source :source/fields
                :lib/source-column-alias "ID"
                :effective-type :type/BigInteger
                :id (mt/id :products :id)
                :lib/desired-column-alias "ID"
                :display-name "ID"}
               {:metabase.lib.field/join-alias "Orders"
                :base-type :type/Integer
                :semantic-type :type/FK
                :table-id (mt/id :orders)
                :name "PRODUCT_ID"
                :lib/source :source/joins
                :lib/source-column-alias "PRODUCT_ID"
                :effective-type :type/Integer
                :id (mt/id :orders :product_id)
                :lib/desired-column-alias "Orders__PRODUCT_ID"
                :display-name "Product ID"
                :source-alias "Orders"}
               {:metabase.lib.field/join-alias "Orders"
                :lib/type :metadata/field
                :base-type :type/Integer
                :name "sum"
                :lib/source :source/joins
                :lib/source-column-alias "sum"
                :effective-type :type/Integer
                :lib/desired-column-alias "Orders__sum"
<<<<<<< HEAD
                :display-name "Sum of Quantity"
                :source_alias "Orders"}]
              (lib.metadata.calculation/metadata mlv2-query))))))

(deftest ^:synchronized with-temp-source-question-metadata-test
  (t2.with-temp/with-temp [Card card {:dataset_query
                                      (mt/mbql-query venues
                                                     {:joins
                                                      [{:source-table $$categories
                                                        :condition    [:= $category_id &c.categories.id]
                                                        :fields       :all
                                                        :alias        "c"}]})}]
    (let [query      {:database (mt/id)
                      :type     :query
                      :query    {:source-table (str "card__" (u/the-id card))}}
          mlv2-query (lib/query (lib.metadata.jvm/application-database-metadata-provider (mt/id))
                                (lib.convert/->pMBQL query))
          breakouts  (lib/breakoutable-columns mlv2-query)
          agg-query  (-> mlv2-query
                         (lib/breakout (second breakouts))
                         (lib/breakout (peek breakouts)))]
      (is (=? [{:display-name "ID"
                :long-display-name "ID"
                :effective-type :type/BigInteger
                :semantic-type :type/PK}
               {:display-name "Name"
                :long-display-name "Name"
                :effective-type :type/Text
                :semantic-type :type/Name}
               {:display-name "Category ID"
                :long-display-name "Category ID"
                :effective-type :type/Integer
                :semantic-type :type/FK}
               {:display-name "Latitude"
                :long-display-name "Latitude"
                :effective-type :type/Float
                :semantic-type :type/Latitude}
               {:display-name "Longitude"
                :long-display-name "Longitude"
                :effective-type :type/Float
                :semantic-type :type/Longitude}
               {:display-name "Price"
                :long-display-name "Price"
                :effective-type :type/Integer
                :semantic-type :type/Category}
               {:display-name "c → ID"
                :long-display-name "c → ID"
                :effective-type :type/BigInteger
                :semantic-type :type/PK}
               {:display-name "c → Name"
                :long-display-name "c → Name"
                :effective-type :type/Text
                :semantic-type :type/Name}]
              (map #(lib/display-info mlv2-query %)
                   (lib.metadata.calculation/metadata mlv2-query))))
      (is (=? [{:display-name "Name"
                :long-display-name "Name"
                :effective-type :type/Text
                :semantic-type :type/Name}
               {:display-name "c → Name"
                :long-display-name "c → Name"
                :effective-type :type/Text
                :semantic-type :type/Name}]
              (map #(lib/display-info agg-query %)
                   (lib.metadata.calculation/metadata agg-query)))))))
=======
                :display-name "Sum"
                :source-alias "Orders"}]
              (lib.metadata.calculation/metadata mlv2-query))))))
>>>>>>> f8384e7d
<|MERGE_RESOLUTION|>--- conflicted
+++ resolved
@@ -90,9 +90,8 @@
                 :lib/source-column-alias "sum"
                 :effective-type :type/Integer
                 :lib/desired-column-alias "Orders__sum"
-<<<<<<< HEAD
                 :display-name "Sum of Quantity"
-                :source_alias "Orders"}]
+                :source-alias "Orders"}]
               (lib.metadata.calculation/metadata mlv2-query))))))
 
 (deftest ^:synchronized with-temp-source-question-metadata-test
@@ -155,9 +154,4 @@
                 :effective-type :type/Text
                 :semantic-type :type/Name}]
               (map #(lib/display-info agg-query %)
-                   (lib.metadata.calculation/metadata agg-query)))))))
-=======
-                :display-name "Sum"
-                :source-alias "Orders"}]
-              (lib.metadata.calculation/metadata mlv2-query))))))
->>>>>>> f8384e7d
+                   (lib.metadata.calculation/metadata agg-query)))))))