--- conflicted
+++ resolved
@@ -29,11 +29,8 @@
   visitQuestion,
   visitQuestionAdhoc,
   tableHeaderClick,
-<<<<<<< HEAD
   WEBHOOK_TEST_URL,
-=======
   mockSessionPropertiesTokenFeatures,
->>>>>>> ee25e763
 } from "e2e/support/helpers";
 
 const { ORDERS, ORDERS_ID } = SAMPLE_DATABASE;
@@ -1139,7 +1136,6 @@
   });
 });
 
-<<<<<<< HEAD
 // Ensure the webhook tester docker container is running
 // docker run -p 9080:8080/tcp tarampampam/webhook-tester serve --create-session 00000000-0000-0000-0000-000000000000
 describe("notifications", { tags: "@external" }, () => {
@@ -1184,7 +1180,7 @@
       .click();
 
     cy.findByRole("heading", { name: "Add a webhook" }).should("exist");
-=======
+
 describe("admin > upload settings", () => {
   describe("scenarios > admin > uploads (OSS)", { tags: "@OSS" }, () => {
     beforeEach(() => {
@@ -1227,6 +1223,5 @@
         "The page you asked for couldn't be found.",
       );
     });
->>>>>>> ee25e763
   });
 });