--- conflicted
+++ resolved
@@ -44,7 +44,7 @@
     ;; `:type/DateTimeWithLocalTZ`. Technically this should return `:type/DateTime`, since it's the most-specific
     ;; common ancestor type compatible with all args! But calculating that stuff is way too hard! So this will have to
     ;; do for now! -- Cam
-    (case-expr "2023-03-08T06:15" [:field 1 {:base-type :type/DateTimeWithLocalTZ}])
+    (case-expr "2023-03-08T06:15" [:field {:base-type :type/DateTimeWithLocalTZ} 1])
     :type/DateTimeWithLocalTZ
 
     ;; Differing types with a common base type that is more specific than `:type/*`
@@ -113,13 +113,18 @@
            [:time-interval {:include-current true} field :next :default]
            [:segment 1]
            [:segment "segment-id"]
-<<<<<<< HEAD
            [:case [[:= 1 1] true
                    [:not-null field] [:< 0 1]]]]]
       (doseq [op (filter-ops filter-expr)]
         (testing (str op " is a registered MBQL clause (a type-of* method is registered for it)")
           (is (not (identical? (get-method expression/type-of* op)
                                (get-method expression/type-of* :default))))))
+      ;; test all the subclauses of `filter-expr` above individually. If something gets broken this is easier to debug
+      (doseq [filter-clause (rest filter-expr)
+              :let          [filter-clause (ensure-uuids filter-clause)]]
+        (testing (list `mc/validate :expression/boolean filter-clause)
+          (is (mc/validate :expression/boolean filter-clause))))
+      ;; now test the entire thing
       (is (mc/validate ::expression/boolean (ensure-uuids filter-expr))))))
 
 (deftest ^:parallel invalid-filter-test
@@ -130,20 +135,4 @@
       ;; xor doesn't exist
       [:xor 13 [:field 1 {:lib/uuid (str (random-uuid))}]]
       ;; 1 is not a valid <string> arg
-      [:contains "abc" 1])))
-=======
-           [:case [:= 1 1] true [:not-null field] [:< 0 1]]]]
-      (is (= (known-filter-ops) (filter-ops filter-expr)))
-      ;; testing all the subclauses of `filter-expr` above individually. If something gets broken this is easier to debug
-      (doseq [filter-clause (rest filter-expr)
-              :let          [filter-clause (ensure-uuids filter-clause)]]
-        (testing (list `mc/validate ::filter/filter filter-clause)
-          (is (mc/validate ::filter/filter filter-clause))))
-      ;; now test the entire thing
-      (is (mc/validate ::filter/filter (ensure-uuids filter-expr)))))
-
-  (testing "invalid filter"
-    (is (false? (mc/validate
-                 ::filter/filter
-                 (ensure-uuids [:xor 13 [:field {:lib/uuid (str (random-uuid))} 1]]))))))
->>>>>>> dac6d4dd
+      [:contains "abc" 1])))