(ns metabase.db.data-migrations-test
  "Tests to make sure the data migrations actually work as expected and don't break things. Shamefully, we have way less
  of these than we should... but that doesn't mean we can't write them for our new ones :)"
  (:require [cheshire.core :as json]
            [clojure.test :refer :all]
            [metabase.db.data-migrations :as migrations]
            [metabase.models.card :refer [Card]]
            [metabase.models.dashboard :refer [Dashboard]]
            [metabase.models.dashboard-card :refer [DashboardCard]]
<<<<<<< HEAD
            [metabase.models.user :refer [User]]
=======
            [metabase.models.permissions :as perms :refer [Permissions]]
            [metabase.models.permissions-group :as group :refer [PermissionsGroup]]
            [metabase.models.pulse :refer [Pulse]]
>>>>>>> d9c51ec7
            [metabase.test :as mt]
            [metabase.test.fixtures :as fixtures]
            [metabase.util :as u]
            [toucan.db :as db]))

(use-fixtures :once (fixtures/initialize :db))

<<<<<<< HEAD
(deftest clear-ldap-user-local-passwords-test
  (testing "Test clearing of LDAP user local passwords"
    (mt/with-temp* [User [ldap-user {:email     "ldapuser@metabase.com"
                                     :password  "something secret"
                                     :ldap_auth true}]
                    User [user      {:email    "notanldapuser@metabase.com"
                                     :password "no change"}]]
      (#'migrations/clear-ldap-user-local-passwords)
      (let [get-pass-and-salt          #(db/select-one [User :password :password_salt] :id (u/the-id %))
            {ldap-pass :password,
             ldap-salt :password_salt} (get-pass-and-salt ldap-user)
            {user-pass :password,
             user-salt :password_salt} (get-pass-and-salt user)]
        (testing "The LDAP user password should be no good now that it's been cleared and replaced"
          (is (= false
                 (u.password/verify-password "something secret" ldap-salt ldap-pass))))
        (testing "There should be no change for a non ldap user"
          (is (= true
                 (u.password/verify-password "no change" user-salt user-pass))))))))
=======
(def ^:private migrated-collection-names #{"Migrated Dashboards" "Migrated Pulses" "Migrated Questions"})

(defn- do-with-add-migrated-collections-cleanup [f]
  ;; remove the root collection perms if they're already there so we don't see warnings about duplicate perms
  (try
    (doseq [group-id (db/select-ids PermissionsGroup :id [:not= (u/the-id (group/admin))])]
      (perms/revoke-collection-permissions! group-id collection/root-collection))
    (f)
    (finally
      (doseq [collection-name migrated-collection-names]
        (db/delete! Collection :name collection-name)))))

(defmacro ^:private with-add-migrated-collections-cleanup [& body]
  `(do-with-add-migrated-collections-cleanup (fn [] ~@body)))

(deftest add-migrated-collections-root-read-perms-test
  (testing "should grant Root Collection read perms"
    (with-add-migrated-collections-cleanup
      (mt/with-temp PermissionsGroup [group]
        (#'migrations/add-migrated-collections)
        (letfn [(perms [group]
                  (db/select-field :object Permissions
                    :group_id (u/the-id group)
                    :object   [:like "/collection/root/%"]))]
          (testing "to All Users"
            (is (= #{"/collection/root/"}
                   (perms (group/all-users)))))
          (testing "to other groups"
            (is (= #{"/collection/root/"}
                   (perms group)))))))))

(deftest add-migrated-collections-create-collections-test
  (testing "Should create the new Collections"
    (with-add-migrated-collections-cleanup
      (mt/with-temp* [Pulse     [_]
                      Card      [_]
                      Dashboard [_]]
        (#'migrations/add-migrated-collections)
        (let [collections (db/select-field :name Collection)]
          (doseq [collection-name migrated-collection-names]
            (is (contains? collections collection-name)))))))

  (testing "Shouldn't create new Collections for models where there's nothing to migrate"
    (with-add-migrated-collections-cleanup
      (mt/with-temp Dashboard [_]
        (let [collections-before (db/select-field :name Collection)
              orig-db-exists?    db/exists?]
          ;; pretend no Pulses or Cards exist if we happen to be running this from the REPL.
          (with-redefs [db/exists? (fn [model & args]
                                     (if (#{Pulse Card} model)
                                       false
                                       (apply orig-db-exists? model args)))]
            (#'migrations/add-migrated-collections)
            (is (= #{"Migrated Dashboards"}
                   (set/difference (db/select-field :name Collection) collections-before)))))))))

(deftest add-migrated-collections-move-objects-test
  (testing "Should move stuff into the new Collections as appropriate"
    (testing "Pulse"
      (with-add-migrated-collections-cleanup
        (mt/with-temp Pulse [pulse]
          (#'migrations/add-migrated-collections)
          (is (= (db/select-one-field :collection_id Pulse :id (u/the-id pulse))
                 (db/select-one-id Collection :name "Migrated Pulses"))))))

    (testing "Card"
      (with-add-migrated-collections-cleanup
        (mt/with-temp Card [card]
          (#'migrations/add-migrated-collections)
          (is (= (db/select-one-field :collection_id Card :id (u/the-id card))
                 (db/select-one-id Collection :name "Migrated Questions"))))))

    (testing "Dashboard"
      (with-add-migrated-collections-cleanup
        (mt/with-temp Dashboard [dashboard]
          (#'migrations/add-migrated-collections)
          (is (= (db/select-one-field :collection_id Dashboard :id (u/the-id dashboard))
                 (db/select-one-id Collection :name "Migrated Dashboards"))))))))

(deftest add-migrated-collections-perms-test
  (with-add-migrated-collections-cleanup
    (mt/with-temp* [PermissionsGroup [group]
                    Pulse            [_]
                    Card             [_]
                    Dashboard        [_]]
      (#'migrations/add-migrated-collections)
      (letfn [(perms [group]
                (db/select Permissions
                  {:where [:and
                           [:= :group_id (u/the-id (group/all-users))]
                           (cons
                            :or
                            (for [migrated-collection-id (db/select-ids Collection :name [:in migrated-collection-names])]
                              [:like :object (format "/collection/%d/%%" migrated-collection-id)]))]}))]
        (testing "All Users shouldn't get any permissions for the 'migrated' groups"
          (is (= []
                 (perms (group/all-users)))))
        (testing "...nor should other groups that happen to exist"
          (is (= []
                 (perms group))))))))
>>>>>>> d9c51ec7

(deftest fix-click-through-test
  (let [migrate (fn [card dash]
                  (:visualization_settings
                   (#'migrations/fix-click-through {:id                     1
                                                    :dashcard_visualization dash
                                                    :card_visualization     card})))]
    (testing "toplevel"
      (let [card {"some_setting:"       {"foo" 123}
                  "click_link_template" "http://example.com/{{col_name}}"
                  "click"               "link"}
            dash {"other_setting" {"bar" 123}}]
        (is (= {"other_setting"  {"bar" 123}
                "click_behavior" {"type"         "link"
                                  "linkType"     "url"
                                  "linkTemplate" "http://example.com/{{col_name}}"}}
               (migrate card dash)))))

    (testing "top level disabled"
      (let [card {"some_setting:"       {"foo" 123}
                  "click_link_template" "http://example.com/{{col_name}}"
                  "click"               "link"}
            dash {"other_setting"       {"bar" 123}
                  "click_link_template" "http://example.com/{{col_name}}"
                  "click"               "menu"}]
        ;;click: "menu" turned off the custom drill through so it's not migrated. Dropping click and click_link_template would be fine but isn't needed.
        (is (nil? (migrate card dash)))))
    (testing "column settings"
      (let [card {"some_setting" {"foo" 123}
                  "column_settings"
                  {"[\"ref\",[\"field-id\",1]]"
                   {"view_as"       "link"
                    "link_template" "http://example.com/{{id}}"
                    "link_text"     "here is my id: {{id}}"}}}
            dash {"other_setting" {"bar" 123}
                  "column_settings"
                  {"[\"ref\",[\"field-id\",1]]" {"fun_formatting" "foo"}
                   "[\"ref\",[\"field-id\",2]]" {"other_fun_formatting" 123}}}]
        (is (= {"other_setting" {"bar" 123}
                "column_settings"
                {"[\"ref\",[\"field-id\",1]]"
                 {"fun_formatting" "foo"
                  "click_behavior" {"type"             "link"
                                    "linkType"         "url"
                                    "linkTemplate"     "http://example.com/{{id}}"
                                    "linkTextTemplate" "here is my id: {{id}}"}}
                 "[\"ref\",[\"field-id\",2]]"
                 {"other_fun_formatting" 123}}}
               (migrate card dash)))))
    (testing "manually updated new behavior"
      (let [card {"some_setting"        {"foo" 123}
                  "click_link_template" "http://example.com/{{col_name}}"
                  "click"               "link"}
            dash {"other_setting"  {"bar" 123}
                  "click_behavior" {"type"         "link"
                                    "linkType"     "url"
                                    "linkTemplate" "http://example.com/{{other_col_name}}"}}]
        (is (nil? (migrate card dash)))))
    (testing "Manually updated to new behavior on Column"
      (let [card {"some_setting" {"foo" 123},
                  "column_settings"
                  {"[\"ref\",[\"field-id\",1]]"
                   {"view_as"                  "link"
                    "link_template"            "http://example.com/{{id}}"
                    "other_special_formatting" "currency"}
                   "[\"ref\",[\"field-id\",2]]"
                   {"view_as"              "link",
                    "link_template"        "http://example.com/{{something_else}}",
                    "other_fun_formatting" 0}}}
            dash {"other_setting" {"bar" 123}
                  "column_settings"
                  {"[\"ref\",[\"field-id\",1]]"
                   {"click_behavior"
                    {"type"         "link"
                     "linkType"     "url"
                     "linkTemplate" "http://example.com/{{id}}"}}
                   "[\"ref\",[\"field-id\",2]]"
                   {"other_fun_formatting" 123}}}]
        (is (= {"other_setting" {"bar" 123}
                "column_settings"
                {"[\"ref\",[\"field-id\",1]]"
                 {"click_behavior"
                  {"type"         "link",
                   "linkType"     "url",
                   "linkTemplate" "http://example.com/{{id}}"}}
                 "[\"ref\",[\"field-id\",2]]"
                 {"other_fun_formatting" 123,
                  "click_behavior"
                  {"type"         "link",
                   "linkType"     "url",
                   "linkTemplate" "http://example.com/{{something_else}}"}}}}
               (migrate card dash)))))
    (testing "If there is migration eligible on dash but also new style on dash, new style wins"
      (let [dash {"column_settings"
                  {"[\"ref\",[\"field-id\",4]]"
                   {"view_as"       "link"
                    "link_template" "http://old" ;; this stuff could be migrated
                    "link_text"     "old"
                    "column_title"  "column title"
                    "click_behavior"
                    {"type"             "link",
                     "linkType"         "url", ;; but there is already a new style and it wins
                     "linkTemplate"     "http://new",
                     "linkTextTemplate" "new"}}}}]
        ;; no change
        (is (nil? (migrate nil dash)))))
    (testing "flamber case"
      (let [card {"column_settings"
                  {"[\"ref\",[\"field-id\",4]]"
                   {"view_as"       "link"
                    "link_template" "http//localhost/?QCDT&{{CATEGORY}}"
                    "link_text"     "MyQCDT {{CATEGORY}}"
                    "column_title"  "QCDT Category"}
                   "[\"ref\",[\"field-id\",6]]"
                   {"view_as"       "link"
                    "column_title"  "QCDT Rating"
                    "link_text"     "Rating {{RATING}}"
                    "link_template" "http//localhost/?QCDT&{{RATING}}"
                    "prefix"        "prefix-"
                    "suffix"        "-suffix"}
                   "[\"ref\",[\"field-id\",5]]"
                   {"view_as"       nil
                    "link_text"     "QCDT was disabled"
                    "link_template" "http//localhost/?QCDT&{{TITLE}}"
                    "column_title"  "(QCDT disabled) Title"}}
                  "table.pivot_column" "CATEGORY"
                  "table.cell_column"  "PRICE"}
            dash {"table.cell_column"  "PRICE"
                  "table.pivot_column" "CATEGORY"
                  "column_settings"
                  {"[\"ref\",[\"field-id\",5]]"
                   {"view_as"       nil
                    "link_text"     "QCDT was disabled"
                    "link_template" "http//localhost/?QCDT&{{TITLE}}"
                    "column_title"  "(QCDT disabled) Title"}
                   "[\"ref\",[\"field-id\",4]]"
                   {"view_as"       "link"
                    "link_template" "http//localhost/?QCDT&{{CATEGORY}}"
                    "link_text"     "MyQCDT {{CATEGORY}}"
                    "column_title"  "QCDT Category"
                    "click_behavior"
                    {"type"             "link"
                     "linkType"         "url"
                     "linkTemplate"     "http//localhost/?CB&{{CATEGORY}}"
                     "linkTextTemplate" "MyCB {{CATEGORY}}"}}
                   "[\"ref\",[\"field-id\",6]]"
                   {"view_as"       "link"
                    "column_title"  "QCDT Rating"
                    "link_text"     "Rating {{RATING}}"
                    "link_template" "http//localhost/?QCDT&{{RATING}}"
                    "prefix"        "prefix-"
                    "suffix"        "-suffix"}}
                  "card.title"         "Table with QCDT - MANUALLY ADDED CB 37"}]
        (is (= {"card.title"         "Table with QCDT - MANUALLY ADDED CB 37"
                "column_settings"
                {"[\"ref\",[\"field-id\",4]]"
                 {"column_title"  "QCDT Category"
                  "view_as"       "link"
                  "link_template" "http//localhost/?QCDT&{{CATEGORY}}"
                  "link_text"     "MyQCDT {{CATEGORY}}"
                  "click_behavior"
                  {"type"             "link"
                   "linkType"         "url"
                   "linkTemplate"     "http//localhost/?CB&{{CATEGORY}}"
                   "linkTextTemplate" "MyCB {{CATEGORY}}"}}
                 "[\"ref\",[\"field-id\",5]]"
                 {"link_text"     "QCDT was disabled"
                  "column_title"  "(QCDT disabled) Title"
                  "link_template" "http//localhost/?QCDT&{{TITLE}}"}
                 "[\"ref\",[\"field-id\",6]]"
                 {"prefix"        "prefix-"
                  "suffix"        "-suffix"
                  "column_title"  "QCDT Rating"
                  "view_as"       "link"
                  "link_text"     "Rating {{RATING}}"
                  "link_template" "http//localhost/?QCDT&{{RATING}}"
                  "click_behavior"
                  {"type"             "link"
                   "linkType"         "url"
                   "linkTemplate"     "http//localhost/?QCDT&{{RATING}}"
                   "linkTextTemplate" "Rating {{RATING}}"}}}
                "table.cell_column"  "PRICE"
                "table.pivot_column" "CATEGORY"}
               (migrate card dash))))))
  (testing "general case"
    (let [card-vis              {"column_settings"
                                 {"[\"ref\",[\"field-id\",2]]"
                                  {"view_as"       "link",
                                   "link_template" "http://example.com/{{ID}}",
                                   "link_text"     "here's an id: {{ID}}"},
                                  "[\"ref\",[\"field-id\",6]]"
                                  {"view_as"       "link",
                                   "link_template" "http://example.com//{{id}}",
                                   "link_text"     "here is my id: {{id}}"}},
                                 "table.pivot_column"  "QUANTITY",
                                 "table.cell_column"   "DISCOUNT",
                                 "click"               "link",
                                 "click_link_template" "http://example.com/{{count}}",
                                 "graph.dimensions"    ["CREATED_AT"],
                                 "graph.metrics"       ["count"],
                                 "graph.show_values"   true}
          original-dashcard-vis {"click"            "link",
                                 "click_link_template"
                                 "http://localhost:3001/?year={{CREATED_AT}}&cat={{CATEGORY}}&count={{count}}",
                                 "graph.dimensions" ["CREATED_AT" "CATEGORY"],
                                 "graph.metrics"    ["count"]}
          fixed                 (#'migrations/fix-click-through {:id                     1,
                                                                 :card_visualization     card-vis
                                                                 :dashcard_visualization original-dashcard-vis})]
      (is (= {:id 1,
              :visualization_settings
              {"graph.dimensions"    ["CREATED_AT" "CATEGORY"],
               "graph.metrics"       ["count"],
               "click"               "link",
               "click_link_template" "http://localhost:3001/?year={{CREATED_AT}}&cat={{CATEGORY}}&count={{count}}",
               "click_behavior"
               {"type"         "link",
                "linkType"     "url",
                "linkTemplate" "http://localhost:3001/?year={{CREATED_AT}}&cat={{CATEGORY}}&count={{count}}"},
               "column_settings"
               ;; note none of this keywordizes keys in json parsing since these structures are gross as keywords
               {"[\"ref\",[\"field-id\",2]]"
                {"click_behavior"
                 {"type"             "link",
                  "linkType"         "url",
                  "linkTemplate"     "http://example.com/{{ID}}",
                  "linkTextTemplate" "here's an id: {{ID}}"}},
                "[\"ref\",[\"field-id\",6]]"
                {"click_behavior"
                 {"type"             "link",
                  "linkType"         "url",
                  "linkTemplate"     "http://example.com//{{id}}",
                  "linkTextTemplate" "here is my id: {{id}}"}}}}}
             fixed))
      (testing "won't fix if fix is already applied"
        ;; a customer got a custom script from flamber (for which this is making that fix available for everyone. See
        ;; #15014)
        (is (= nil (#'migrations/fix-click-through
                    {:id                     1
                     :card_visualization     card-vis
                     :dashcard_visualization (:visualization_settings fixed)}))))))
  (testing "ignores columns when `view_as` is null"
    (let [card-viz {"column_settings"
                    {"normal"
                     ;; this one is view_as link so we should get it
                     {"view_as"       "link",
                      "link_template" "dash",
                      "link_text"     "here's an id: {{ID}}"}
                     "null-view-as"
                     {"view_as"       nil
                      "link_template" "i should not be present",
                      "link_text"     "i should not be present"}}}
          dash-viz {}]
      (is (= ["normal"]
             (keys (get-in
                    (#'migrations/fix-click-through {:id                     1
                                                     :card_visualization     card-viz
                                                     :dashcard_visualization dash-viz})
                    [:visualization_settings "column_settings"])))))))

(deftest migrate-click-through-test
  (testing "Migrate old style click through behavior to new (#15014)"
    (let [card-vis     (json/generate-string
                        {"column_settings"
                         {"[\"ref\",[\"field-id\",2]]"
                          {"view_as"       "link",
                           "link_template" "http://example.com/{{ID}}",
                           "link_text"     "here's an id: {{ID}}"},
                          "[\"ref\",[\"field-id\",6]]"
                          {"view_as"       "link",
                           "link_template" "http://example.com//{{id}}",
                           "link_text"     "here is my id: {{id}}"}},
                         "table.pivot_column"  "QUANTITY",
                         "table.cell_column"   "DISCOUNT",
                         "click"               "link",
                         "click_link_template" "http://example.com/{{count}}",
                         "graph.dimensions"    ["CREATED_AT"],
                         "graph.metrics"       ["count"],
                         "graph.show_values"   true})
          dashcard-vis (json/generate-string
                        {"click"            "link",
                         "click_link_template"
                         "http://localhost:3001/?year={{CREATED_AT}}&cat={{CATEGORY}}&count={{count}}",
                         "graph.dimensions" ["CREATED_AT" "CATEGORY"],
                         "graph.metrics"    ["count"]})]
      (mt/with-temp* [Dashboard     [{dashboard-id :id}]
                      Card          [{card-id :id} {:visualization_settings card-vis}]
                      DashboardCard [{dashcard-id :id} {:dashboard_id           dashboard-id
                                                        :card_id                card-id
                                                        :visualization_settings dashcard-vis}]]
        (let [expected-settings {:graph.dimensions ["CREATED_AT" "CATEGORY"],
                                 :graph.metrics    ["count"],
                                 :click            "link",
                                 :click_link_template
                                 "http://localhost:3001/?year={{CREATED_AT}}&cat={{CATEGORY}}&count={{count}}"
                                 :click_behavior
                                 {:type         "link",
                                  :linkType     "url",
                                  :linkTemplate "http://localhost:3001/?year={{CREATED_AT}}&cat={{CATEGORY}}&count={{count}}"},
                                 :column_settings
                                 ;; the model keywordizes the json parsing yielding this monstrosity below
                                 {"[\"ref\",[\"field\",2,null]]"
                                  {:click_behavior
                                   {:type             "link",
                                    :linkType         "url",
                                    :linkTemplate     "http://example.com/{{ID}}",
                                    :linkTextTemplate "here's an id: {{ID}}"}},
                                  "[\"ref\",[\"field\",6,null]]"
                                  {:click_behavior
                                   {:type             "link",
                                    :linkType         "url",
                                    :linkTemplate     "http://example.com//{{id}}",
                                    :linkTextTemplate "here is my id: {{id}}"}}}}
              get-settings!     #(:visualization_settings (db/select-one DashboardCard :id dashcard-id))]
          (#'migrations/migrate-click-through)
          (is (= expected-settings (get-settings!)))
          (testing "And it is idempotent"
            (#'migrations/migrate-click-through)
            (is (= expected-settings (get-settings!)))))))))<|MERGE_RESOLUTION|>--- conflicted
+++ resolved
@@ -7,142 +7,11 @@
             [metabase.models.card :refer [Card]]
             [metabase.models.dashboard :refer [Dashboard]]
             [metabase.models.dashboard-card :refer [DashboardCard]]
-<<<<<<< HEAD
-            [metabase.models.user :refer [User]]
-=======
-            [metabase.models.permissions :as perms :refer [Permissions]]
-            [metabase.models.permissions-group :as group :refer [PermissionsGroup]]
-            [metabase.models.pulse :refer [Pulse]]
->>>>>>> d9c51ec7
             [metabase.test :as mt]
             [metabase.test.fixtures :as fixtures]
-            [metabase.util :as u]
             [toucan.db :as db]))
 
 (use-fixtures :once (fixtures/initialize :db))
-
-<<<<<<< HEAD
-(deftest clear-ldap-user-local-passwords-test
-  (testing "Test clearing of LDAP user local passwords"
-    (mt/with-temp* [User [ldap-user {:email     "ldapuser@metabase.com"
-                                     :password  "something secret"
-                                     :ldap_auth true}]
-                    User [user      {:email    "notanldapuser@metabase.com"
-                                     :password "no change"}]]
-      (#'migrations/clear-ldap-user-local-passwords)
-      (let [get-pass-and-salt          #(db/select-one [User :password :password_salt] :id (u/the-id %))
-            {ldap-pass :password,
-             ldap-salt :password_salt} (get-pass-and-salt ldap-user)
-            {user-pass :password,
-             user-salt :password_salt} (get-pass-and-salt user)]
-        (testing "The LDAP user password should be no good now that it's been cleared and replaced"
-          (is (= false
-                 (u.password/verify-password "something secret" ldap-salt ldap-pass))))
-        (testing "There should be no change for a non ldap user"
-          (is (= true
-                 (u.password/verify-password "no change" user-salt user-pass))))))))
-=======
-(def ^:private migrated-collection-names #{"Migrated Dashboards" "Migrated Pulses" "Migrated Questions"})
-
-(defn- do-with-add-migrated-collections-cleanup [f]
-  ;; remove the root collection perms if they're already there so we don't see warnings about duplicate perms
-  (try
-    (doseq [group-id (db/select-ids PermissionsGroup :id [:not= (u/the-id (group/admin))])]
-      (perms/revoke-collection-permissions! group-id collection/root-collection))
-    (f)
-    (finally
-      (doseq [collection-name migrated-collection-names]
-        (db/delete! Collection :name collection-name)))))
-
-(defmacro ^:private with-add-migrated-collections-cleanup [& body]
-  `(do-with-add-migrated-collections-cleanup (fn [] ~@body)))
-
-(deftest add-migrated-collections-root-read-perms-test
-  (testing "should grant Root Collection read perms"
-    (with-add-migrated-collections-cleanup
-      (mt/with-temp PermissionsGroup [group]
-        (#'migrations/add-migrated-collections)
-        (letfn [(perms [group]
-                  (db/select-field :object Permissions
-                    :group_id (u/the-id group)
-                    :object   [:like "/collection/root/%"]))]
-          (testing "to All Users"
-            (is (= #{"/collection/root/"}
-                   (perms (group/all-users)))))
-          (testing "to other groups"
-            (is (= #{"/collection/root/"}
-                   (perms group)))))))))
-
-(deftest add-migrated-collections-create-collections-test
-  (testing "Should create the new Collections"
-    (with-add-migrated-collections-cleanup
-      (mt/with-temp* [Pulse     [_]
-                      Card      [_]
-                      Dashboard [_]]
-        (#'migrations/add-migrated-collections)
-        (let [collections (db/select-field :name Collection)]
-          (doseq [collection-name migrated-collection-names]
-            (is (contains? collections collection-name)))))))
-
-  (testing "Shouldn't create new Collections for models where there's nothing to migrate"
-    (with-add-migrated-collections-cleanup
-      (mt/with-temp Dashboard [_]
-        (let [collections-before (db/select-field :name Collection)
-              orig-db-exists?    db/exists?]
-          ;; pretend no Pulses or Cards exist if we happen to be running this from the REPL.
-          (with-redefs [db/exists? (fn [model & args]
-                                     (if (#{Pulse Card} model)
-                                       false
-                                       (apply orig-db-exists? model args)))]
-            (#'migrations/add-migrated-collections)
-            (is (= #{"Migrated Dashboards"}
-                   (set/difference (db/select-field :name Collection) collections-before)))))))))
-
-(deftest add-migrated-collections-move-objects-test
-  (testing "Should move stuff into the new Collections as appropriate"
-    (testing "Pulse"
-      (with-add-migrated-collections-cleanup
-        (mt/with-temp Pulse [pulse]
-          (#'migrations/add-migrated-collections)
-          (is (= (db/select-one-field :collection_id Pulse :id (u/the-id pulse))
-                 (db/select-one-id Collection :name "Migrated Pulses"))))))
-
-    (testing "Card"
-      (with-add-migrated-collections-cleanup
-        (mt/with-temp Card [card]
-          (#'migrations/add-migrated-collections)
-          (is (= (db/select-one-field :collection_id Card :id (u/the-id card))
-                 (db/select-one-id Collection :name "Migrated Questions"))))))
-
-    (testing "Dashboard"
-      (with-add-migrated-collections-cleanup
-        (mt/with-temp Dashboard [dashboard]
-          (#'migrations/add-migrated-collections)
-          (is (= (db/select-one-field :collection_id Dashboard :id (u/the-id dashboard))
-                 (db/select-one-id Collection :name "Migrated Dashboards"))))))))
-
-(deftest add-migrated-collections-perms-test
-  (with-add-migrated-collections-cleanup
-    (mt/with-temp* [PermissionsGroup [group]
-                    Pulse            [_]
-                    Card             [_]
-                    Dashboard        [_]]
-      (#'migrations/add-migrated-collections)
-      (letfn [(perms [group]
-                (db/select Permissions
-                  {:where [:and
-                           [:= :group_id (u/the-id (group/all-users))]
-                           (cons
-                            :or
-                            (for [migrated-collection-id (db/select-ids Collection :name [:in migrated-collection-names])]
-                              [:like :object (format "/collection/%d/%%" migrated-collection-id)]))]}))]
-        (testing "All Users shouldn't get any permissions for the 'migrated' groups"
-          (is (= []
-                 (perms (group/all-users)))))
-        (testing "...nor should other groups that happen to exist"
-          (is (= []
-                 (perms group))))))))
->>>>>>> d9c51ec7
 
 (deftest fix-click-through-test
   (let [migrate (fn [card dash]
