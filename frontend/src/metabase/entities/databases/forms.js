--- conflicted
+++ resolved
@@ -18,15 +18,11 @@
     title: t`Use the Java Virtual Machine (JVM) timezone`,
     description: t`We suggest you leave this off unless you're doing manual timezone casting in many or most of your queries with this data.`,
   }),
-<<<<<<< HEAD
-  "include-user-id-and-hash": (engine, details) => ({
+  "include-user-id-and-hash": (engine, details, id) => ({
     title: t`Include User ID and query hash in queries`,
     description: t`When on, Metabase User ID and query hash get appended to queries on this database, which can be useful for auditing and debugging. However, this causes each query to look distinct, preventing BigQuery from returning cached results, which may increase your costs.`,
   }),
-  "use-srv": (engine, details) => ({
-=======
   "use-srv": (engine, details, id) => ({
->>>>>>> 145b575b
     title: t`Use DNS SRV when connecting`,
     description: t`Using this option requires that provided host is a FQDN.  If connecting to an Atlas cluster, you might need to enable this option.  If you don't know what this means, leave this disabled.`,
   }),
