(ns metabase-enterprise.sandbox.api.field-test
  "Tests for special behavior of `/api/metabase/field` endpoints in the Metabase Enterprise Edition."
  (:require
   [clojure.test :refer :all]
   [metabase-enterprise.sandbox.test-util :as mt.tu]
   [metabase-enterprise.test :as met]
   [metabase.models :refer [Field FieldValues User]]
   [metabase.models.field-values :as field-values]
   [metabase.test :as mt]
   [toucan.db :as db]
   [toucan2.core :as t2]))

(deftest fetch-field-test
  (testing "GET /api/field/:id"
    (met/with-gtaps {:gtaps      {:venues {:query      (mt.tu/restricted-column-query (mt/id))
                                           :remappings {:cat [:variable [:field (mt/id :venues :category_id) nil]]}}}
                     :attributes {:cat 50}}
      (testing "Can I fetch a Field that I don't have read access for if I have segmented table access for it?"
        (let [result (mt/user-http-request :rasta :get 200 (str "field/" (mt/id :venues :name)))]
          (is (map? result))
          (is (= {:name             "NAME"
                  :display_name     "Name"
                  :has_field_values "list"}
                 (select-keys result [:name :display_name :has_field_values]))))))))

(deftest field-values-test
  (testing "GET /api/field/:id/values"
    (mt/with-temp-copy-of-db
      (doseq [[query-type gtap-rule]
              [["MBQL"
                {:gtaps      {:venues {:query      (mt.tu/restricted-column-query (mt/id))
                                       :remappings {:cat [:dimension (mt/id :venues :category_id)]}}}
                 :attributes {:cat 50}}]
               ["native"
                {:gtaps      {:venues {:query
                                       (mt/native-query
                                         {:query "SELECT id, name, category_id FROM venues WHERE category_id = {{cat}}"
                                          :template-tags {"cat" {:id           "__MY_CAT__"
                                                                 :name         "cat"
                                                                 :display-name "Cat id"
                                                                 :type         :number}}})
                                       :remappings {:cat [:variable [:template-tag "cat"]]}}}
                 :attributes {:cat 50}}]]]
        (testing (format "GTAP rule is a %s query" query-type)
          (met/with-gtaps gtap-rule
            (testing (str "When I call the FieldValues API endpoint for a Field that I have segmented table access only "
                          "for, will I get ad-hoc values?\n")
              (letfn [(fetch-values [user field]
                        (-> (mt/user-http-request user :get 200 (format "field/%d/values" (mt/id :venues field)))
                            (update :values (partial take 3))))]
                ;; Rasta Toucan is only allowed to see Venues that are in the "Mexican" category [category_id = 50]. n
                ;; fetching FieldValues for `venue.name` should do an ad-hoc fetch and only return the names of venues in
                ;; that category.
                (is (= {:field_id        (mt/id :venues :name)
                        :values          [["Garaje"]
                                          ["Gordo Taqueria"]
                                          ["La Tortilla"]]
                        :has_more_values false}
                       (fetch-values :rasta :name)))

                (testing (str "Now in this case recall that the `restricted-column-query` GTAP we're using does *not* include "
                              "`venues.price` in the results. (Toucan isn't allowed to know the number of dollar signs!) So "
                              "make sure if we try to fetch the field values instead of seeing `[[1] [2] [3] [4]]` we get no "
                              "results")
                  (is (= {:field_id        (mt/id :venues :price)
                          :values          []
                          :has_more_values false}
                         (fetch-values :rasta :price))))

                (testing "Reset field values; if another User fetches them first, do I still see sandboxed values? (metabase/metaboat#128)"
                  (field-values/clear-field-values-for-field! (mt/id :venues :name))
                  ;; fetch Field values with an admin
                  (testing "Admin should see all Field values"
                    (is (= {:field_id        (mt/id :venues :name)
                            :values          [["20th Century Cafe"]
                                              ["25°"]
                                              ["33 Taps"]]
                            :has_more_values false}
                           (fetch-values :crowberto :name))))
                  (testing "Sandboxed User should still see only their values after an admin fetches the values"
                    (is (= {:field_id        (mt/id :venues :name)
                            :values          [["Garaje"]
                                              ["Gordo Taqueria"]
                                              ["La Tortilla"]]
                            :has_more_values false}
                           (fetch-values :rasta :name))))
                  (testing "A User with a *different* sandbox should see their own values"
                    (let [password (mt/random-name)]
                      (mt/with-temp User [another-user {:password password}]
                        (met/with-gtaps-for-user another-user {:gtaps      {:venues
                                                                            {:remappings
                                                                             {:cat
                                                                              [:dimension (mt/id :venues :category_id)]}}}
                                                               :attributes {:cat 5 #_BBQ}}
                          (is (= {:field_id        (mt/id :venues :name)
                                  :values          [["Baby Blues BBQ"]
                                                    ["Bludso's BBQ"]
                                                    ["Boneyard Bistro"]]
                                  :has_more_values false}
                                 (-> (mt/client {:username (:email another-user), :password password}
                                                :get 200
                                                (format "field/%d/values" (mt/id :venues :name)))
                                     (update :values (partial take 3))))))))))))))))))

(deftest human-readable-values-test
  (testing "GET /api/field/:id/values should returns correct human readable mapping if exists"
    (mt/with-temp-copy-of-db
      (let [field-id   (mt/id :venues :price)
<<<<<<< HEAD
            full-fv-id (db/select-one-id FieldValues :field_id field-id :type :full)]
        (t2/update! FieldValues full-fv-id
                    {:human_readable_values ["$" "$$" "$$$" "$$$$"]})
=======
            full-fv-id (t2/select-one-pk FieldValues :field_id field-id :type :full)]
        (db/update! FieldValues full-fv-id
                    :human_readable_values ["$" "$$" "$$$" "$$$$"])
>>>>>>> 952af410
        ;; sanity test without gtap
        (is (= [[1 "$"] [2 "$$"] [3 "$$$"] [4 "$$$$"]]
               (:values (mt/user-http-request :rasta :get 200 (format "field/%d/values" field-id)))))
        (met/with-gtaps {:gtaps      {:venues
                                      {:remappings {:cat [:variable [:field (mt/id :venues :category_id) nil]]}}}
                         :attributes {:cat 4}}
          (is (= [[1 "$"] [3 "$$$"]]
                 (:values (mt/user-http-request :rasta :get 200 (format "field/%d/values" (mt/id :venues :price)))))))))))

(deftest search-test
  (testing "GET /api/field/:id/search/:search-id"
    (met/with-gtaps {:gtaps      {:venues
                                  {:remappings {:cat [:variable [:field (mt/id :venues :category_id) nil]]}
                                   :query      (mt.tu/restricted-column-query (mt/id))}}
                     :attributes {:cat 50}}
      (testing (str "Searching via the query builder needs to use a GTAP when the user has segmented permissions. "
                    "This tests out a field search on a table with segmented permissions")
        ;; Rasta Toucan is only allowed to see Venues that are in the "Mexican" category [category_id = 50]. So
        ;; searching whould only include venues in that category
        (let [url (format "field/%s/search/%s" (mt/id :venues :name) (mt/id :venues :name))]
          (is (= [["Gordo Taqueria"         "Gordo Taqueria"]
                  ["Tacos Villa Corona"     "Tacos Villa Corona"]
                  ["Taqueria Los Coyotes"   "Taqueria Los Coyotes"]
                  ["Taqueria San Francisco" "Taqueria San Francisco"]
                  ["Tito's Tacos"           "Tito's Tacos"]
                  ["Yuca's Taqueria"        "Yuca's Taqueria"]]
                 (mt/user-http-request :rasta :get 200 url :value "Ta"))))))))

(deftest caching-test
  (met/with-gtaps {:gtaps
                   {:venues
                    {:remappings {:cat [:variable [:field (mt/id :venues :category_id) nil]]}
                     :query      (mt.tu/restricted-column-query (mt/id))}}
                   :attributes {:cat 50}}
<<<<<<< HEAD
    (let [field (db/select-one Field :id (mt/id :venues :name))]
=======
    (let [field (t2/select-one Field :id (mt/id :venues :name))]
>>>>>>> 952af410
      ;; Make sure FieldValues are populated
      (field-values/get-or-create-full-field-values! field)
      ;; Warm up the cache
      (mt/user-http-request :rasta :get 200 (str "field/" (:id field) "/values"))
      (testing "Do we use cached values when available?"
        (with-redefs [field-values/distinct-values (fn [_] (assert false "Should not be called"))]
          (is (some? (:values (mt/user-http-request :rasta :get 200 (str "field/" (:id field) "/values")))))
          (is (= 1 (db/count FieldValues
                             :field_id (:id field)
                             :type :sandbox)))))

      (testing "Do different users has different sandbox FieldValues"
        (let [password (mt/random-name)]
          (mt/with-temp User [another-user {:password password}]
            (met/with-gtaps-for-user another-user {:gtaps      {:venues
                                                                {:remappings {:cat [:variable [:field (mt/id :venues :category_id) nil]]}
                                                                 :query      (mt.tu/restricted-column-query (mt/id))}}
                                                   :attributes {:cat 5}}
              (mt/user-http-request another-user :get 200 (str "field/" (:id field) "/values"))
              ;; create another one for the new user
              (is (= 2 (db/count FieldValues
                                 :field_id (:id field)
                                 :type :sandbox)))))))

      (testing "Do we invalidate the cache when full FieldValues change"
        (try
          (let [;; Updating FieldValues which should invalidate the cache
                fv-id      (t2/select-one-pk FieldValues :field_id (:id field) :type :full)
                new-values ["foo" "bar"]]
            (testing "Sanity check: make sure FieldValues exist"
              (is (some? fv-id)))
            (t2/update! FieldValues fv-id
                        {:values new-values})
            (with-redefs [field-values/distinct-values (constantly {:values          new-values
                                                                    :has_more_values false})]
              (is (= (map vector new-values)
                     (:values (mt/user-http-request :rasta :get 200 (str "field/" (:id field) "/values")))))))
          (finally
            ;; Put everything back as it was
            (field-values/get-or-create-full-field-values! field))))

      (testing "When a sandbox fieldvalues expired, do we delete it then create a new one?"
        (#'field-values/clear-advanced-field-values-for-field! field)
        ;; make sure we have a cache
        (mt/user-http-request :rasta :get 200 (str "field/" (:id field) "/values"))
        (let [old-sandbox-fv-id (t2/select-one-pk FieldValues :field_id (:id field) :type :sandbox)]
          (with-redefs [field-values/advanced-field-values-expired? (fn [fv]
                                                                      (= (:id fv) old-sandbox-fv-id))]
            (mt/user-http-request :rasta :get 200 (str "field/" (:id field) "/values"))
            ;; did the old one get deleted?
            (is (not (db/exists? FieldValues :id old-sandbox-fv-id)))
            ;; make sure we created a new one
            (is (= 1 (db/count FieldValues :field_id (:id field) :type :sandbox)))))))))<|MERGE_RESOLUTION|>--- conflicted
+++ resolved
@@ -106,15 +106,9 @@
   (testing "GET /api/field/:id/values should returns correct human readable mapping if exists"
     (mt/with-temp-copy-of-db
       (let [field-id   (mt/id :venues :price)
-<<<<<<< HEAD
-            full-fv-id (db/select-one-id FieldValues :field_id field-id :type :full)]
+            full-fv-id (t2/select-one-pk FieldValues :field_id field-id :type :full)]
         (t2/update! FieldValues full-fv-id
                     {:human_readable_values ["$" "$$" "$$$" "$$$$"]})
-=======
-            full-fv-id (t2/select-one-pk FieldValues :field_id field-id :type :full)]
-        (db/update! FieldValues full-fv-id
-                    :human_readable_values ["$" "$$" "$$$" "$$$$"])
->>>>>>> 952af410
         ;; sanity test without gtap
         (is (= [[1 "$"] [2 "$$"] [3 "$$$"] [4 "$$$$"]]
                (:values (mt/user-http-request :rasta :get 200 (format "field/%d/values" field-id)))))
@@ -149,11 +143,7 @@
                     {:remappings {:cat [:variable [:field (mt/id :venues :category_id) nil]]}
                      :query      (mt.tu/restricted-column-query (mt/id))}}
                    :attributes {:cat 50}}
-<<<<<<< HEAD
-    (let [field (db/select-one Field :id (mt/id :venues :name))]
-=======
     (let [field (t2/select-one Field :id (mt/id :venues :name))]
->>>>>>> 952af410
       ;; Make sure FieldValues are populated
       (field-values/get-or-create-full-field-values! field)
       ;; Warm up the cache
