(ns metabase.query-processor.middleware.resolve-joined-fields
  "Middleware that adds `:join-alias` info to `:field` clauses where needed."
  (:require
   [clojure.data :as data]
   [metabase.legacy-mbql.schema :as mbql.s]
   [metabase.legacy-mbql.util :as mbql.u]
   [metabase.lib.metadata :as lib.metadata]
   [metabase.lib.schema.metadata :as lib.schema.metadata]
   [metabase.lib.util.match :as lib.util.match]
   [metabase.query-processor.error-type :as qp.error-type]
   [metabase.query-processor.store :as qp.store]
   [metabase.util :as u]
   [metabase.util.i18n :refer [tru]]
   [metabase.util.log :as log]
   [metabase.util.malli :as mu]
   [metabase.util.malli.registry :as mr]))

(def ^:private InnerQuery
  [:and
   :map
   [:fn
    {:error/message "Must have :source-table, :source-query, or :joins"}
    (some-fn :source-table :source-query :joins)]
   [:fn
    {:error/message "Should not have :condition"}
    (complement :condition)]])

(mu/defn- add-join-alias :- mbql.s/field:id
  [{:keys [table-id], field-id :id, :as field}   :- ::lib.schema.metadata/column
   {:keys [joins source-query], :as inner-query} :- InnerQuery
   [_ id-or-name opts :as field-ref]             :- mbql.s/field:id]
  (let [candidate-tables (filter (fn [join]
                                   (when-let [source-table-id (mbql.u/join->source-table-id join)]
                                     (= source-table-id table-id)))
                                 joins)]
    (case (count candidate-tables)
      1
      [:field
       (if (string? id-or-name) field-id id-or-name)
       (assoc opts :join-alias (-> candidate-tables first :alias))]

      ;; if there are no candidates, try looking for one in the source query if we have a source query. Otherwise we
      ;; can't do anything, so return field as-is
      0
      (if (empty? source-query)
        field-ref
        (recur field source-query field-ref))

      ;; if there are multiple candidates, try ignoring the implicit ones
      ;; presence of `:fk-field-id` indicates that the join was implicit, as the result of an `fk->` form
      (let [explicit-joins (remove :fk-field-id joins)]
        (if (= (count explicit-joins) 1)
          (recur field {:joins explicit-joins} field-ref)
          (let [{table-name :name} (lib.metadata/table (qp.store/metadata-provider) table-id)]
            (throw (ex-info (tru "Cannot resolve joined field due to ambiguous joins: table {0} (ID {1}) joined multiple times. You need to specify an explicit `:join-alias` in the field reference."
                                 (pr-str table-name) (pr-str table-id))
                            {:field       field
                             :field-ref   field-ref
                             :type        qp.error-type/invalid-query
                             :joins       joins
                             :candidates  candidate-tables
                             :inner-query inner-query}))))))))

(defn- primary-source-table-id
  "Get the ID of the 'primary' table towards which this query is pointing at: either the `:source-table` or indirectly
  thru some number of `:source-query`s."
  [{:keys [source-table source-query]}]
  (or source-table
      (when source-query
        (recur source-query))))

(mu/defn- add-join-alias-to-fields-if-needed*
  "Wrap Field clauses in a form that has `:joins`."
  [{:keys [source-query joins], :as form} :- InnerQuery]
  ;; don't replace stuff in child `:join` or `:source-query` forms -- remove these from `form` when we call `replace`
  (let [source-table (primary-source-table-id form)
        form         (lib.util.match/replace (dissoc form :joins :source-query)
                       ;; don't add `:join-alias` to anything that already has one
                       [:field _ (_ :guard :join-alias)]
                       &match

                       ;; otherwise for any other `:field` whose table isn't the source Table, attempt to wrap it.
                       [:field
                        (field-id :guard (every-pred integer?
                                                     (fn [field-id]
                                                       (not= (:table-id (lib.metadata/field (qp.store/metadata-provider) field-id))
                                                             source-table))))
                        _]
                       (add-join-alias (lib.metadata/field (qp.store/metadata-provider) field-id) form &match))
        ;; add :joins and :source-query back which we removed above.
        form (cond-> form
               (seq joins)  (assoc :joins joins)
               source-query (assoc :source-query source-query))]
    ;; now deduplicate :fields clauses
    (lib.util.match/replace form
<<<<<<< HEAD
      (m :guard (every-pred map? :fields #(sequential? (:fields %))))
=======
      (m :guard (every-pred map? #(sequential? (:fields %))))
>>>>>>> 1270cf72
      (update m :fields distinct))))

(defn- add-join-alias-to-fields-if-needed
  [form]
  ;; look for any MBQL inner query, then wrap stuff as needed
  (lib.util.match/replace form
    (m :guard (every-pred map? (mr/validator InnerQuery)))
    (cond-> m
      ;; recursively wrap stuff in nested joins or source queries in the form
      (:source-query m)
      (update :source-query add-join-alias-to-fields-if-needed)

      (seq (:joins m))
      (update :joins (partial mapv add-join-alias-to-fields-if-needed))

      ;; now call `add-join-alias-to-fields-if-needed*` which actually does the wrapping.
      true
      add-join-alias-to-fields-if-needed*)))

;;; TODO (Cam 7/23/25) -- give this a better name that makes its actual purpose a little clearer
(defn resolve-joined-fields
  "Add `:join-alias` info to `:field` clauses where needed."
  [query]
  (let [query' (add-join-alias-to-fields-if-needed query)]
    (when-not (= query query')
      (let [[before after] (data/diff query query')]
        (log/tracef "Inferred :field :join-alias info: %s -> %s" (u/pprint-to-str 'yellow before) (u/pprint-to-str 'cyan after))))
    query'))<|MERGE_RESOLUTION|>--- conflicted
+++ resolved
@@ -93,11 +93,7 @@
                source-query (assoc :source-query source-query))]
     ;; now deduplicate :fields clauses
     (lib.util.match/replace form
-<<<<<<< HEAD
-      (m :guard (every-pred map? :fields #(sequential? (:fields %))))
-=======
       (m :guard (every-pred map? #(sequential? (:fields %))))
->>>>>>> 1270cf72
       (update m :fields distinct))))
 
 (defn- add-join-alias-to-fields-if-needed
