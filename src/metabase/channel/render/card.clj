(ns metabase.channel.render.card
  (:require
   [hiccup.core :refer [h]]
   [metabase.channel.render.body :as body]
   [metabase.channel.render.image-bundle :as image-bundle]
   [metabase.channel.render.png :as png]
   [metabase.channel.render.style :as style]
   [metabase.channel.render.util :as render.util]
   [metabase.models.dashboard-card :as dashboard-card]
   [metabase.query-processor.timezone :as qp.timezone]
   [metabase.util :as u]
   [metabase.util.i18n :refer [tru]]
   [metabase.util.log :as log]
   [metabase.util.malli :as mu]
   [metabase.util.malli.registry :as mr]
   [metabase.util.markdown :as markdown]
   [metabase.util.urls :as urls]
   [toucan2.core :as t2]))

;;; I gave these keys below namespaces to make them easier to find usages for but didn't use `metabase.channel.render` so
;;; we can keep this as an internal namespace you don't need to know about outside of the module.
(mr/def ::options
  "Options for Pulse (i.e. Alert/Dashboard Subscription) rendering."
  [:map
   [:channel.render/include-buttons?     {:description "default: false", :optional true} :boolean]
   [:channel.render/include-title?       {:description "default: false", :optional true} :boolean]
   [:channel.render/include-description? {:description "default: false", :optional true} :boolean]])

(defn- card-href
  [card]
  (h (urls/card-url (u/the-id card))))

(defn- visualizer-dashcard-href
  "Build deep linking href for visualizer dashcards"
  [dashcard]
  (h (str (urls/dashboard-url (:dashboard_id dashcard)) "#scrollTo=" (:id dashcard))))

(mu/defn- make-title-if-needed :- [:maybe ::body/RenderedPartCard]
  [render-type card dashcard options :- [:maybe ::options]]
  (when (:channel.render/include-title? options)
    (let [card-name    (or (-> dashcard :visualization_settings :visualization :settings :card.title)
                           (-> dashcard :visualization_settings :card.title)
                           (-> card :name))
          image-bundle (when (:channel.render/include-buttons? options)
                         (image-bundle/external-link-image-bundle render-type))
          title-href   (if (render.util/is-visualizer-dashcard? dashcard)
                         (visualizer-dashcard-href dashcard)
                         (card-href card))]
      {:attachments (when image-bundle
                      (image-bundle/image-bundle->attachment image-bundle))
       :content     [:table {:style (style/style {:margin-bottom   :2px
                                                  :border-collapse :collapse
                                                  :width           :100%})}
                     [:tbody
                      [:tr
                       [:td {:style (style/style {:padding :0
                                                  :margin  :0})}
                        [:a {:style  (style/style (style/header-style))
                             :href   title-href
                             :target "_blank"
                             :rel    "noopener noreferrer"}
                         (h card-name)]]
                       [:td {:style (style/style {:text-align :right})}
                        (when (:channel.render/include-buttons? options)
                          [:img {:style (style/style {:width :16px})
                                 :width 16
                                 :src   (:image-src image-bundle)}])]]]]})))

(mu/defn- make-description-if-needed :- [:maybe ::body/RenderedPartCard]
  [dashcard card options :- [:maybe ::options]]
  (when (:channel.render/include-description? options)
    (when-let [description (or (get-in dashcard [:visualization_settings :card.description])
                               (:description card))]
      {:attachments {}
       :content [:div {:style (style/style {:color style/color-text-medium
                                            :font-size :12px
                                            :margin-bottom :8px})}
                 (markdown/process-markdown description :html)]})))

(defn- visualizer-display-type
  "Return dashcard's display type if it is a visualizer dashcard else nil"
  [dashcard]
  (if (render.util/is-visualizer-dashcard? dashcard)
    (keyword (get-in dashcard [:visualization_settings :visualization :display]))
    nil))

(defn detect-pulse-chart-type
  "Determine the pulse (visualization) type of a `card`, e.g. `:scalar` or `:bar`."
  [{display-type :display card-name :name} maybe-dashcard {:keys [cols rows] :as data}]
  (let [col-sample-count  (delay (count (take 3 cols)))
        row-sample-count  (delay (count (take 2 rows)))
        display-type      (or (visualizer-display-type maybe-dashcard) display-type)]
    (letfn [(chart-type [tyype reason & args]
              (log/tracef "Detected chart type %s for Card %s because %s"
                          tyype (pr-str card-name) (apply format reason args))
              tyype)]
      (cond
        (or (empty? rows)
            ;; Many aggregations result in [[nil]] if there are no rows to aggregate after filters
            (= [[nil]] (-> data :rows)))
        (chart-type :empty "there are no rows in results")

        (#{:pin_map :state :country} display-type)
        (chart-type nil "display-type is %s" display-type)

        (and (some? maybe-dashcard)
             (= false (render.util/is-visualizer-dashcard? maybe-dashcard))
             (pos? (count (dashboard-card/dashcard->multi-cards maybe-dashcard))))
        (chart-type :javascript_visualization "result has multiple card semantics, a multiple chart")

        ;; for scalar/smartscalar, the display-type might actually be :line, so we can't have line above
        (and (= false (render.util/is-visualizer-dashcard? maybe-dashcard))
             (not (contains? #{:progress :gauge} display-type))
             (= @col-sample-count @row-sample-count 1))
        (chart-type :scalar "result has one row and one column")

        (#{:scalar
           :row
           :progress
           :gauge
           :table
           :funnel} display-type)
        (chart-type display-type "display-type is %s" display-type)

        (#{:smartscalar
           :sankey
           :scalar
           :pie
           :scatter
           :waterfall
           :line
           :area
           :bar
           :combo} display-type)
        (chart-type :javascript_visualization "display-type is javascript_visualization")

        :else
        (chart-type :table "no other chart types match")))))

(defn- is-attached?
  [card]
  ((some-fn :include_csv :include_xls) card))

(mu/defn- render-pulse-card-body :- ::body/RenderedPartCard
  [render-type
   timezone-id :- [:maybe :string]
   card
   dashcard
   {:keys [data error] :as results}]
  (try
    (when error
      (throw (ex-info (tru "Card has errors: {0}" error) (assoc results :card-error true))))
    (let [chart-type (or (detect-pulse-chart-type card dashcard data)
                         (when (is-attached? card)
                           :attached)
                         :unknown)]
      (log/debugf "Rendering pulse card with chart-type %s and render-type %s" chart-type render-type)
      (body/render chart-type render-type timezone-id card dashcard data))
    (catch Throwable e
      (if (:card-error (ex-data e))
        (do
          (log/error e "Pulse card query error")
          (body/render :card-error nil nil nil nil nil))
        (do
          (log/error e "Pulse card render error")
          (body/render :render-error nil nil nil nil nil))))))

(mu/defn render-pulse-card :- ::body/RenderedPartCard
  "Render a single `card` for a `Pulse` to Hiccup HTML. `result` is the QP results. Returns a map with keys

  - attachments
  - content (a hiccup form suitable for rendering on rich clients or rendering into an image)
  - render/text : raw text suitable for substituting on clients when text is preferable. (Currently slack uses this for
    scalar results where text is preferable to an image of a div of a single result."
<<<<<<< HEAD
  ([render-type timezone-id  card dashcard results]
=======
  ([render-type timezone-id card dashcard results]
>>>>>>> 95afcd14
   (render-pulse-card render-type timezone-id card dashcard results nil))

  ([render-type
    timezone-id :- [:maybe :string]
    card
    dashcard
    results
    options     :- [:maybe ::options]]
   (let [{title             :content
          title-attachments :attachments} (make-title-if-needed render-type card dashcard options)
         {description :content}           (make-description-if-needed dashcard card options)
         {pulse-body       :content
          body-attachments :attachments
          text             :render/text}  (render-pulse-card-body render-type timezone-id card dashcard results)
         attachment-href                  (if (render.util/is-visualizer-dashcard? dashcard)
                                            (visualizer-dashcard-href dashcard)
                                            (card-href card))]
     (cond-> {:attachments (merge title-attachments body-attachments)
              :content [:p
                        ;; Provide a horizontal scrollbar for tables that overflow container width.
                        ;; Surrounding <p> element prevents buggy behavior when dragging scrollbar.
                        [:div
                         [:a {:href        attachment-href
                              :target      "_blank"
                              :rel         "noopener noreferrer"
                              :style       (style/style
                                            (style/section-style)
                                            {:display         :block
                                             :text-decoration :none})}
                          title
                          description
                          [:div {:class "pulse-body"
                                 :style (style/style {:overflow-x :auto ;; when content is wide enough, automatically show a horizontal scrollbar
                                                      :display :block
                                                      :margin  :16px})}
                           (if-let [more-results-message (body/attached-results-text render-type card)]
                             (conj more-results-message (list pulse-body))
                             pulse-body)]]]]}
       text (assoc :render/text text)))))

(mu/defn render-pulse-card-for-display
  "Same as `render-pulse-card` but isn't intended for an email, rather for previewing so there is no need for
  attachments"
  ([timezone-id card results]
   (render-pulse-card-for-display timezone-id card results nil))

  ([timezone-id card results options :- [:maybe ::options]]
   (:content (render-pulse-card :inline timezone-id card nil results options))))

(mu/defn render-pulse-section :- ::body/RenderedPartCard
  "Render a single Card section of a Pulse to a Hiccup form (representating HTML)."
  ([timezone-id part]
   (render-pulse-section timezone-id part {}))

  ([timezone-id
    {card :card, dashcard :dashcard, result :result, :as _part}
    options :- [:maybe ::options]]
   (log/with-context {:card_id (:id card)}
     (let [options                       (merge {:channel.render/include-title?       true
                                                 :channel.render/include-description? true}
                                                options)
           {:keys [attachments content]} (render-pulse-card :attachment timezone-id card dashcard result options)]
       {:attachments attachments
        :content     [:div {:style (style/style {:margin-top    :20px
                                                 :margin-bottom :20px})}
                      content]}))))

(mu/defn render-pulse-card-to-png :- bytes?
  "Render a `pulse-card` as a PNG. `data` is the `:data` from a QP result."
  (^bytes [timezone-id pulse-card result width]
   (render-pulse-card-to-png timezone-id pulse-card result width nil))

  (^bytes [timezone-id :- [:maybe :string]
           pulse-card
           result
           width
           options :- [:maybe ::options]]
   (png/render-html-to-png (render-pulse-card :inline timezone-id pulse-card nil result options) width)))

(mu/defn render-pulse-card-to-base64 :- string?
  "Render a `pulse-card` as a PNG and return it as a base64 encoded string."
  ^String [timezone-id card dashcard result width]
  (-> (render-pulse-card :inline timezone-id card dashcard result)
      (png/render-html-to-png width)
      image-bundle/render-img-data-uri))

(mu/defn png-from-render-info :- bytes?
  "Create a PNG file (as a byte array) from rendering info."
  ^bytes [rendered-info :- ::body/RenderedPartCard width]
  ;; TODO huh? why do we need this indirection?
  (png/render-html-to-png rendered-info width))

(mu/defn defaulted-timezone :- :string
  "Returns the timezone ID for the given `card`. Either the report timezone (if applicable) or the JVM timezone."
  [card]
  (or (some->> card :database_id (t2/select-one :model/Database :id) qp.timezone/results-timezone-id)
      (qp.timezone/system-timezone-id)))<|MERGE_RESOLUTION|>--- conflicted
+++ resolved
@@ -172,11 +172,7 @@
   - content (a hiccup form suitable for rendering on rich clients or rendering into an image)
   - render/text : raw text suitable for substituting on clients when text is preferable. (Currently slack uses this for
     scalar results where text is preferable to an image of a div of a single result."
-<<<<<<< HEAD
-  ([render-type timezone-id  card dashcard results]
-=======
   ([render-type timezone-id card dashcard results]
->>>>>>> 95afcd14
    (render-pulse-card render-type timezone-id card dashcard results nil))
 
   ([render-type
