--- conflicted
+++ resolved
@@ -99,21 +99,6 @@
    options      :- [:maybe ::lib.metadata.calculation/returned-columns.options]]
   (when-let [previous-stage-number (lib.util/previous-stage-number query stage-number)]
     (not-empty
-<<<<<<< HEAD
-     (for [col  (lib.metadata.calculation/returned-columns query
-                                                           previous-stage-number
-                                                           (lib.util/query-stage query previous-stage-number)
-                                                           (dissoc options :unique-name-fn))
-           :let [source-alias (or ((some-fn :lib/desired-column-alias :lib/source-column-alias) col)
-                                  (lib.metadata.calculation/column-name query stage-number col))]]
-       (merge
-        col
-        {:lib/source               :source/previous-stage
-         :lib/source-column-alias  source-alias
-         :lib/desired-column-alias (unique-name-fn source-alias)})))))
-
-(mu/defn- saved-question-visible-columns :- [:maybe lib.metadata.calculation/ColumnsWithUniqueAliases]
-=======
      (into []
            (comp (map lib.field.util/update-keys-for-col-from-previous-stage)
                  (map #(assoc % :lib/source :source/previous-stage))
@@ -124,7 +109,6 @@
                                                       options)))))
 
 (mu/defn- saved-question-visible-columns :- [:maybe ::lib.metadata.calculation/visible-columns]
->>>>>>> f1c7740a
   "Metadata associated with a Saved Question, e.g. if we have a `:source-card`"
   [query          :- ::lib.schema/query
    stage-number   :- :int
@@ -216,12 +200,7 @@
                  :let [source-column-alias ((some-fn :lib/source-column-alias :name) col)]]
              (assoc col
                     :lib/source               :source/native
-<<<<<<< HEAD
-                    :lib/source-column-alias  source-column-alias
-                    :lib/desired-column-alias (unique-name-fn source-column-alias)))))))
-=======
                     :lib/source-column-alias  source-column-alias))))))
->>>>>>> f1c7740a
 
 (mu/defn- existing-visible-columns :- ::lib.metadata.calculation/visible-columns
   [query                                                       :- ::lib.schema/query
@@ -301,52 +280,6 @@
 ;;; Return results metadata about the expected columns in an MBQL query stage. If the query has
 ;;; aggregations/breakouts, then return those and the fields columns. Otherwise if there are fields columns return
 ;;; those and the joined columns. Otherwise return the defaults based on the source Table or previous stage + joins.
-<<<<<<< HEAD
-(mu/defmethod lib.metadata.calculation/returned-columns-method ::stage :- [:sequential ::lib.schema.metadata/column]
-  [query stage-number _stage {:keys [include-remaps? unique-name-fn], :as options}]
-  (or
-   (existing-stage-metadata query stage-number unique-name-fn)
-   (let [query        (ensure-previous-stages-have-metadata query stage-number options)
-         summary-cols (summary-columns query stage-number options)
-         field-cols   (fields-columns query stage-number options)]
-     ;; ... then calculate metadata for this stage
-     (-> (cond
-           summary-cols
-           (into summary-cols field-cols)
-
-           field-cols
-           (reduce
-            (fn [field-cols join]
-              (add-cols-from-join query stage-number options field-cols join))
-            ;; force generation of unique names before join columns
-            (doall field-cols)
-            (lib.join/joins query stage-number))
-
-           :else
-           ;; there is no `:fields` or summary columns (aggregtions or breakouts) which means we return all the visible
-           ;; columns from the source or previous stage plus all the expressions. We return only the `:fields` from any
-           ;; joins
-           (let [;; we don't want to include all visible joined columns, so calculate that separately
-                 source-cols (previous-stage-or-source-visible-columns
-                              query stage-number
-                              {:include-implicitly-joinable? false
-                               :include-remaps?              (boolean include-remaps?)
-                               :unique-name-fn               unique-name-fn})]
-             (concat
-              source-cols
-              (expressions-metadata query stage-number unique-name-fn {:include-late-exprs? true})
-              (lib.metadata.calculation/remapped-columns query stage-number source-cols options)
-              (lib.join/all-joins-fields-to-add-to-parent-stage query stage-number options))))
-         lib.field.util/add-deduplicated-names
-         ;; we need to update `:name` to be the deduplicated name here, otherwise viz settings will break (see longer
-         ;; explanation in [[metabase.lib.stage-test/returned-columns-deduplicate-names-test]]). Only do this if this
-         ;; is the last stage of the query, just like the QP does! Otherwise we might accidentally break something
-         ;; else that incorrectly relies on the notoriously unreliable `:name` key.
-         (as-> cols (cond->> cols
-                      (lib.util/last-stage? query stage-number)
-                      (map (fn [col]
-                             (assoc col :name (:lib/deduplicated-name col))))))))))
-=======
 (mu/defmethod lib.metadata.calculation/returned-columns-method ::stage :- ::lib.metadata.calculation/returned-columns
   [query                                  :- ::lib.schema/query
    stage-number                           :- :int
@@ -393,7 +326,6 @@
                    (map #(assoc % :name (:lib/deduplicated-name %)))
                    identity))
            cols))))
->>>>>>> f1c7740a
 
 (defmethod lib.metadata.calculation/display-name-method :mbql.stage/native
   [_query _stage-number _stage _style]
