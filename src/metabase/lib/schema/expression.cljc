--- conflicted
+++ resolved
@@ -91,11 +91,7 @@
    [:multi
     {:dispatch vector?}
     [true  [:ref :metabase.lib.schema.mbql-clause/clause]]
-<<<<<<< HEAD
-    [false :any]]
-=======
     [false [:ref :metabase.lib.schema.literal/literal]]]
->>>>>>> 0efc6ed6
    [:fn
     {:error/message description}
     #(type-of? % base-type)]])
