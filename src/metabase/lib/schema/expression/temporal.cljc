(ns metabase.lib.schema.expression.temporal
  (:require
   [clojure.set :as set]
   [clojure.string :as str]
   [metabase.lib.hierarchy :as lib.hierarchy]
   [metabase.lib.schema.common :as common]
   [metabase.lib.schema.expression :as expression]
   [metabase.lib.schema.literal :as literal]
   [metabase.lib.schema.mbql-clause :as mbql-clause]
   [metabase.lib.schema.temporal-bucketing :as temporal-bucketing]
   [metabase.util :as u]
   [metabase.util.malli.registry :as mr]
   [metabase.util.time.impl-common :as u.time.impl-common])
  #?@
   (:clj
    [(:import
      (java.time ZoneId))]
    :cljs
    [(:require
      ["moment" :as moment]
      ["moment-timezone" :as mtz])]))

#?(:cljs
   ;; so the moment-timezone stuff gets loaded
   (comment mtz/keep-me))

(mbql-clause/define-tuple-mbql-clause :interval :- :type/Interval
  :int
  ::temporal-bucketing/unit.date-time.interval)

(defmethod expression/type-of-method :lib.type-of/type-is-temporal-type-of-first-arg [[_tag _opts temporal]]
  ;; For datetime-add, datetime-subtract, etc. the first arg is a temporal value. However, some valid values are
  ;; formatted strings for which type-of returns eg. #{:type/String :type/DateTime}. Since we're doing date arithmetic,
  ;; we know for sure it's the temporal type.
  (let [inner-type (expression/type-of temporal)]
    (if (set? inner-type)
      (let [temporal-set (set/intersection inner-type #{:type/Date :type/DateTime})]
        (if (= (count temporal-set) 1)
          (first temporal-set)
          temporal-set))
      inner-type)))

;; For most purposes, `:lib.type-of/type-is-temporal-type-of-first-arg` is the same as
;; `:lib.type-of/type-is-type-of-first-arg`. In particular, for the unambiguous `lib.metadata.calculation/type-of`, they
;; are identical. They only differ when there's a set of possibilities in `lib.schema.expression/type-of`.
(lib.hierarchy/derive :lib.type-of/type-is-temporal-type-of-first-arg :lib.type-of/type-is-type-of-first-arg)

;;; TODO -- we should constrain this so that you can only use a Date unit if expr is a date, etc.
(doseq [op [:datetime-add :datetime-subtract]]
  (mbql-clause/define-tuple-mbql-clause op
    #_expr   [:ref ::expression/temporal]
    #_amount :int
    #_unit   [:ref ::temporal-bucketing/unit.date-time.interval])
  (lib.hierarchy/derive op :lib.type-of/type-is-temporal-type-of-first-arg))

(doseq [op [:get-year :get-month :get-day :get-hour :get-minute :get-second :get-quarter]]
  (mbql-clause/define-tuple-mbql-clause op :- :type/Integer
    [:schema [:ref ::expression/temporal]]))

(mbql-clause/define-tuple-mbql-clause :date :- :type/Date
  [:schema [:or
            [:ref ::expression/string]      ;; parse string as date
            [:ref ::expression/temporal]]]) ;; truncate datetime to date

<<<<<<< HEAD
(mbql-clause/define-tuple-mbql-clause :today :- :type/Date)

(def datetime-modes
  "Modes supported by datetime() custom expression function."
=======
(def datetime-string-modes
  "String modes supported by datetime() custom expression function."
>>>>>>> 1264be79
  #{:iso
    :simple})

(def datetime-binary-modes
  "Binary modes supported by datetime() custom expression function."
  #{:iso-bytes
    :simple-bytes})

(def datetime-number-modes
  "Binary modes supported by datetime() custom expression function."
  #{:unix-seconds
    :unix-milliseconds
    :unix-microseconds
    :unix-nanoseconds})

(def datetime-modes
  "Modes supported by datetime() custom expression function."
  (set/union datetime-string-modes
             datetime-binary-modes
             datetime-number-modes))

(defn- datetime-mode->string [s]
  (-> s
      name
      u/lower-case-en
      (str/replace #"-" "")))

(def ^:private datetime-mode-map
  (into {} (for [k datetime-modes]
             [(datetime-mode->string k) k])))

(defn normalize-datetime-mode
  "Convert a keyword or string to an internal datetime-mode keyword, or itself if it's not correct.

   Is lenient on case and hyphens."
  [s]
  (get datetime-mode-map (datetime-mode->string s) s))

(mbql-clause/define-mbql-clause :datetime :- :type/DateTime
  [:cat
   {:error/message (str "Valid " :datetime " clause")}
   [:= {:decode/normalize common/normalize-keyword} :datetime]
   [:alt
    ;; string modes
    [:cat
     [:merge
      ::common/options
      [:map [:mode {:optional true} ;; no mode should be iso string
             (into [:enum {:decode/normalize normalize-datetime-mode}]
                   datetime-string-modes)]]]
     [:schema [:ref ::expression/string]]]

    ;; number modes
    [:cat
     [:merge
      ::common/options
      [:map [:mode (into [:enum {:decode/normalize normalize-datetime-mode}]
                         datetime-number-modes)]]]
     [:schema [:ref ::expression/number]]]

    ;; binary modes
    [:cat
     [:merge
      ::common/options
      [:map [:mode (into [:enum {:decode/normalize normalize-datetime-mode}]
                         datetime-binary-modes)]]]
     :any]]])

;; doesn't contain `:millisecond`
(mr/def ::datetime-diff-unit
  [:enum
   {:error/message    "Valid datetime-diff unit"
    :decode/normalize common/normalize-keyword-lower}
   :day
   :week
   :month
   :quarter
   :year
   :second
   :minute
   :hour])

(mbql-clause/define-tuple-mbql-clause :datetime-diff :- :type/Integer
  #_:datetime1 [:schema [:ref ::expression/temporal]]
  #_:datetime2 [:schema [:ref ::expression/temporal]]
  #_:unit [:ref ::datetime-diff-unit])

(doseq [temporal-extract-op #{:get-second :get-minute :get-hour
                              :get-day :get-month :get-quarter :get-year}]
  (mbql-clause/define-tuple-mbql-clause temporal-extract-op :- :type/Integer
    #_:datetime [:schema [:ref ::expression/temporal]]))

(mr/def ::week-mode
  [:enum {:decode/normalize common/normalize-keyword-lower} :iso :us :instance])

(mbql-clause/define-catn-mbql-clause :get-week :- :type/Integer
  [:datetime [:schema [:ref ::expression/temporal]]]
  ;; TODO : the mode should probably go in the options map in modern MBQL rather than have it be a separate positional
  ;; argument. But we can't refactor everything in one go, so that will have to be a future refactor.
  [:mode     [:? [:schema [:ref ::week-mode]]]])

(mbql-clause/define-catn-mbql-clause :get-day-of-week :- :type/Integer
  [:datetime [:schema [:ref ::expression/temporal]]]
  ;; TODO : the mode should probably go in the options map in modern MBQL rather than have it be a separate positional
  ;; argument. But we can't refactor everything in one go, so that will have to be a future refactor.
  [:mode     [:? [:schema [:ref ::week-mode]]]])

(mr/def ::timezone-id
  [:and
   ::common/non-blank-string
   [:or
    (into [:enum
           {:error/message "valid timezone ID"
            :error/fn      (fn [{:keys [value]} _]
                             (str "invalid timezone ID: " (pr-str value)))}]
          (sort
           #?(;; 600 timezones on java 17
              :clj (ZoneId/getAvailableZoneIds)
              ;; 596 timezones on moment-timezone 0.5.38
              :cljs (.names (.-tz moment)))))
    ::literal/string.zone-offset]])

(mbql-clause/define-catn-mbql-clause :convert-timezone
  [:datetime [:schema [:ref ::expression/temporal]]]
  [:target   [:schema [:ref ::timezone-id]]]
  [:source   [:? [:schema [:ref ::timezone-id]]]])

(lib.hierarchy/derive :convert-timezone :lib.type-of/type-is-temporal-type-of-first-arg)

(mbql-clause/define-tuple-mbql-clause :now :- :type/DateTimeWithTZ)

;;; if `:absolute-datetime` has `:base-type` in options, it must either derive from `:type/Date` or `:type/DateTime`.
;;; TODO -- we should do additional validation here and make sure the unit/value agree with base-type when it's
;;; present.
(mr/def ::absolute-datetime.base-type
  [:and
   [:ref ::common/base-type]
   [:fn
    {:error/message ":absolute-datetime base-type must derive from :type/Date or :type/DateTime"}
    (fn [base-type]
      (some #(isa? base-type %)
            [:type/Date
             :type/DateTime]))]])

(mr/def ::absolute-datetime.options
  [:merge
   [:ref ::common/options]
   [:map
    [:base-type {:optional true} [:ref ::absolute-datetime.base-type]]]])

(mbql-clause/define-mbql-clause :absolute-datetime
  [:cat
   {:error/message "valid :absolute-datetime clause"}
   [:= {:decode/normalize common/normalize-keyword-lower} :absolute-datetime]
   [:schema [:ref ::absolute-datetime.options]]
   [:alt
    [:cat
     {:error/message ":absolute-datetime literal and unit for :type/Date"}
     [:schema [:or
               [:ref ::literal/date]
               ;; absolute datetime also allows `year-month` and `year` literals.
               [:ref ::literal/string.year-month]
               [:ref ::literal/string.year]]]
     [:schema [:or
               [:= {:decode/normalize common/normalize-keyword-lower} :default]
               [:ref ::temporal-bucketing/unit.date]]]]
    [:cat
     {:error/message ":absolute-datetime literal and unit for :type/DateTime"}
     [:schema [:or
               [:= {:decode/normalize common/normalize-keyword-lower} :current]
               [:ref ::literal/datetime]]]
     [:schema [:or
               [:= {:decode/normalize common/normalize-keyword-lower} :default]
               [:ref ::temporal-bucketing/unit.date-time]]]]]])

(defmethod expression/type-of-method :absolute-datetime
  [[_tag _opts value unit]]
  (or
   ;; if value is `:current`, then infer the type based on the unit. Date unit = `:type/Date`. Anything else =
   ;; `:type/DateTime`.
   (when (= value :current)
     (cond
       (= unit :default)                                 :type/DateTime
       (mr/validate ::temporal-bucketing/unit.date unit) :type/Date
       :else                                             :type/DateTime))
   ;; handle year-month and year string regexes, which are not allowed as date literals unless wrapped in
   ;; `:absolute-datetime`.
   (when (string? value)
     (cond
       (re-matches u.time.impl-common/year-month-regex value) :type/Date
       (re-matches u.time.impl-common/year-regex value)       :type/Date))
   ;; for things that return a union of types like string literals, only the temporal types make sense, so filter out
   ;; everything else.
   (let [value-type (expression/type-of value)
         value-type (if (set? value-type)
                      (into #{} (filter #(isa? % :type/Temporal)) value-type)
                      value-type)]
     (if (and (set? value-type)
              (= (count value-type) 1))
       (first value-type)
       value-type))))

(mr/def ::relative-datetime.amount
  [:multi {:dispatch (some-fn keyword? string?)}
   [true  [:= {:decode/normalize common/normalize-keyword-lower} :current]]
   [false :int]])

(mbql-clause/define-catn-mbql-clause :relative-datetime :- :type/DateTime
  [:n    [:schema [:ref ::relative-datetime.amount]]]
  [:unit [:? [:schema [:ref ::temporal-bucketing/unit.date-time.interval]]]])

(mbql-clause/define-tuple-mbql-clause :time :- :type/Time
  #_:timestr [:schema [:ref ::expression/string]]
  #_:unit [:ref ::temporal-bucketing/unit.time.interval])

;;; this has some stuff that's missing from [[::temporal-bucketing/unit.date-time.extract]], like `:week-of-year-iso`
(mr/def ::temporal-extract.unit
  [:enum
   {:decode/normalize common/normalize-keyword-lower}
   :year-of-era
   :quarter-of-year
   :month-of-year
   :week-of-year-iso
   :week-of-year-us
   :week-of-year-instance
   :day-of-month
   :day-of-week
   :day-of-week-iso
   :hour-of-day
   :minute-of-hour
   :second-of-minute])

;;; TODO -- this should make sure unit agrees with the type of expression we're extracting from.
(mbql-clause/define-catn-mbql-clause :temporal-extract :- :type/Integer
  [:datetime [:schema [:ref ::expression/temporal]]]
  [:unit     [:schema [:ref ::temporal-extract.unit]]]
  [:mode     [:? [:schema [:ref ::week-mode]]]])<|MERGE_RESOLUTION|>--- conflicted
+++ resolved
@@ -62,15 +62,10 @@
             [:ref ::expression/string]      ;; parse string as date
             [:ref ::expression/temporal]]]) ;; truncate datetime to date
 
-<<<<<<< HEAD
 (mbql-clause/define-tuple-mbql-clause :today :- :type/Date)
 
-(def datetime-modes
-  "Modes supported by datetime() custom expression function."
-=======
 (def datetime-string-modes
   "String modes supported by datetime() custom expression function."
->>>>>>> 1264be79
   #{:iso
     :simple})
 
