--- conflicted
+++ resolved
@@ -1,18 +1,11 @@
 import chalk from "chalk";
 
 import { SANDBOXED_GROUP_NAMES } from "../constants/config";
-import {
-  NOT_ENOUGH_TENANCY_COLUMN_ROWS,
-  NO_TENANCY_COLUMN_WARNING_MESSAGE,
-} from "../constants/messages";
+import { NOT_ENOUGH_TENANCY_COLUMN_ROWS } from "../constants/messages";
 import type { CliStepMethod } from "../types/cli";
 import { getCollectionPermissions } from "../utils/get-collection-permissions";
 import { getPermissionsForGroups } from "../utils/get-permission-groups";
 import { getTenancyIsolationSandboxes } from "../utils/get-tenancy-isolation-sandboxes";
-<<<<<<< HEAD
-import { printEmptyLines, printHelperText } from "../utils/print";
-=======
->>>>>>> 57b551e9
 import {
   cliError,
   propagateErrorResponse,
@@ -20,60 +13,7 @@
 import { sampleTenantIdsFromTables } from "../utils/sample-tenancy-column-values";
 
 export const setupPermissions: CliStepMethod = async state => {
-<<<<<<< HEAD
-  const { cookie = "", instanceUrl = "" } = state;
-
-  printHelperText(
-    `e.g. does your table have a customer_id column to isolate tenants?`,
-  );
-
-  const hasTenancyIsolation = await toggle({
-    message: `Is your tenancy isolation based on a column?`,
-    default: true,
-  });
-
-  if (!hasTenancyIsolation) {
-    return [{ type: "success" }, state];
-  }
-
-  if (!state.chosenTables) {
-    const message = "You have not selected any tables.";
-
-    return [{ type: "error", message }, state];
-  }
-
-  const tenancyColumnNames: Record<string, string> = {};
-
-  for (const table of state.chosenTables) {
-    const fieldChoices = [
-      { name: "(no multi-tenancy column for this table)", value: null },
-      ...(table.fields?.map(f => ({ name: f.name, value: f.name })) ?? []),
-    ];
-
-    const columnName = await search({
-      pageSize: 10,
-      message: `What is the multi-tenancy column for ${table.name}?`,
-      source(term) {
-        return term
-          ? fieldChoices.filter(choice => choice.name.includes(term))
-          : fieldChoices;
-      },
-    });
-
-    if (columnName) {
-      tenancyColumnNames[table.id] = columnName;
-    }
-  }
-
-  if (Object.keys(tenancyColumnNames).length === 0) {
-    printEmptyLines(1);
-    console.warn(chalk.yellow(NO_TENANCY_COLUMN_WARNING_MESSAGE));
-
-    return [{ type: "success" }, state];
-  }
-=======
   const { cookie = "", instanceUrl = "", tenancyColumnNames = {} } = state;
->>>>>>> 57b551e9
 
   let res;
   const collectionIds: number[] = [];
