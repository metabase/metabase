--- conflicted
+++ resolved
@@ -144,11 +144,7 @@
 
 ### Using the migrate down command
 
-<<<<<<< HEAD
-Stop your Metabase and use the current, **upgraded Metabase JAR** (not the Metabase JAR you want to roll back to) to complete the rollback with the following command:
-=======
 Stop your Metabase and use the current, upgraded Metabase JAR (not the Metabase JAR you want to roll back to) to complete the rollback with the `migrate down` command. Make sure that the connection details for your application database are set in the environment variables, for example:
->>>>>>> aceaac27
 
 ```
 export MB_DB_TYPE=postgres
@@ -173,7 +169,6 @@
 --rm metabase/metabase "migrate down"
 ```
 
-<<<<<<< HEAD
 If you're running Docker Compose with the right environments variables, the command would be:
 
 ```
@@ -182,6 +177,4 @@
 
 Note the quotes around `"migrate down"` for the Docker and Docker compose command.
 
-=======
->>>>>>> aceaac27
 Once the migration process completes, start up Metabase using the JAR or Docker image for the version you want to run.