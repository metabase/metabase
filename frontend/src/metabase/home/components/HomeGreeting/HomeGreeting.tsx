<<<<<<< HEAD
import React, { useMemo } from "react";
=======
import { useMemo } from "react";
import { connect } from "react-redux";
>>>>>>> 1f7e261e
import { t } from "ttag";
import _ from "underscore";
import { useSelector } from "metabase/lib/redux";
import Tooltip from "metabase/core/components/Tooltip";
import { getUser } from "metabase/selectors/user";
import { getHasMetabotLogo } from "../../selectors";
import {
  GreetingLogo,
  GreetingMessage,
  GreetingRoot,
} from "./HomeGreeting.styled";

export const HomeGreeting = (): JSX.Element => {
  const user = useSelector(getUser);
  const showLogo = useSelector(getHasMetabotLogo);
  const name = user?.first_name;
  const message = useMemo(() => getMessage(name), [name]);

  return (
    <GreetingRoot>
      {showLogo && (
        <Tooltip
          tooltip={t`Don't tell anyone, but you're my favorite.`}
          placement="bottom"
        >
          <GreetingLogo />
        </Tooltip>
      )}
      <GreetingMessage showLogo={showLogo}>{message}</GreetingMessage>
    </GreetingRoot>
  );
};

const getMessage = (name: string | null | undefined): string => {
  const namePart = name ? `, ${name}` : "";
  const options = [
    t`Hey there${namePart}`,
    t`How's it going${namePart}?`,
    t`Howdy${namePart}`,
    t`Greetings${namePart}`,
    t`Good to see you${namePart}`,
  ];

  return _.sample(options) ?? "";
};<|MERGE_RESOLUTION|>--- conflicted
+++ resolved
@@ -1,9 +1,4 @@
-<<<<<<< HEAD
-import React, { useMemo } from "react";
-=======
 import { useMemo } from "react";
-import { connect } from "react-redux";
->>>>>>> 1f7e261e
 import { t } from "ttag";
 import _ from "underscore";
 import { useSelector } from "metabase/lib/redux";
