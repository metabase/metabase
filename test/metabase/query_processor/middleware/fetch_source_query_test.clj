--- conflicted
+++ resolved
@@ -181,13 +181,7 @@
                      (m/filter-keys simple-keyword? col)))
                   (assoc-in [:query :source-query :source-metadata]
                             (for [col (qp.preprocess/query->expected-cols (lib.tu.macros/mbql-query venues))]
-<<<<<<< HEAD
-                              (as-> col col
-                                (dissoc col :field_ref :metabase.lib.query/transformation_added_base_type)
-                                (m/filter-keys simple-keyword? col))))
-=======
                               (remove-irrelevant-keys col)))
->>>>>>> 427982c9
                   (assoc :info {:card-id 2}
                          :qp/source-card-id 2))
               (resolve-source-cards
@@ -393,13 +387,7 @@
         (is (=? (assoc (lib.tu.macros/mbql-query nil
                          {:source-query    {:source-table (meta/id :venues)}
                           :source-metadata (for [col (qp.preprocess/query->expected-cols (lib.tu.macros/mbql-query venues))]
-<<<<<<< HEAD
-                                             (as-> col col
-                                                 (dissoc col :field_ref :metabase.lib.query/transformation_added_base_type)
-                                                 (m/filter-keys simple-keyword? col)))})
-=======
                                              (remove-irrelevant-keys col))})
->>>>>>> 427982c9
                        :info {:card-id Integer/MAX_VALUE}
                        :qp/source-card-id 1)
                 (resolve-source-cards query)))))))
