--- conflicted
+++ resolved
@@ -119,18 +119,6 @@
                               :model-id (:id object)})))
 
 (derive ::notification-event ::event)
-<<<<<<< HEAD
-(derive :event/notification-unsubscribe-ex ::notification-event)
-(derive :event/notification-unsubscribe-undo-ex ::notification-event)
-
-(methodical/defmethod events/publish-event! ::notification-event
-  [topic {:keys [object user-id] :as _event}]
-  (audit-log/record-event! topic
-                           {:details  object
-                            :user-id  user-id
-                            :model    :model/Notification
-                            :model-id (:id object)}))
-=======
 (derive :event/notification-create ::notification-event)
 (derive :event/notification-update ::notification-event)
 (derive :event/notification-unsubscribe ::notification-event)
@@ -156,7 +144,6 @@
                             {:model    :model/NotificationHandler
                              :model-id (:id object)
                              :user-id  user-id})))
->>>>>>> b741327e
 
 (derive ::segment-event ::event)
 (derive :event/segment-create ::segment-event)
