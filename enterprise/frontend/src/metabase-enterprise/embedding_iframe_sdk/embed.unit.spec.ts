import _ from "underscore";

import { MetabaseEmbed } from "./embed";

describe("embed.js script tag for sdk iframe embedding", () => {
  const defaultSettings = {
    apiKey: "test-api-key",
    instanceUrl: "http://localhost:3000",
    target: document.createElement("div"),
  };

  it("throws when target element is not found", () => {
    expect(() => {
      new MetabaseEmbed({
        ...defaultSettings,
        dashboardId: 1,
        target: "#not-existent-target",
      });
    }).toThrow('cannot find embed container "#not-existent-target"');
  });

  it("throws when target element is undefined", () => {
    expect(() => {
      new MetabaseEmbed({
        ...defaultSettings,
        questionId: 1,
        // @ts-expect-error -- we are testing for incorrect configuration
        target: undefined,
      });
    }).toThrow("target must be provided");
  });

  it("throws when instance url is not provided", () => {
    expect(() => {
      // @ts-expect-error -- we are testing for incorrect configuration
      new MetabaseEmbed({ ...defaultSettings, instanceUrl: undefined });
    }).toThrow("instanceUrl must be provided");
  });

  it("throws when both question id and dashboard id are provided", () => {
    expect(() => {
      // @ts-expect-error -- we are testing for incorrect configuration
      new MetabaseEmbed({
        ...defaultSettings,
        questionId: 10,
        dashboardId: 10,
      });
    }).toThrow("can't use both dashboardId and questionId at the same time");
  });

  it("does not throw an error when instanceUrl is updated to be the same", () => {
    expect(() => {
      const embed = new MetabaseEmbed({
        ...defaultSettings,
        instanceUrl: "https://foo-bar-baz.com",
        questionId: 10,
      });

      embed.updateSettings({ instanceUrl: "https://foo-bar-baz.com" });
    }).not.toThrow();
  });

  it("throws an error when useExistingUserSession is updated to be a different value", () => {
    expect(() => {
      const embed = new MetabaseEmbed({
        ..._.omit(defaultSettings, "apiKey"),
        instanceUrl: "https://foo-bar-baz.com",
        questionId: 10,
        target: document.createElement("div"),
        useExistingUserSession: true,
      });

      embed.updateSettings({ useExistingUserSession: false });
    }).toThrow(
      "useExistingUserSession cannot be updated after the embed is created",
    );
  });

  it("throws when question id is provided in the exploration template", () => {
    expect(() => {
      // @ts-expect-error -- we are testing for incorrect configuration
      new MetabaseEmbed({
        ...defaultSettings,
        template: "exploration",
        questionId: 10,
      });
    }).toThrow(
      "the exploration template can't be used with dashboardId or questionId",
    );
  });

  it("throws when dashboard id is provided in the exploration template", () => {
    expect(() => {
      // @ts-expect-error -- we are testing for incorrect configuration
      new MetabaseEmbed({
        ...defaultSettings,
        template: "exploration",
        dashboardId: 10,
      });
    }).toThrow(
      "the exploration template can't be used with dashboardId or questionId",
    );
  });

  it("throws when neither question id, dashboard id, or template are provided", () => {
    expect(() => {
      // @ts-expect-error -- we are testing for incorrect configuration
      new MetabaseEmbed({ ...defaultSettings });
    }).toThrow("either dashboardId, questionId, or template must be provided");
  });

  it.each([["view-content"], ["curate-content"]] as const)(
    "throws when initialCollection is not provided for the %s template",
    (template: "view-content" | "curate-content") => {
      expect(() => {
        // @ts-expect-error -- we are testing for incorrect configuration
        new MetabaseEmbed({
          ...defaultSettings,
          template,
        });
      }).toThrow(
        `initialCollection must be provided for the ${template} template`,
      );
    },
  );

<<<<<<< HEAD
  it("fires ready event immediately when addEventListener is called when embed is ready", () => {
    const readyHandler = jest.fn();

    const embed = new MetabaseEmbed({
      ...defaultSettings,
      dashboardId: 1,
    });

    // Simulate the embed being ready.
    (embed as any)._isEmbedReady = true;

    // The handler should be called immediately.
    embed.addEventListener("ready", readyHandler);
    expect(readyHandler).toHaveBeenCalledTimes(1);
  });

=======
>>>>>>> 5c461f47
  it.each([
    [{ apiKey: "test-key", useExistingUserSession: true }],
    [{ apiKey: "test-key", preferredAuthMethod: "jwt" }],
    [{ useExistingUserSession: true, preferredAuthMethod: "jwt" }],
    [
      {
        apiKey: "test-key",
        useExistingUserSession: true,
        preferredAuthMethod: "jwt",
      },
    ],
  ] as const)(
    "throws when auth methods are not mutually exclusive",
    (authConfig) => {
      const settings = {
        ..._.omit(defaultSettings, "apiKey"),
        dashboardId: 1,
      };

      expect(() => {
        new MetabaseEmbed({ ...settings, ...authConfig });
      }).toThrow(
        "apiKey, useExistingUserSession, and preferredAuthMethod are mutually exclusive, only one can be specified.",
      );
    },
  );

  it("does not throw when only one auth method is provided", () => {
    const settings = {
      ..._.omit(defaultSettings, "apiKey"),
      dashboardId: 1,
      target: document.createElement("div"),
    };

    expect(() => {
      new MetabaseEmbed({ ...settings, apiKey: "test-key" });
      new MetabaseEmbed({ ...settings, useExistingUserSession: true });
      new MetabaseEmbed({ ...settings, preferredAuthMethod: "jwt" });
    }).not.toThrow();
  });
});<|MERGE_RESOLUTION|>--- conflicted
+++ resolved
@@ -124,7 +124,6 @@
     },
   );
 
-<<<<<<< HEAD
   it("fires ready event immediately when addEventListener is called when embed is ready", () => {
     const readyHandler = jest.fn();
 
@@ -141,8 +140,6 @@
     expect(readyHandler).toHaveBeenCalledTimes(1);
   });
 
-=======
->>>>>>> 5c461f47
   it.each([
     [{ apiKey: "test-key", useExistingUserSession: true }],
     [{ apiKey: "test-key", preferredAuthMethod: "jwt" }],
