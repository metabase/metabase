--- conflicted
+++ resolved
@@ -45,13 +45,8 @@
 
   (testing "After deleting a Database, no permissions for the DB should still exist"
     (mt/with-temp Database [{db-id :id}]
-<<<<<<< HEAD
-      (db/delete! Database :id db-id)
+      (t2/delete! Database :id db-id)
       (is (= [] (t2/select Permissions :object [:like (str "%" (perms/data-perms-path db-id) "%")]))))))
-=======
-      (t2/delete! Database :id db-id)
-      (is (= [] (db/select Permissions :object [:like (str "%" (perms/data-perms-path db-id) "%")]))))))
->>>>>>> eb3a42f6
 
 (deftest tasks-test
   (testing "Sync tasks should get scheduled for a newly created Database"
