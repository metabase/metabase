;; -*- comment-column: 80; -*-
{:deps
 ;; !!!!!!!!!!!!!!!!!!!!!!!!!!!!!!!!!!!!!!!!!!!!!!!!!!!!!!!!!!!!!!!!!!!!!!!!!!!!!!!!!!!!!!!!!!!!!!!!!!!!!!!!!!!!!!!!!!!
 ;; !!                                   PLEASE KEEP THESE ORGANIZED ALPHABETICALLY                                  !!
 ;; !!                                   AND ADD A COMMENT EXPLAINING THEIR PURPOSE                                  !!
 ;; !!!!!!!!!!!!!!!!!!!!!!!!!!!!!!!!!!!!!!!!!!!!!!!!!!!!!!!!!!!!!!!!!!!!!!!!!!!!!!!!!!!!!!!!!!!!!!!!!!!!!!!!!!!!!!!!!!!
 {amalloy/ring-buffer                       {:mvn/version "1.3.1"               ; fixed length queue implementation, used in log buffering
                                             :exclusions  [org.clojure/clojure
                                                           org.clojure/clojurescript]}
  amalloy/ring-gzip-middleware              {:mvn/version "0.1.4"}              ; Ring middleware to GZIP responses if client can handle it
  babashka/fs                               {:mvn/version "0.5.27"}             ; Portable filesystem operations
  bigml/histogram                           {:mvn/version "5.0.0"               ; Histogram data structure
                                             :exclusions  [junit/junit]}
  buddy/buddy-core                          {:mvn/version "1.12.0-430"          ; various cryptographic functions
                                             :exclusions  [commons-codec/commons-codec
                                                           org.bouncycastle/bcpkix-jdk15on
                                                           org.bouncycastle/bcprov-jdk15on
                                                           org.bouncycastle/bcpkix-jdk18on
                                                           org.bouncycastle/bcprov-jdk18on]}
  buddy/buddy-sign                          {:mvn/version "3.6.1-359"}          ; JSON Web Tokens; High-Level message signing library
  camel-snake-kebab/camel-snake-kebab       {:mvn/version "0.4.3"}              ; util functions for converting between camel, snake, and kebob case
  cheshire/cheshire                         {:mvn/version "6.0.0"}             ; fast JSON encoding (used by Ring JSON middleware)
  clj-bom/clj-bom                           {:mvn/version "0.1.2"}              ; handle BOMs in imported CSVs
  clj-commons/clj-yaml                      {:mvn/version "1.0.29"}             ; Clojure wrapper for YAML library SnakeYAML
  clj-commons/iapetos                       {:mvn/version "0.1.14"}             ; prometheus metrics
  clj-http/clj-http                         {:mvn/version "3.13.1"              ; HTTP client
                                             :exclusions  [commons-codec/commons-codec
                                                           commons-io/commons-io
                                                           slingshot/slingshot]}
  clojure.java-time/clojure.java-time       {:mvn/version "1.4.3"}              ; java.time utilities
  clojurewerkz/quartzite                    {:mvn/version "2.2.0"               ; scheduling library
                                             :exclusions  [com.mchange.c3p0/c3p0
                                                           com.zaxxer/HikariCP-java7]}
  colorize/colorize                         {:mvn/version "0.1.1"               ; string output with ANSI color codes (for logging)
                                             :exclusions  [org.clojure/clojure]}
  com.clearspring.analytics/stream          {:mvn/version "2.9.8"               ; Various sketching algorithms
                                             :exclusions  [it.unimi.dsi/fastutil
                                                           org.slf4j/slf4j-api]}
  com.clojure-goes-fast/jvm-alloc-rate-meter{:mvn/version "0.1.4"}              ; Monitor heap allocation rate.
  com.clojure-goes-fast/jvm-hiccup-meter    {:mvn/version "0.1.1"}              ; Monitor GC pauses and other system-induced pauses.
  com.draines/postal                        {:mvn/version "2.0.5"               ; SMTP library
                                             :exclusions [com.sun.mail/jakarta.mail]}
  com.fasterxml.woodstox/woodstox-core      {:mvn/version "7.1.1"}              ; trans dep of commons-codec
                                                                                ; Detect the charset in uploaded CSV files
  com.github.albfernandez/juniversalchardet {:mvn/version "2.5.0"}
  com.github.blagerweij/liquibase-sessionlock {:mvn/version "1.6.9"}            ; session lock for liquibase migrations
  com.github.jknack/handlebars              ^:antq/exclude                      ; 4.4.0 requires java 17+
                                            {:mvn/version "4.3.1"}              ; templating engine
  com.github.oliyh/martian-clj-http         {:mvn/version "0.2.1"}             ; openapi client
  com.github.pangloss/transducers           {:git/sha "c91d39046c8c64dc31b84ebb27154a8084fcda4c" ; like medley for transducers
                                             :git/url "https://github.com/pangloss/transducers"}
  com.github.seancorfield/honeysql          {:mvn/version "2.7.1350"}           ; Honey SQL 2. SQL generation from Clojure data maps
  com.github.seancorfield/next.jdbc         {:mvn/version "1.3.1070"}           ; Talk to JDBC DBs
  com.github.steffan-westcott/clj-otel-api  {:mvn/version "0.2.8"}              ; Telemetry library
  com.github.vertical-blank/sql-formatter   {:mvn/version "2.0.5"}              ; Java SQL formatting library https://github.com/vertical-blank/sql-formatter
  com.google.guava/guava                    {:mvn/version "33.4.8-jre"}         ; dep for BigQuery, Spark, and GA. Require here rather than letting different dep versions stomp on each other — see comments on #9697
  com.h2database/h2                         ^:antq/exclude                      ; https://metaboat.slack.com/archives/CKZEMT1MJ/p1727191010259979
                                            {:mvn/version "2.1.214"}            ; embedded SQL database
  com.ibm.icu/icu4j                         {:mvn/version "78.1"}               ; Used to transliterate Unicode characters into Latin characters
  com.knuddels/jtokkit                      {:mvn/version "1.1.0"}              ; Java tokenizer library for OpenAI models, used for token counting in semantic search
  com.mchange/c3p0                          {:mvn/version "0.11.2"}             ; DB connection pool
  com.snowplowanalytics/snowplow-java-tracker ^:antq/exclude                    ; 2+ depend on apache httpclient 5.x, but saml and clj-http depend on 4.x
                                            {:mvn/version "1.0.1"}              ; Snowplow analytics
  com.sun.mail/jakarta.mail                 ^:antq/exclude                      ; 2+ changes imports from javax.mail to jakarta.mail
                                            {:mvn/version "1.6.8"}              ; SMTP lib, required by postal
  com.taoensso/nippy                        {:mvn/version "3.6.0"}              ; Fast serialization (i.e., GZIP) library for Clojure
  com.vladsch.flexmark/flexmark             {:mvn/version "0.64.8"}             ; Markdown parsing
  com.vladsch.flexmark/flexmark-ext-autolink
  {:mvn/version "0.64.8"}             ; Flexmark extension for auto-linking bare URLs
  commons-codec/commons-codec               {:mvn/version "1.19.0"}             ; Apache Commons -- useful codec util fns
  commons-io/commons-io                     {:mvn/version "2.20.0"}             ; Apache Commons -- useful IO util fns
  commons-net/commons-net                   {:mvn/version "3.12.0"}             ; Apache Commons -- useful network utils. Transitive dep of Snowplow, pinned due to CVE-2021-37533
  commons-validator/commons-validator       {:mvn/version "1.10.0"               ; Apache Commons -- useful validation util fns
                                             :exclusions  [commons-beanutils/commons-beanutils
                                                           commons-digester/commons-digester
                                                           commons-logging/commons-logging]}
  compojure/compojure                       {:mvn/version "1.7.1"               ; HTTP Routing library built on Ring
                                             :exclusions  [ring/ring-codec]}
  crypto-random/crypto-random               {:mvn/version "1.2.1"}              ; library for generating cryptographically secure random bytes and strings
  diehard/diehard                           {:mvn/version "0.12.0"}
  dk.ative/docjure                          {:mvn/version "1.22.0"              ; excel export
                                             :exclusions  [org.apache.poi/poi
                                                           org.apache.poi/poi-ooxml]}
  environ/environ                           {:mvn/version "1.2.0"}              ; env vars/Java properties abstraction
  hiccup/hiccup                             {:mvn/version "2.0.0"}              ; HTML templating
  inflections/inflections                   {:mvn/version "0.15.0"}             ; Clojure/Script library used for prularizing words
  instaparse/instaparse                     {:mvn/version "1.5.0"}              ; Make your own parser
  io.github.camsaul/toucan2                 {:mvn/version "1.0.569"}
  io.github.eerohele/pp                     {#_#_:git/tag "2024-11-13.77"       ; super fast pretty-printing library
                                             :git/sha "4998a1fdd9d3713d7034d04509e9212204773bf2"
                                             :git/url "https://github.com/eerohele/pp"}
  ;; TODO: replace back to normal artifact
  io.github.metabase/macaw                  {:mvn/version "0.2.29"}             ; Parse native SQL queries
  io.github.resilience4j/resilience4j-retry ^:antq/exclude                      ; 2.x do not support Java 8
                                            {:mvn/version "1.7.1"}              ; Support for retrying operations
  io.prometheus/simpleclient_hotspot        {:mvn/version "0.16.0"}             ; prometheus jvm collector
  junegunn/grouper                          {:mvn/version "0.1.1"}              ; Batch processing helper
  kixi/stats                                {:mvn/version "0.5.7"               ; Various statistic measures implemented as transducers
                                             :exclusions  [org.clojure/data.avl]}
  lambdaisland/uri                          {:mvn/version "1.19.155"}           ; Used by openai-clojure
  medley/medley                             {:mvn/version "1.4.0"}              ; lightweight lib of useful functions
  metabase/connection-pool                  {:mvn/version "1.2.0"}              ; simple wrapper around C3P0. JDBC connection pools
  metabase/saml20-clj                       {:mvn/version "4.2.1"
                                             :exclusions [; EE SAML integration TODO: bump version when we release the library
                                                          org.bouncycastle/bcpkix-jdk15on
                                                          org.bouncycastle/bcprov-jdk15on
                                                          org.bouncycastle/bcpkix-jdk18on
                                                          org.bouncycastle/bcprov-jdk18on]}
  metabase/throttle                         {:mvn/version "1.0.2"}              ; Tools for throttling access to API endpoints and other code pathways
  methodical/methodical                     {:mvn/version "1.0.127"}            ; drop-in replacements for Clojure multimethods and adds several advanced features
  metosin/malli                             {:mvn/version "0.19.2"}             ; Data-driven Schemas for Clojure/Script and babashka
  nano-id/nano-id                           {:mvn/version "1.1.0"}              ; NanoID generator for generating entity_ids
  net.cgrand/macrovich                      {:mvn/version "0.2.2"}              ; utils for writing macros for both Clojure & ClojureScript
  net.clojars.wkok/openai-clojure           {:mvn/version "0.23.0"
                                             :exclusions  [lambdaisland/uri]}   ; OpenAI
  net.redhogs.cronparser/cron-parser-core   {:mvn/version "3.5"                 ; describe Cron schedule in human-readable language
                                             :exclusions  [org.slf4j/slf4j-api]}
  net.sf.cssbox/cssbox                      {:mvn/version "5.0.2"               ; HTML / CSS rendering
                                             :exclusions  [org.slf4j/slf4j-api
                                                           junit/junit]}
  net.thisptr/jackson-jq                    {:mvn/version "1.6.0"}              ; Java implementation of the JQ json query language
  org.apache.commons/commons-compress       {:mvn/version "1.28.0"}             ; compression utils
  org.apache.commons/commons-lang3          {:mvn/version "3.18.0"}             ; helper methods for working with java.lang stuff
  org.apache.logging.log4j/log4j-1.2-api    {:mvn/version "2.25.1"}             ; apache logging framework
  org.apache.logging.log4j/log4j-api        {:mvn/version "2.25.1"}             ; add compatibility with log4j 1.2
  org.apache.logging.log4j/log4j-core       {:mvn/version "2.25.1"}             ; apache logging framework
  org.apache.logging.log4j/log4j-jcl        {:mvn/version "2.25.1"}             ; allows the commons-logging API to work with log4j 2
  org.apache.logging.log4j/log4j-jul        {:mvn/version "2.25.1"}             ; java.util.logging (JUL) -> Log4j2 adapter
  org.apache.logging.log4j/log4j-layout-template-json
  {:mvn/version "2.25.1"}             ; allows the custom json logging format
  org.apache.logging.log4j/log4j-slf4j2-impl
  {:mvn/version "2.25.1"}             ; allows the slf4j2 API to work with log4j 2
  org.apache.poi/poi                        {:mvn/version "5.4.1"}              ; Work with Office documents (e.g. Excel spreadsheets) -- newer version than one specified by Docjure
  org.apache.poi/poi-ooxml                  {:mvn/version "5.4.1"
                                             :exclusions  [org.bouncycastle/bcpkix-jdk15on
                                                           org.bouncycastle/bcprov-jdk15on]}
  org.apache.poi/poi-ooxml-full             {:mvn/version "5.4.1"}
  org.apache.sshd/sshd-core                 {:mvn/version "3.0.0-M2"              ; ssh tunneling and test server
                                             :exclusions  [org.slf4j/slf4j-api
                                                           org.slf4j/jcl-over-slf4j]}
  org.apache.tika/tika-core                 {:mvn/version "3.2.2"}
  org.apache.xmlgraphics/batik-all          {:mvn/version "1.19"}               ; SVG -> image
  org.bouncycastle/bcpkix-jdk18on           {:mvn/version "1.81"}               ; Bouncy Castle crypto library -- explicit version of BC specified to resolve illegal reflective access errors
  org.bouncycastle/bcprov-jdk18on           {:mvn/version "1.81"}
  org.clj-commons/claypoole                 {:mvn/version "1.2.2"}              ; Threadpool tools for Clojure
  org.clj-commons/dirigiste                 {:mvn/version "1.0.4"}              ; Instrumented object pooling
  org.clj-commons/hickory                   {:mvn/version "0.7.7"               ; Parse HTML into Clojure data structures
                                             :exclusions [org.jsoup/jsoup]}
  org.clojars.pntblnk/clj-ldap              {:mvn/version "0.0.17"}             ; LDAP client
  org.clojure/clojure                       {:mvn/version "1.12.3"}
  org.clojure/core.async                    {:mvn/version "1.7.701"
                                             :exclusions  [org.clojure/tools.reader]}
  org.clojure/core.logic                    {:mvn/version "1.1.0"}              ; optimized pattern matching library for Clojure
  org.clojure/core.match                    {:mvn/version "1.1.0"}
  org.clojure/core.memoize                  {:mvn/version "1.1.266"}            ; useful FIFO, LRU, etc. caching mechanisms
  org.clojure/data.csv                      {:mvn/version "1.1.0"}              ; CSV parsing / generation
  org.clojure/data.xml                      {:mvn/version "0.2.0-alpha9"}       ; XML parsing / generation
  org.clojure/java.classpath                {:mvn/version "1.1.0"}              ; examine the Java classpath from Clojure programs
  org.clojure/java.jdbc                     {:mvn/version "0.7.12"}             ; basic JDBC access from Clojure
  org.clojure/java.jmx                      {:mvn/version "1.1.0"}              ; JMX bean library, for exporting diagnostic info
  org.clojure/math.combinatorics            {:mvn/version "0.3.0"}              ; combinatorics functions
  org.clojure/math.numeric-tower            {:mvn/version "0.1.0"}              ; math functions like `ceil`
  org.clojure/tools.cli                     {:mvn/version "1.1.230"}            ; command-line argument parsing
  org.clojure/tools.logging                 {:mvn/version "1.3.0"}              ; logging framework
  org.clojure/tools.macro                   {:mvn/version "0.2.1"}              ; local macros
  org.clojure/tools.namespace               {:mvn/version "1.5.0"}
  org.clojure/tools.reader                  {:mvn/version "1.5.2"}
  org.clojure/tools.trace                   {:mvn/version "0.8.0"}              ; function tracing
  org.eclipse.jetty/jetty-server            {:mvn/version "12.1.3"}
  org.eclipse.jetty/jetty-unixdomain-server {:mvn/version "12.1.3"}
  org.eclipse.jetty.ee9/jetty-ee9-servlet   {:mvn/version "12.1.3"}
  org.eclipse.jetty.ee9.websocket/jetty-ee9-websocket-jetty-server {:mvn/version "12.1.3"}
  org.eclipse.jgit/org.eclipse.jgit        {:mvn/version "7.3.0.202506031305-r"}; Java implementation of Git version control system
  org.flatland/ordered                      {:mvn/version "1.15.12"}            ; ordered maps & sets
<<<<<<< HEAD
  org.graalvm.polyglot/js-community         {:mvn/version "24.2.2" :extension "pom"} ; JavaScript engine
  org.graalvm.polyglot/polyglot             {:mvn/version "24.2.2"}             ; GraalVM platform, required by JS engine
  org.jsoup/jsoup                           {:mvn/version "1.21.2"}             ; required by hickory
=======
  org.graalvm.polyglot/js-community         {:mvn/version "25.0.1" :extension "pom"} ; JavaScript engine
  org.graalvm.polyglot/polyglot             {:mvn/version "25.0.1"}             ; GraalVM platform, required by JS engine
  org.jsoup/jsoup                           {:mvn/version "1.21.1"}             ; required by hickory
>>>>>>> af139fd0
  org.liquibase/liquibase-core              {:mvn/version "4.33.0"              ; migration management (Java lib)
                                             :exclusions  [ch.qos.logback/logback-classic]}
  org.mariadb.jdbc/mariadb-java-client      ^:antq/exclude                      ; 3.x only support jdbc:mariadb, so using 2.x for now
  {:mvn/version "2.7.10"}             ; MySQL/MariaDB driver
  org.mindrot/jbcrypt                       {:mvn/version "0.4"}                ; Crypto library
  org.postgresql/postgresql                 {:mvn/version "42.7.7"}             ; Postgres driver
  org.slf4j/slf4j-api                       {:mvn/version "2.0.17"}             ; abstraction for logging frameworks -- allows end user to plug in desired logging framework at deployment time
  org.tcrawley/dynapath                     {:mvn/version "1.1.0"}              ; Dynamically add Jars (e.g. Oracle or Vertica) to classpath
  org.threeten/threeten-extra               {:mvn/version "1.8.0"}              ; extra Java 8 java.time classes like DayOfMonth and Quarter
  potemkin/potemkin                         {:mvn/version "0.4.8"               ; utility macros & fns
                                             :exclusions  [riddley/riddley]}
  pretty/pretty                             {:mvn/version "1.0.5"}              ; protocol for defining how custom types should be pretty printed
  ;; Dependency below is our fork of redux - utility functions for building and composing transducers. The
  ;; group/artifact name is the same as with the upstream so that it overrides the original dependency everywhere.
  redux/redux                               {:git/url "https://github.com/metabase/redux"
                                             :sha "4a37feaf817a2a6b5ef688c927f6fd4375964433"}
  riddley/riddley                           {:mvn/version "0.2.0"}              ; code walking lib -- used interally by Potemkin, manifold, etc.
  ring/ring-core                            {:mvn/version "1.14.2"}             ; HTTP abstraction
  ring/ring-jetty-adapter                   {:mvn/version "1.14.2"              ; Ring adapter for Jetty
                                             :exclusions  [org.eclipse.jetty/jetty-server
                                                           org.eclipse.jetty/jetty-unixdomain-server
                                                           org.eclipse.jetty.ee9/jetty-ee9-servlet
                                                           org.eclipse.jetty.ee9.websocket/jetty-ee9-websocket-jetty-server]}
  slingshot/slingshot                       {:mvn/version "0.12.2"}             ; enhanced throw/catch, used by other deps
  software.amazon.awssdk/s3                 {:mvn/version "2.36.2"}             ; AWS SDK v2 for S3
  software.amazon.awssdk/sts                {:mvn/version "2.36.2"}             ; Required for S3 client to use service account
  software.amazon.jdbc/aws-advanced-jdbc-wrapper {:mvn/version "2.6.5"}        ; AWS JDBC wrapper for IAM authentication
  stencil/stencil                           {:mvn/version "0.5.0"}              ; Mustache templates for Clojure
  user-agent/user-agent                     {:mvn/version "0.1.1"}              ; User-Agent string parser, for Login History page & elsewhere
  weavejester/dependency                    {:mvn/version "1.0.0"}              ; Dependency graphs and topological sorting
  xerces/xercesImpl                         {:mvn/version "2.12.2"}}            ; SAX2 parser, transient dependency of batik

;; !!!!!!!!!!!!!!!!!!!!!!!!!!!!!!!!!!!!!!!!!!!!!!!!!!!!!!!!!!!!!!!!!!!!!!!!!!!!!!!!!!!!!!!!!!!!!!!!!!!!!!!!!!!!!!!!!!!
 ;; !!         PLEASE KEEP NEW DEPENDENCIES ABOVE ALPHABETICALLY ORGANIZED AND ADD COMMENTS EXPLAINING THEM.         !!
 ;; !!                            *PLEASE DO NOT* ADD NEW ONES TO THE BOTTOM OF THE LIST.                            !!
 ;; !!!!!!!!!!!!!!!!!!!!!!!!!!!!!!!!!!!!!!!!!!!!!!!!!!!!!!!!!!!!!!!!!!!!!!!!!!!!!!!!!!!!!!!!!!!!!!!!!!!!!!!!!!!!!!!!!!!

 :paths
 ["src" "resources"]

 ;; These are needed for the Athena and Redshift drivers if you are developing against them locally. If those drivers'
 ;; dependencies are not included (i.e., if we don't have the `:drivers` profile), these repos are effectively
 ;; ignored.
 ;;
 ;; 1. Maven repos from subprojects do not get copied over -- see
 ;; https://ask.clojure.org/index.php/10726/deps-manifest-dependencies-respect-repos-dependent-project
 ;;
 ;; 2. You cannot include `:mvn/repos` inside of an alias -- see
 ;; https://ask.clojure.org/index.php/12367/support-mvn-repos-inside-an-alias -- if we could, this could go in the
 ;; `:drivers` alias instead.
 :mvn/repos
 {"metabase-maven-downloads" {:url "https://s3.amazonaws.com/metabase-maven-downloads"}
  "redshift" {:url "https://s3.amazonaws.com/redshift-maven-repository/release"}
  ;; for metabase/saml20-clj
  "opensaml" {:url "https://build.shibboleth.net/nexus/content/repositories/releases/"}}

 :aliases
 {;;; Local Dev & test profiles

  ;; for local development: start a REPL with
  ;;
  ;;    clojure -A:dev (basic dev REPL that includes test namespaces)
  ;;    clojure -A:dev:drivers:drivers-dev (dev REPL w/ drivers + tests)
  ;;    clojure -A:dev:ee:ee-dev (dev REPL w/ EE code including tests)
  ;;
  ;; You can start a web server from this REPL with
  ;;
  ;;    (require 'dev)
  ;;    (dev/start!)
  :dev
  {:extra-deps
   {cider/cider-nrepl            {:mvn/version "0.58.0"}                    ; nREPL server for CIDER
    clj-http-fake/clj-http-fake  {:mvn/version "1.0.4"
                                  :exclusions  [slingshot/slingshot]}
    clj-kondo/clj-kondo          {:mvn/version "2025.07.28"}                ; included here mainly to facilitate working on the stuff in `.clj-kondo/src`
    cloverage/cloverage          {:mvn/version "1.2.4"}
    com.clojure-goes-fast/clj-async-profiler
    {:mvn/version "1.6.2"}                     ; Enables local profiling and heat map generation
    com.clojure-goes-fast/clj-memory-meter
    {:mvn/version "0.4.0"}                     ; Enables easy memory measurement
    com.gfredericks/test.chuck   {:mvn/version "0.2.15"}                    ; generating strings from regexes (useful with malli)
    criterium/criterium          {:mvn/version "0.4.6"}                     ; benchmarking library
    djblue/portal                {:mvn/version "0.62.0"}                    ; ui for inspecting values
    io.github.camsaul/humane-are {:mvn/version "1.0.2"}                     ; cleaner test output
    io.github.metabase/hawk      {:mvn/version "1.0.13"}                    ; test runner
    jonase/eastwood              {:mvn/version "1.4.3"                      ; inspects namespaces and reports possible problems using tools.analyzer
                                  :exclusions
                                  [org.ow2.asm/asm-all]}
    lambdaisland/deep-diff2      {:mvn/version "2.12.219"}                  ; way better diffs
    net.solovyov/hashp           {:mvn/version "0.4.0-1"}                   ; debugging/spying utility
    nrepl/nrepl                  {:mvn/version "1.5.1"}                     ; nREPL server
    peridot/peridot              {:git/url "https://github.com/piranha/peridot.git"
                                  :sha "db627c627db3b527a63caf472f0422e4cbfdf574"} ; mocking Ring requests; waiting for upstream release of commit 0fc7c01 (explicit charset)
    pjstadig/humane-test-output  {:mvn/version "0.11.0"}
    refactor-nrepl/refactor-nrepl {:mvn/version "3.11.0"}                   ; refactoring helpers for cider
    reifyhealth/specmonstah      {:mvn/version "2.1.0"
                                  :exclusions  [org.clojure/clojure
                                                org.clojure/clojurescript]} ; lets you write test fixtures that are clear, concise, and easy to maintain (clojure.spec)
    rewrite-clj/rewrite-clj      {:mvn/version "1.2.50"}                    ; clojure source parsing and rewriting
    ring/ring-devel              {:mvn/version "1.14.2"}                    ; reload clojure files on the fly
    ring/ring-mock               {:mvn/version "0.6.2"}                     ; creating Ring request maps for testing purposes
    talltale/talltale            {:mvn/version "0.5.14"}}                   ; generates fake data, useful for prototyping or load testing
   :extra-paths ["dev/src" "local/src" "test" "test_resources" ".clj-kondo/src" ".clj-kondo/test"]
   :jvm-opts    ["-Dmb.run.mode=dev"
                 "-Dmb.field.filter.operators.enabled=true"
                 "-Dmb.test.env.setting=ABCDEFG"
                 "-Dmacaw.run.mode=dev"
                 "-Duser.timezone=UTC"
                 "-Dfile.encoding=UTF-8"
                 "-Duser.language=en"
                 "-Duser.country=US"
                 ;; Allow clojure goes fast tooling to work
                 "-Djdk.attach.allowAttachSelf"
                 ;; have core.async report usages of blocking operations in go blocks
                 "-Dclojure.core.async.go-checking=true"
                 ;; This will suppress the warning about dynamically loaded agents (like clj-memory-meter)
                 "-XX:+EnableDynamicAgentLoading"
                 ;; set the logging properties set in `metabase.core.bootstrap`. calling (dev) will load it but
                 ;; putting here to be sure
                 "-Dlog4j2.contextSelector=org.apache.logging.log4j.core.selector.BasicContextSelector"
                 "-Dclojure.tools.logging.factory=clojure.tools.logging.impl/log4j2-factory"
                 ;; If Clojure fails to start (e.g. because of a compilation error somewhere) print the error
                 ;; report/stacktrace to stderr rather than to a random EDN file in /tmp/
                 "-Dclojure.main.report=stderr"
                 ;; Exceptions that get thrown repeatedly are created without stacktraces as a performance
                 ;; optimization in newer Java versions. This makes debugging pretty hard when working on stuff
                 ;; locally -- prefer debuggability over performance for local dev work.
                 "-XX:-OmitStackTraceInFastThrow"
                 ;; prevent Java icon from randomly popping up in macOS dock
                 "-Djava.awt.headless=true"
                 ;; ignore options that aren't present in older versions of Java, like the one below:
                 "-XX:+IgnoreUnrecognizedVMOptions"
                 ;; include more details for debugging NPEs (Java 14+)
                 "-XX:+ShowCodeDetailsInExceptionMessages"
                 ;; test self-signed certificates for testing
                 "-Dmail.smtps.ssl.trust=*"
                 ;; Support Snowflake in Java 17+. See https://github.com/metabase/metabase/pull/47997 and
                 ;; https://community.snowflake.com/s/article/JDBC-Driver-Compatibility-Issue-With-JDK-16-and-Later
                 "--add-opens"
                 "java.base/java.nio=ALL-UNNAMED"]}

  ;; This is probably the best way to start the app for dev mode.
  ;; 1. Runs (dev) (start!) for you
  ;; 2. This starts the repl too: just like the :nrepl alias below. (see [[user/-main]])
  ;; clj -M:dev:dev-start:drivers:drivers-dev:ee:ee-dev
  :dev-start {:main-opts ["-m" "user"]
              :jvm-opts ["-Dmb.run.mode=dev"
                         "-Dmacaw.run.mode=dev"
                         "-Djava.awt.headless=true"]}

  ;; includes test code as source paths. Run tests with clojure -X:dev:test
  :test
  {:extra-paths ["test_config"]
   :exec-fn     metabase.test-runner/find-and-run-tests-cli
   :exec-args   {:exclude-tags [:metabot-v3/e2e]}
   :jvm-opts    ["-Dmb.run.mode=test"
                 "-Dmacaw.run.mode=test"
                 "-Dmb.db.in.memory=true"
                 "-Dmb.jetty.join=false"
                 "-Dmb.field.filter.operators.enabled=true"
                 "-Dmb.api.key=test-api-key"
                 ;; Different port from normal `:dev` so you can run tests on a different server.
                 ;; TODO -- figure out how to do a random port like in the old project.clj?
                 "-Dmb.jetty.port=3001"]}

  ;; run the dev server with
  ;; clojure -M:run
  ;; clojure -M:run:drivers (include all drivers)
  ;; clojure -M:run:ee (include EE code)
  :run
  {:main-opts ["-m" "metabase.core.bootstrap"]
   :jvm-opts  ["-Dmb.run.mode=dev"
               "-Dmacaw.run.mode=dev"
               "-Djava.awt.headless=true"]}                   ; prevent Java icon from randomly popping up in macOS dock

  ;; run the prod server when generating docs
  ;; as some default values differ between dev and prod
  ;;
  ;;    clojure -M:ee:doc api-documentation
  :doc
  {:main-opts ["-m" "metabase.core.bootstrap"]
   :jvm-opts  ["-Dmb.run.mode=prod"
               "-Djava.awt.headless=true"]}                   ; prevent Java icon from randomly popping up in macOS dock

  ;; alias for CI-specific options.
  :ci
  {:jvm-opts ["-Xmx12g"
              "-Xms12g"
              ;; normally CircleCI sets `CI` as an env var, so this is mostly to replicate that locally. Hawk will not
              ;; print the progress bar in output when this is set. Progress bars aren't very CI friendly
              "-Dci=TRUE"]}

  ;; include EE source code.
  :ee
  {:extra-paths ["enterprise/backend/src"]}

  ;; Include EE tests.
  ;; for EE dev:   `clojure -X:dev:ee:ee-dev`
  ;; for EE tests: `clojure -X:dev:ee:ee-dev:test`
  :ee-dev
  {:extra-paths ["enterprise/backend/test"]}

  ;; these aliases exist for symmetry with the ee aliases. Empty for now.
  :oss
  {}

  :oss-dev
  {}

  ;; Generate BE documentation with
  ;; clojure -M:marginalia
  :marginalia
  {:extra-deps
   {marginalia/marginalia {:mvn/version "0.9.2"}}
   :main-opts ["-m" "marginalia.main" "-n" "Metabase" "-d" "backend-docs" "-D"
               "The simplest, fastest way to get business intelligence and analytics to everyone in your company 😋"
               "dev" "src" "enterprise/backend/src"]}

  ;; Generate a single file's docs with
  ;;   clojure -M:marginalia/one src/metabase/some/namespace.clj
  ;; which creates `backend-docs/metabase.some.namespace.html`
  :marginalia/one
  {:extra-deps
   {marginalia/marginalia {:mvn/version "0.9.2"}}
   :main-opts ["-m" "marginalia.main" "-m" "-n" "Metabase" "-d" "backend-docs" "-D"
               "The simplest, fastest way to get business intelligence and analytics to everyone in your company 😋"]}

  ;; Find outdated versions of dependencies. Run with `clojure -M:outdated`
  :outdated {;; Note that it is `:deps`, not `:extra-deps`
             :deps {com.github.liquidz/antq {:mvn/version "RELEASE"}}
             :main-opts ["-m" "antq.core" "--skip=github-action"]}

  :cljs
  {:extra-paths ["test"]
   :extra-deps
   {binaryage/devtools                 {:mvn/version "1.0.7"}
    cider/cider-nrepl                  {:mvn/version "0.58.0"}
    cider/piggieback                   {:mvn/version "0.6.1"}
    cljs-bean/cljs-bean                {:mvn/version "1.9.0"}
    com.lambdaisland/glogi             {:mvn/version "1.3.169"}
    io.github.metabase/hawk            {:mvn/version "1.0.13"}
    org.clojars.mmb90/cljs-cache       {:mvn/version "0.1.4"}
    refactor-nrepl/refactor-nrepl      {:mvn/version "3.11.0"}
    ;; keep it in sync with package.json
    thheller/shadow-cljs               {:mvn/version "3.2.0"}}}

  ;; for local dev -- include the drivers locally with :dev:drivers
  :drivers
  {:extra-deps
   {metabase/driver-modules {:local/root "modules/drivers"}}}

  ;; for local dev: include drivers as well as their tests.
  ;;
  ;;    clojure -X:dev:drivers:drivers-dev:test
  ;;
  ;; or
  ;;
  ;;    clojure -X:dev:ee:ee-dev:drivers:drivers-dev:test (for EE)
  :drivers-dev
  {:extra-paths
   ["modules/drivers/athena/test"
    "modules/drivers/bigquery-cloud-sdk/test"
    "modules/drivers/clickhouse/test"
    "modules/drivers/databricks/test"
    "modules/drivers/druid/test"
    "modules/drivers/druid-jdbc/test"
    "modules/drivers/hive-like/test"
    "modules/drivers/mongo/test"
    "modules/drivers/oracle/test"
    "modules/drivers/presto-jdbc/test"
    "modules/drivers/redshift/test"
    "modules/drivers/snowflake/test"
    "modules/drivers/sparksql/test"
    "modules/drivers/sqlite/test"
    "modules/drivers/sqlserver/test"
    "modules/drivers/starburst/test"
    "modules/drivers/vertica/test"]}

;;; Linters

  ;; clojure -M:kondo --lint src test
  ;;
  ;; clojure -M:kondo --version
  ;;
  ;; clojure -M:kondo --copy-configs --dependencies --lint "$(clojure -A:dev -Spath)" --skip-lint --parallel
  ;;
  ;; Run Kondo from the JVM using the pinned version. Preferable to running the installed command since we can pin the
  ;; version here which may be different from the version installed on your computer.
  ;;
  ;; Use this to only run Kondo against specific files.
  :kondo
  {:replace-deps
   {clj-kondo/clj-kondo {:mvn/version "2025.07.28"}}

   :main-opts
   ["-m" "clj-kondo.main"]}

  ;; clojure -M:kondo:kondo/all
  ;;
  ;; Like the command above but includes arguments so it lints everything.
  :kondo/all
  {:main-opts
   ["-m" "clj-kondo.main"
    ;; disabled for now since this seems to cause random failures -- see https://github.com/clj-kondo/clj-kondo/issues/2218
    #_"--parallel"
    ;; enable this if Kondo isn't working as expected or if LSP jump-to-definition is being fussy
    #_"--debug"
    "--lint"
    "src"
    "test"
    "enterprise/backend/src"
    "enterprise/backend/test"
    "bin/build/src"
    "bin/build/test"
    "bin/lint-migrations-file/src"
    "bin/lint-migrations-file/test"
    "bin/release-list/src"
    "bin/release-list/test"
    "modules/drivers/athena/src"
    "modules/drivers/athena/test"
    "modules/drivers/bigquery-cloud-sdk/src"
    "modules/drivers/bigquery-cloud-sdk/test"
    "modules/drivers/clickhouse/src"
    "modules/drivers/clickhouse/test"
    "modules/drivers/databricks/src"
    "modules/drivers/databricks/test"
    "modules/drivers/druid-jdbc/src"
    "modules/drivers/druid-jdbc/test"
    "modules/drivers/druid/src"
    "modules/drivers/druid/test"
    "modules/drivers/hive-like/src"
    "modules/drivers/hive-like/test"
    "modules/drivers/mongo/src"
    "modules/drivers/mongo/test"
    "modules/drivers/oracle/src"
    "modules/drivers/oracle/test"
    "modules/drivers/presto-jdbc/src"
    "modules/drivers/presto-jdbc/test"
    "modules/drivers/redshift/src"
    "modules/drivers/redshift/test"
    "modules/drivers/snowflake/src"
    "modules/drivers/snowflake/test"
    "modules/drivers/sparksql/src"
    "modules/drivers/sparksql/test"
    "modules/drivers/sqlite/src"
    "modules/drivers/sqlite/test"
    "modules/drivers/sqlserver/src"
    "modules/drivers/sqlserver/test"
    "modules/drivers/starburst/src"
    "modules/drivers/starburst/test"
    "modules/drivers/vertica/src"
    "modules/drivers/vertica/test"]}

  ;; clojure -M:ee:drivers:check
  ;;
  ;; checks that all the namespaces we actually ship can be compiled, without any dependencies that we don't
  ;; ship (such as `:dev` dependencies). See #27009 for more context.
  :check
  {:extra-deps {athos/clj-check {:git/url "https://github.com/athos/clj-check.git"
                                 :sha     "d997df866b2a04b7ce7b17533093ee0a2e2cb729"}}
   :main-opts  ["-m" "clj-check.check"
                "src"
                "enterprise/backend/src"
                "modules/drivers/athena/src"
                "modules/drivers/bigquery-cloud-sdk/src"
                "modules/drivers/clickhouse/src"
                "modules/drivers/databricks/src"
                "modules/drivers/druid/src"
                "modules/drivers/druid-jdbc/src"
                "modules/drivers/hive-like/src"
                "modules/drivers/mongo/src"
                "modules/drivers/oracle/src"
                "modules/drivers/presto-jdbc/src"
                "modules/drivers/redshift/src"
                "modules/drivers/snowflake/src"
                "modules/drivers/sparksql/src"
                "modules/drivers/sqlite/src"
                "modules/drivers/sqlserver/src"
                "modules/drivers/starburst/src"
                "modules/drivers/vertica/src"]
   :jvm-opts   ["-Dclojure.main.report=stderr"]}

  ;; clojure -X:dev:ee:ee-dev:drivers:drivers-dev:test:eastwood
  :eastwood
  {:exec-fn   metabase.linters.eastwood/eastwood
   :exec-args {;; manually specify the source paths for the time being (exclude test paths) until we fix Eastwood
               ;; errors in the test paths (once PR #17193 is merged)
               :source-paths    ["src"
                                 "enterprise/backend/src"
                                 "modules/drivers/athena/src"
                                 "modules/drivers/bigquery-cloud-sdk/src"
                                 "modules/drivers/clickhouse/src"
                                 "modules/drivers/databricks/src"
                                 "modules/drivers/druid/src"
                                 "modules/drivers/druid-jdbc/src"
                                 "modules/drivers/hive-like/src"
                                 "modules/drivers/mongo/src"
                                 "modules/drivers/oracle/src"
                                 "modules/drivers/presto-jdbc/src"
                                 "modules/drivers/redshift/src"
                                 "modules/drivers/snowflake/src"
                                 "modules/drivers/sparksql/src"
                                 "modules/drivers/sqlite/src"
                                 "modules/drivers/sqlserver/src"
                                 "modules/drivers/starburst/src"
                                 "modules/drivers/vertica/src"]
               :exclude-linters [;; Turn this off temporarily until we finish removing
                                 ;; self-deprecated functions & macros
                                 :deprecations
                                 ;; this has a fit in libs that use Potemkin `import-vars` such
                                 ;; as `java-time`
                                 :implicit-dependencies
                                 ;; too many false positives for now
                                 :unused-ret-vals
                                 ;; Kondo lints this for us anyway, and this isn't as easy to configure.
                                 :wrong-arity
                                 ;; Kondo lints this for us anyway, and this isn't as easy to configure.
                                 :suspicious-expression]
               ;; Snowplow has a dynamic dependency on okhttp3.CookieJar that we
               ;; don't use but eastwood detects. This is discussed in Slack here
               ;; https://clojurians.slack.com/archives/C03S1KBA2/p1667925853699669
               ;; An issue has been filed here https://github.com/jonase/eastwood/issues/444
               ;; and a simple reproduction repo can be found here https://github.com/metabase/snowplow-eastwood-issue
               :exclude-namespaces [metabase.analytics.snowplow]}}

  ;; clojure -T:whitespace-linter
  :whitespace-linter
  {:deps       {com.github.camsaul/whitespace-linter {:sha "e35bc252ccf5cc74f7d543ef95ad8a3e5131f25b"}}
   :ns-default whitespace-linter
   :exec-fn    whitespace-linter/lint
   :exec-args  {:paths            ["./.dir-locals.el"
                                   "./deps.edn"
                                   "./package.json"
                                   "./shadow-cljs.edn"
                                   ".clj-kondo"
                                   ".github"
                                   "bin"
                                   "enterprise"
                                   "frontend"
                                   "resources"
                                   "src"
                                   "test"]
                :include-patterns ["\\.clj.?$"
                                   "\\.edn$"
                                   "\\.el$"
                                   "\\.html$"
                                   "\\.json$"
                                   "\\.jsx?$"
                                   "\\.sh$"
                                   "\\.yaml$"
                                   "\\.yml$"]
                :exclude-patterns [".clj-kondo/better-cond/.*"
                                   ".clj-kondo/com.github.seancorfield/.*"
                                   "resources/i18n/.*\\.edn$"
                                   "resources/frontend_client"
                                   "resources/frontend_shared"
                                   "resources/html-entities.edn"
                                   "resources/openapi/.*"
                                   "frontend/src/cljs"
                                   "frontend/test/metabase/lib/urls\\.unit\\.spec\\.js$"
                                   "frontend/test/metabase/lib/formatting\\.unit\\.spec\\.js$"
                                   "src/metabase/util/currency\\.cljc$"
                                   "test/metabase/channel/render/png_test.clj"
                                   "#.+#$"
                                   "\\.transit\\.json$"
                                   "enterprise/frontend/src/metabase-enterprise/documents/components/Editor/data/data\\.json$"]}}

  ;; clojure -X:dev:ee:ee-dev:test:cloverage
  :cloverage
  {:exec-fn   metabase.test.cloverage-runner/run-project
   :exec-args {:fail-threshold 69
               :codecov?       true
               ;; don't instrument logging forms, since they won't get executed as part of tests anyway
               ;; log calls expand to these
               :exclude-call
               [clojure.tools.logging/logf
                clojure.tools.logging/logp
                metabase.util.log/logf
                metabase.util.log/logp]

               :src-ns-path
               ["src" "enterprise/backend/src"]

               :test-ns-path
               ["test" "enterprise/backend/test"]

               :ns-regex
               ["^metabase\\..*" "^metabase-enterprise\\..*"]

               ;; don't instrument Postgres/MySQL driver namespaces, because we don't currently run tests for them
               ;; as part of recording test coverage, which means they can give us false positives.
               ;;
               ;; regex literals aren't allowed in EDN. We parse them in `./test/cloverage.clj`
               :ns-exclude-regex
               ["metabase\\.driver\\.mysql.*"
                "metabase\\.driver\\.postgres.*"]}
   ;; different port from `:test` so you can run it at the same time as `:test`.
   :jvm-opts ["-Dmb.jetty.port=3002"]}

  ;; To fix indentation in all source files
  ;;
  ;;     ./bin/mage cljfmt-all
  ;;
  ;; to fix errors in specific source files:
  ;;
  ;;     ./bin/mage cljfmt-file file1.clj file2.clj
  ;;
  ;; - and you can mix in directories:
  ;;
  ;;     ./bin/mage cljfmt-file test file1.clj
  ;;
  ;; to check for errors without fixing them:
  ;;
  ;;    ./bin/mage cljfmt-all
  ;;
  ;; ./bin/mage cljfmt-all -h for more info
  :cljfmt
  {:deps       {io.github.weavejester/cljfmt {:mvn/version "0.15.3"}}
   :ns-default cljfmt.tool
   :exec-fn    cljfmt.tool/fix}

;;; building Uberjar, build and release scripts

  :build
  {:extra-paths
   ["bin/build/resources"
    "bin/build/src"]

   :extra-deps
   {com.bhauman/spell-spec            {:mvn/version "0.1.2"}                    ; used to find misspellings in YAML files
    expound/expound                   {:mvn/version "0.9.0"}                    ; better output of spec validation errors
    io.github.borkdude/grasp          {:mvn/version "0.1.4"}
    io.github.clojure/tools.build     {:mvn/version "0.10.11"}
    io.github.seancorfield/build-uber-log4j2-handler
    {:git/tag "v2.25.1" :git/sha "1cfab45"}                                     ; collect binary files for log4j2
    org.clojure/data.xml              {:mvn/version "0.2.0-alpha9"}
    org.clojure/tools.deps.alpha      {:mvn/version "0.15.1254"}
    org.fedorahosted.tennera/jgettext {:mvn/version "0.15.1"}}

   :jvm-opts
   ["-Dclojure.main.report=stderr"
    "-XX:-OmitStackTraceInFastThrow"
    "-XX:+IgnoreUnrecognizedVMOptions"
    "-XX:+ShowCodeDetailsInExceptionMessages"]}

  ;; Build everything:
  ;;
  ;;    clojure -X:drivers:build:build/all
  ;;    clojure -X:drivers:build:build/all :edition :ee
  ;;
  ;; Run just a specific build step:
  ;;
  ;;    clojure -X:drivers:build:build/all :steps '[:version]'
  ;;
  ;; the various steps available are:
  ;;
  ;;    :version :translations :frontend :licenses :drivers :uberjar
  :build/all
  {:exec-fn build/build-cli}

  ;; build just the uberjar (without i18n, drivers, etc.)
  ;;
  ;; clojure -X:build:build/uberjar
  ;; clojure -X:build:build/uberjar :edition :ee
  :build/uberjar
  {:exec-fn build.uberjar/uberjar}

  ;; List dependencies without a license. Not really 100% sure why this needs `:dev`
  ;;
  ;; clojure -X:build:build/list-without-license
  :build/list-without-license
  {:exec-fn build/list-without-license}

  ;; Build a single driver.
  ;;
  ;;   clojure -X:build:drivers:build/driver :driver :sqlserver :edition :oss
  :build/driver
  {:exec-fn build-driver/build-driver}

  ;; Build all of the drivers.
  ;;
  ;;    clojure -X:build:drivers:build/drivers
  ;;    clojure -X:build:drivers:build/drivers :edition :ee
  :build/drivers
  {:exec-fn build-drivers/build-drivers}

  ;; Verify that a driver JAR looks correct.
  ;;
  ;;    clojure -X:build:build/verify-driver :driver :mongo
  :build/verify-driver
  {:exec-fn verify-driver/verify-driver}

  ;; Build i18n artifacts.
  ;;
  ;;    clojure -X:build:build/i18n
  :build/i18n
  {:exec-fn i18n.create-artifacts/create-all-artifacts!}

  ;; extra paths and deps for working on build scripts, or running the tests.
  :build-dev
  {:extra-paths ["bin/build/test"]

   :extra-deps
   {org.clojure/data.json {:mvn/version "2.5.1"}}}

  ;; Run tests for the build scripts:
  ;;
  ;; clj -X:dev:drivers:build:build-dev:build-test
  :build-test
  {:exec-fn   mb.hawk.core/find-and-run-tests-cli
   :exec-args {:only ["bin/build/test"]}}

;;; Other misc convenience aliases

  ;; Profile Metabase start time with clojure -M:profile
  :profile
  {:main-opts ["-m" "metabase.core.bootstrap" "profile"]
   :jvm-opts  ["-XX:+CITime" ; print time spent in JIT compiler
               "-Xlog:gc"]}

  ;; get the H2 shell with clojure -X:dev:h2
  :h2
  {:extra-paths ["dev/src"]
   :exec-fn     dev.h2/shell
   :jvm-opts    ["-Dfile.encoding=UTF-8"]}

  :generate-automagic-dashboards-pot
  {:main-opts ["-m" "metabase.xrays.automagic-dashboards.dashboard-templates"]}

  ;; Start a Network REPL (nrepl) that you can connect your editor to.
  ;;
  ;; clojure -M:dev:nrepl (etc.)
  :nrepl
  {:extra-deps {nrepl/nrepl {:mvn/version "1.5.1"}}
   :main-opts  ["-m" "nrepl.cmdline" "-p" "50605"]}

  ;; - start a Socket REPL on port 50505 that you can connect your editor to:
  :socket {:jvm-opts ["-Dclojure.server.repl={:address,\"0.0.0.0\",:port,50505,:accept,clojure.core.server/repl}"]}

  ;; Liquibase CLI:
  ;;
  ;;    clojure -M:liquibase <command>
  ;;
  ;; e.g.
  ;;
  ;;    clojure -M:liquibase dbDoc target/liquibase
  :liquibase
  {:extra-deps  {ch.qos.logback/logback-classic {:mvn/version "1.5.20"}}
   :extra-paths ["dev/src"]
   :main-opts   ["-m" "dev.liquibase"]}

  ;; Migrate CLI:
  ;;    clojure -M:migrate <command>
  ;; E.g.
  ;;    clojure -M:migrate up                       ;; migrate up to the latest
  ;;    clojure -M:migrate rollback count 2         ;; rollback 2 migrations
  ;;    clojure -M:migrate rollback id "v40.00.001" ;; rollback to a specific migration with id
  ;;    clojure -M:migrate status                   ;; print the latest migration id
  :migrate
  {:extra-deps {io.github.camsaul/humane-are {:mvn/version "1.0.2"}}
   :extra-paths ["dev/src"]
   :main-opts   ["-m" "dev.migrate"]}

  ;; run tests against MLv2. Very fast since this is almost all ^:parallel
  :test/lib
  {:exec-args {:only ["test/metabase/lib"
                      "test/metabase/lib_be"]}}

  ;; test the Query Processor
  ;;
  ;;    clj -X:dev:ee:ee-dev:test:test/qp
  :test/qp
  {:exec-args {:only ["test/metabase/query_processor"
                      "test/metabase/query_processor_test"
                      metabase.driver.sql.query-processor-test
                      metabase-enterprise.advanced-permissions.models.permissions.block-permissions-test
                      metabase-enterprise.advanced-permissions.query-processor.middleware.permissions-test
                      metabase-enterprise.sandbox.query-processor.middleware.sandboxing-test]}}

  ;; test the notification system
  ;;    clj -X:dev:ee:ee-dev:test:test/notification
  :test/notification
  {:exec-args {:only ["test/metabase/notification"
                      "test/metabase/channel"]}}

  ;; test all MBQL related stuff: MLv2, the legacy shared `metabase.legacy-mbql` code, and the QP
  ;;
  ;;    clj -X:dev:ee:ee-dev:test:test/mbql
  :test/mbql
  {:exec-args {:only ["test/metabase/lib"
                      "test/metabase/lib_be"
                      "test/metabase/legacy_mbql"
                      "test/metabase/query_processor"
                      "test/metabase/query_processor_test"
                      metabase.driver.sql.query-processor-test
                      metabase-enterprise.advanced-permissions.models.permissions.block-permissions-test
                      metabase-enterprise.advanced-permissions.query-processor.middleware.permissions-test
                      metabase-enterprise.sandbox.query-processor.middleware.sandboxing-test]}}

  ;; test search-related stuff.
  ;;
  ;;    clj -X:dev:ee:ee-dev:test:test/search
  :test/search
  {:exec-args {:only ["test/metabase/search"]}}

  ;; test custom clj-kondo linters and hooks.
  ;;
  ;;    clj -X:dev:test:test/kondo
  :test/kondo
  {:exec-args {:only [".clj-kondo/test"]}}

  ;; DB configs -- start DBs with:
  ;; ./bin/mage start-db postgres oldest
  :db/postgres-oldest
  {:jvm-opts
   ["-Dmb.db.type=postgres"
    "-Dmb.db.connection.uri=jdbc:postgresql://localhost:5432/metabase?user=metabase&password=password"]}
  ;; ./bin/mage start-db postgres latest
  :db/postgres-latest
  {:jvm-opts
   ["-Dmb.db.type=postgres"
    "-Dmb.db.connection.uri=jdbc:postgresql://localhost:5433/metabase?user=metabase&password=password"]}

  ;; ./bin/mage start-db mysql oldest
  :db/mysql-oldest
  {:jvm-opts
   ["-Dmb.db.type=mysql"
    "-Dmb.db.connection.uri=jdbc:mysql://localhost:3308/metabase_test?user=root&password="]}
  ;; ./bin/mage start-db mysql latest
  :db/mysql-latest
  {:jvm-opts
   ["-Dmb.db.type=mysql"
    "-Dmb.db.connection.uri=jdbc:mysql://localhost:3309/metabase_test?user=root&password="]}

  ;; ./bin/mage start-db mariadb oldest
  :db/mariadb-oldest
  {:jvm-opts
   ["-Dmb.db.type=mysql"
    "-Dmb.db.connection.uri=jdbc:mysql://localhost:3306/metabase_test?user=root&password="]}
  ;; ./bin/mage start-db mariadb latest
  :db/mariadb-latest
  {:jvm-opts
   ["-Dmb.db.type=mysql"
    "-Dmb.db.connection.uri=jdbc:mysql://localhost:3307/metabase_test?user=root&password="]}}}

;; TODO -- consider creating an alias that includes the `./bin` build-drivers & release code as well so we can work
  ;; on them all from a single REPL process.<|MERGE_RESOLUTION|>--- conflicted
+++ resolved
@@ -172,15 +172,9 @@
   org.eclipse.jetty.ee9.websocket/jetty-ee9-websocket-jetty-server {:mvn/version "12.1.3"}
   org.eclipse.jgit/org.eclipse.jgit        {:mvn/version "7.3.0.202506031305-r"}; Java implementation of Git version control system
   org.flatland/ordered                      {:mvn/version "1.15.12"}            ; ordered maps & sets
-<<<<<<< HEAD
-  org.graalvm.polyglot/js-community         {:mvn/version "24.2.2" :extension "pom"} ; JavaScript engine
-  org.graalvm.polyglot/polyglot             {:mvn/version "24.2.2"}             ; GraalVM platform, required by JS engine
-  org.jsoup/jsoup                           {:mvn/version "1.21.2"}             ; required by hickory
-=======
   org.graalvm.polyglot/js-community         {:mvn/version "25.0.1" :extension "pom"} ; JavaScript engine
   org.graalvm.polyglot/polyglot             {:mvn/version "25.0.1"}             ; GraalVM platform, required by JS engine
-  org.jsoup/jsoup                           {:mvn/version "1.21.1"}             ; required by hickory
->>>>>>> af139fd0
+  org.jsoup/jsoup                           {:mvn/version "1.21.2"}             ; required by hickory
   org.liquibase/liquibase-core              {:mvn/version "4.33.0"              ; migration management (Java lib)
                                              :exclusions  [ch.qos.logback/logback-classic]}
   org.mariadb.jdbc/mariadb-java-client      ^:antq/exclude                      ; 3.x only support jdbc:mariadb, so using 2.x for now
