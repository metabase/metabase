--- conflicted
+++ resolved
@@ -57,9 +57,6 @@
   persistDataset,
   unpersistDataset,
 }) {
-<<<<<<< HEAD
-  const isSaved = question.isSaved();
-=======
   const [animation, setAnimation] = useState(null);
 
   const handleClickBookmark = () => {
@@ -67,7 +64,7 @@
     setAnimation(isBookmarked ? "shrink" : "expand");
   };
 
->>>>>>> 4b499cf3
+  const isSaved = question.isSaved();
   const isDataset = question.isDataset();
   const isPersisted = question.isPersisted();
 
