--- conflicted
+++ resolved
@@ -1,17 +1,12 @@
 import { Fragment } from "react";
 
 import { useToggle } from "metabase/hooks/use-toggle";
-<<<<<<< HEAD
 import { CollectionBadge } from "metabase/questions/components/CollectionBadge";
-import type { Collection } from "metabase-types/api";
-=======
-import CollectionBadge from "metabase/questions/components/CollectionBadge";
 import type {
   Collection,
   CollectionEssentials,
   CollectionId,
 } from "metabase-types/api";
->>>>>>> 14db7aee
 
 import {
   ExpandButton,
@@ -45,16 +40,11 @@
   const content =
     parts.length > 1 && !isExpanded ? (
       <>
-<<<<<<< HEAD
-        <CollectionBadge collectionId={parts[0].id} isSingleLine />
-=======
         <CollectionBadge
           collectionId={parts[0].id}
-          inactiveColor="text-medium"
           isSingleLine
-          onClick={onClick ? () => onClick(parts[0]) : undefined}
+          onClick={onClick ? () => onClick(collection) : undefined}
         />
->>>>>>> 14db7aee
         <PathSeparator>/</PathSeparator>
         <ExpandButton
           small
@@ -68,16 +58,11 @@
     ) : (
       parts.map(collection => (
         <Fragment key={collection.id}>
-<<<<<<< HEAD
-          <CollectionBadge collectionId={collection.id} isSingleLine />
-=======
           <CollectionBadge
             collectionId={collection.id}
-            inactiveColor="text-medium"
             isSingleLine
             onClick={onClick ? () => onClick(collection) : undefined}
           />
->>>>>>> 14db7aee
           <PathSeparator>/</PathSeparator>
         </Fragment>
       ))
@@ -86,16 +71,11 @@
   return (
     <PathContainer>
       {content}
-<<<<<<< HEAD
-      <CollectionBadge collectionId={collection.id} isSingleLine />
-=======
       <CollectionBadge
         collectionId={collection.id}
-        inactiveColor="text-medium"
         isSingleLine
         onClick={onClick ? () => onClick(collection) : undefined}
       />
->>>>>>> 14db7aee
     </PathContainer>
   );
 };
