/* eslint "react/prop-types": "warn" */
import React, { Component } from "react";
import PropTypes from "prop-types";
<<<<<<< HEAD
import ReactDOM from "react-dom";
import { t } from 'c-3po';
=======
import { findDOMNode } from "react-dom";
import _ from "underscore";
import cx from "classnames";
>>>>>>> 7bcbbe78

import OnClickOutsideWrapper from 'metabase/components/OnClickOutsideWrapper';
import Icon from "metabase/components/Icon";
import Input from "metabase/components/Input";
import Popover from "metabase/components/Popover";
import UserAvatar from "metabase/components/UserAvatar";

import MetabaseAnalytics from "metabase/lib/analytics";

import {
    KEYCODE_ESCAPE,
    KEYCODE_ENTER,
    KEYCODE_COMMA,
    KEYCODE_TAB,
    KEYCODE_UP,
    KEYCODE_DOWN,
    KEYCODE_BACKSPACE
} from "metabase/lib/keyboard";


const VALID_EMAIL_REGEX = /^[^\s@]+@[^\s@]+\.[^\s@]+$/;

export default class RecipientPicker extends Component {
    constructor(props) {
        super(props);

        this.state = {
            inputValue: "",
            filteredUsers: [],
            selectedUserID: null,
            focused: props.recipients.length === 0
        };
    }

    // TODO: use recipientTypes to limit the type of recipient that can be added

    static propTypes = {
        recipients: PropTypes.array,
        recipientTypes: PropTypes.array.isRequired,
        users: PropTypes.array,
        isNewPulse: PropTypes.bool.isRequired,
        onRecipientsChange: PropTypes.func.isRequired,
    };

    static defaultProps = {
        recipientTypes: ["user", "email"]
    };

    setInputValue(inputValue) {
        const { users, recipients } = this.props;
        const searchString = inputValue.toLowerCase()

        let { selectedUserID } = this.state;
        let filteredUsers = [];


        let recipientsById = {};
        for (let recipient of recipients) {
            if (recipient.id != null) {
                recipientsById[recipient.id] = recipient;
            }
        }


        if (inputValue) {
            // case insensitive search of name or email
            filteredUsers = users.filter(user =>
                // filter out users who have already been selected
                !(user.id in recipientsById) &&
                (
                    user.common_name.toLowerCase().indexOf(searchString) >= 0 ||
                    user.email.toLowerCase().indexOf(searchString) >= 0
                )
            );
        }


        if (selectedUserID == null || !_.find(filteredUsers, (user) => user.id === selectedUserID)) {
            // if there are results based on the user's typing...
            if (filteredUsers.length > 0) {
                // select the first user in the list and set the ID to that
                selectedUserID = filteredUsers[0].id;
            } else {
                selectedUserID = null;
            }
        }

        this.setState({
            inputValue,
            filteredUsers,
            selectedUserID
        });
    }

    onInputChange = ({ target }) => {
        this.setInputValue(target.value);
    }

    // capture events on the input to allow for convenient keyboard shortcuts
    onInputKeyDown = (event) => {
        const keyCode = event.keyCode

        const { filteredUsers, selectedUserID } = this.state

        // enter, tab, comma
        if (keyCode === KEYCODE_ESCAPE || keyCode === KEYCODE_TAB || keyCode === KEYCODE_COMMA || keyCode === KEYCODE_ENTER) {
            this.addCurrentRecipient();
        }

        // up arrow
        else if (event.keyCode === KEYCODE_UP) {
            event.preventDefault();
            let index = _.findIndex(filteredUsers, (u) => u.id === selectedUserID);
            if (index > 0) {
                this.setState({ selectedUserID: filteredUsers[index - 1].id });
            }
        }

        // down arrow
        else if (keyCode === KEYCODE_DOWN) {
            event.preventDefault();
            let index = _.findIndex(filteredUsers, (u) => u.id === selectedUserID);
            if (index >= 0 && index < filteredUsers.length - 1) {
                this.setState({ selectedUserID: filteredUsers[index + 1].id });
            }
        }

        // backspace
        else if (keyCode === KEYCODE_BACKSPACE) {
            let { recipients } = this.props;
            if (!this.state.inputValue && recipients.length > 0) {
                this.removeRecipient(recipients[recipients.length - 1])
            }
        }
    }

    onInputFocus = () => {
        this.setState({ focused: true });
    }

    onInputBlur = () => {
        this.addCurrentRecipient();
        this.setState({ focused: false });
    }

    onMouseDownCapture = (e) => {
        let input = findDOMNode(this.refs.input);
        input.focus();
        // prevents clicks from blurring input while still allowing text selection:
        if (input !== e.target) {
            e.preventDefault();
        }
    }

    addCurrentRecipient() {
        let input = findDOMNode(this.refs.input);
        let user = _.find(this.state.filteredUsers, (u) => u.id === this.state.selectedUserID);
        if (user) {
            this.addRecipient(user);
        } else if (VALID_EMAIL_REGEX.test(input.value)) {
            this.addRecipient({ email: input.value });
        }
    }

    addRecipient = (recipient) => {
        const { recipients } = this.props

        // recipient is a user object, or plain object containing "email" key
        this.props.onRecipientsChange(
            // return the list of recipients with the new user added
            recipients.concat(recipient)
        );
        // reset the input value
        this.setInputValue("");

        MetabaseAnalytics.trackEvent(
            (this.props.isNewPulse) ? "PulseCreate" : "PulseEdit",
            "AddRecipient",
            (recipient.id) ? "user" : "email"
        );
    }

    removeRecipient(recipient) {
        const { recipients, onRecipientsChange } = this.props
        onRecipientsChange(
            recipients.filter(r =>
                recipient.id != null
                    ? recipient.id !== r.id
                    : recipient.email !== r.email
            )
        );

        MetabaseAnalytics.trackEvent(
            (this.props.isNewPulse) ? "PulseCreate" : "PulseEdit",
            "RemoveRecipient",
            (recipient.id) ? "user" : "email"
        );
    }

    render() {
        const { filteredUsers, inputValue, focused, selectedUserID } = this.state;
        const { recipients } = this.props;

        return (
            <OnClickOutsideWrapper handleDismissal={() => {
                this.setState({ focused: false });
            }}>
                <ul className={cx("px1 pb1 bordered rounded flex flex-wrap bg-white", { "input--focus": this.state.focused })} onMouseDownCapture={this.onMouseDownCapture}>
                    {recipients.map((recipient, index) =>
                        <li key={recipient.id} className="mr1 py1 pl1 mt1 rounded bg-grey-1">
                            <span className="h4 text-bold">{recipient.common_name || recipient.email}</span>
                            <a
                                className="text-grey-2 text-grey-4-hover px1"
                                onClick={() => this.removeRecipient(recipient)}
                            >
                                <Icon name="close" className="" size={12} />
                            </a>
                        </li>
                    )}
                    <li className="flex-full mr1 py1 pl1 mt1 bg-white" style={{ "minWidth": " 100px" }}>
                        <Input
                            ref="input"
                            className="full h4 text-bold text-default no-focus borderless"
                            placeholder={recipients.length === 0 ? "Enter email addresses you'd like this data to go to" : null}
                            value={inputValue}
                            autoFocus={focused}
                            onKeyDown={this.onInputKeyDown}
                            onChange={this.onInputChange}
                            onFocus={this.onInputFocus}
                            onBlurChange={this.onInputBlur}
                        />
                        <Popover
                            isOpen={filteredUsers.length > 0}
                            hasArrow={false}
                            tetherOptions={{
                                attachment: "top left",
                                targetAttachment: "bottom left",
                                targetOffset: "10 0"
                            }}
                        >
                            <ul className="py1">
                                {filteredUsers.map(user =>
                                    <li
                                        key={user.id}
                                        className={cx(
                                            "py1 px2 flex align-center text-bold bg-brand-hover text-white-hover", {
                                            "bg-grey-1": user.id === selectedUserID
                                        })}
                                        onClick={() => this.addRecipient(user)}
                                    >
                                        <span className="text-white"><UserAvatar user={user} /></span>
                                        <span className="ml1 h4">{user.common_name}</span>
                                    </li>
                                )}
                            </ul>
                        </Popover>
                    </li>
<<<<<<< HEAD
                )}
                <li className="flex-full mr1 py1 pl1 mt1 bg-white" style={{ "minWidth": " 100px" }}>
                    <input
                        ref="input"
                        type="text"
                        className="full h4 text-bold text-default no-focus borderless"
                        placeholder={recipients.length === 0 ? t`Enter email addresses you'd like this data to go to` : null}
                        value={this.state.inputValue}
                        autoFocus={this.state.focused}
                        onKeyDown={this.onInputKeyDown}
                        onChange={this.onInputChange}
                        onFocus={this.onInputFocus}
                        onBlur={this.onInputBlur}
                    />
                    <Popover
                        isOpen={filteredUsers.length > 0}
                        hasArrow={false}
                        tetherOptions={{
                            attachment: "top left",
                            targetAttachment: "bottom left",
                            targetOffset: "10 0"
                        }}
                    >
                        <ul className="py1">
                            {filteredUsers.map(user =>
                                <li
                                    className={cx("py1 px2 flex align-center text-bold bg-brand-hover text-white-hover", {
                                        "bg-grey-1": user.id === selectedUser
                                    })}
                                    onClick={this.addRecipient.bind(this, user)}
                                >
                                    <span className="text-white"><UserAvatar user={user} /></span>
                                    <span className="ml1 h4">{user.common_name}</span>
                                </li>
                            )}
                        </ul>
                    </Popover>
                </li>
            </ul>
=======
                </ul>
            </OnClickOutsideWrapper>
>>>>>>> 7bcbbe78
        );
    }
}<|MERGE_RESOLUTION|>--- conflicted
+++ resolved
@@ -1,14 +1,9 @@
 /* eslint "react/prop-types": "warn" */
 import React, { Component } from "react";
 import PropTypes from "prop-types";
-<<<<<<< HEAD
-import ReactDOM from "react-dom";
-import { t } from 'c-3po';
-=======
 import { findDOMNode } from "react-dom";
 import _ from "underscore";
 import cx from "classnames";
->>>>>>> 7bcbbe78
 
 import OnClickOutsideWrapper from 'metabase/components/OnClickOutsideWrapper';
 import Icon from "metabase/components/Icon";
@@ -232,7 +227,7 @@
                         <Input
                             ref="input"
                             className="full h4 text-bold text-default no-focus borderless"
-                            placeholder={recipients.length === 0 ? "Enter email addresses you'd like this data to go to" : null}
+                            placeholder={recipients.length === 0 ? t`Enter email addresses you'd like this data to go to` : null}
                             value={inputValue}
                             autoFocus={focused}
                             onKeyDown={this.onInputKeyDown}
@@ -266,50 +261,8 @@
                             </ul>
                         </Popover>
                     </li>
-<<<<<<< HEAD
-                )}
-                <li className="flex-full mr1 py1 pl1 mt1 bg-white" style={{ "minWidth": " 100px" }}>
-                    <input
-                        ref="input"
-                        type="text"
-                        className="full h4 text-bold text-default no-focus borderless"
-                        placeholder={recipients.length === 0 ? t`Enter email addresses you'd like this data to go to` : null}
-                        value={this.state.inputValue}
-                        autoFocus={this.state.focused}
-                        onKeyDown={this.onInputKeyDown}
-                        onChange={this.onInputChange}
-                        onFocus={this.onInputFocus}
-                        onBlur={this.onInputBlur}
-                    />
-                    <Popover
-                        isOpen={filteredUsers.length > 0}
-                        hasArrow={false}
-                        tetherOptions={{
-                            attachment: "top left",
-                            targetAttachment: "bottom left",
-                            targetOffset: "10 0"
-                        }}
-                    >
-                        <ul className="py1">
-                            {filteredUsers.map(user =>
-                                <li
-                                    className={cx("py1 px2 flex align-center text-bold bg-brand-hover text-white-hover", {
-                                        "bg-grey-1": user.id === selectedUser
-                                    })}
-                                    onClick={this.addRecipient.bind(this, user)}
-                                >
-                                    <span className="text-white"><UserAvatar user={user} /></span>
-                                    <span className="ml1 h4">{user.common_name}</span>
-                                </li>
-                            )}
-                        </ul>
-                    </Popover>
-                </li>
-            </ul>
-=======
                 </ul>
             </OnClickOutsideWrapper>
->>>>>>> 7bcbbe78
         );
     }
 }