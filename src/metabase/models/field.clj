--- conflicted
+++ resolved
@@ -223,32 +223,6 @@
     (m/index-by :field_id (when (seq field-ids)
                             (apply db/select model :field_id [:in field-ids] conditions)))))
 
-<<<<<<< HEAD
-(defn nfc-field->parent-identifier
-  "Take a nested field column field corresponding to something like an inner key within a JSON column,
-  and then get the parent column's identifier from its own identifier and the nfc path stored in the field.
-
-  Suppose you have the child with corresponding identifier
-
-  (metabase.util.honeysql-extensions/identifier :field \"blah -> boop\")
-
-  Ultimately, this is just a way to get the parent identifier
-
-  (metabase.util.honeysql-extensions/identifier :field \"blah\")"
-  [field-identifier field]
-  (assert (hx/identifier? field-identifier)
-          (format "Invalid identifier: %s" (pr-str field-identifier)))
-  (let [nfc-path          (:nfc_path field)
-        parent-components (-> (case hx/*honey-sql-version*
-                                1 (:components field-identifier)
-                                2 (last field-identifier))
-                              (vec)
-                              (pop)
-                              (conj (first nfc-path)))]
-    (apply hx/identifier (cons :field parent-components))))
-
-=======
->>>>>>> 46711eff
 (mi/define-batched-hydration-method with-values
   :values
   "Efficiently hydrate the `FieldValues` for a collection of `fields`."
