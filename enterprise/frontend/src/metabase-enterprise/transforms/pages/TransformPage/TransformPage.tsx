import { useState } from "react";
import { Panel, PanelGroup } from "react-resizable-panels";
import { t } from "ttag";

import { skipToken } from "metabase/api";
import { ResizeHandle } from "metabase/bench/components/BenchApp";
import { LoadingAndErrorWrapper } from "metabase/common/components/LoadingAndErrorWrapper";
import * as Urls from "metabase/lib/urls";
<<<<<<< HEAD
import { useRegisterMetabotContextProvider } from "metabase/metabot";
import { Box, Card, Tabs } from "metabase/ui";
import { useGetTransformQuery } from "metabase-enterprise/api";
import { QueryEditorProvider } from "metabase-enterprise/transforms/components/QueryEditor";
=======
import { Box, Card, Tabs } from "metabase/ui";
import { useGetTransformQuery } from "metabase-enterprise/api";
import { useSourceState } from "metabase-enterprise/transforms/hooks/use-source-state";
import {
  type TransformEditorValue,
  useTransformEditor,
} from "metabase-enterprise/transforms/hooks/use-transform-editor";
>>>>>>> 28857523
import type { Transform, TransformId } from "metabase-types/api";

import { POLLING_INTERVAL } from "../../constants";
import { TransformQueryPage } from "../TransformQueryPage";

import { DependenciesSection } from "./DependenciesSection";
import { QueryPreview } from "./QueryPreview";
import { RunSection } from "./RunSection";
import { TargetSection } from "./TargetSection";
import {
  isTransformCanceling,
  isTransformRunning,
  isTransformSyncing,
} from "./utils";

type TransformPageParams = {
  transformId: string;
};

type TransformPageParsedParams = {
  transformId?: TransformId;
};

type TransformPageProps = {
  params: TransformPageParams;
};

export function TransformPage({ params }: TransformPageProps) {
  const { transformId } = getParsedParams(params);
  const [isPolling, setIsPolling] = useState(false);
  const {
    data: transform,
    isLoading,
    isFetching,
    error,
  } = useGetTransformQuery(transformId ?? skipToken, {
    pollingInterval: isPolling ? POLLING_INTERVAL : undefined,
  });

  if (isPolling !== isPollingNeeded(transform)) {
    setIsPolling(isPollingNeeded(transform));
  }

<<<<<<< HEAD
  useRegisterMetabotContextProvider(async () => {
    return transform
      ? { user_is_viewing: [{ type: "transform", ...transform }] }
      : {};
  }, [transform]);

=======
>>>>>>> 28857523
  if (isLoading || isFetching || error != null) {
    return <LoadingAndErrorWrapper loading={isLoading} error={error} />;
  }

  if (transform == null) {
    return <LoadingAndErrorWrapper error={t`Not found.`} />;
  }

  return <TransformPageInner transform={transform} />;
}

const TransformPageInner = ({ transform }: { transform: Transform }) => {
  const { setSource, proposedSource, acceptProposed, clearProposed } =
    useSourceState(transform.id, transform.source);

  const transformEditor = useTransformEditor(transform.source, proposedSource);

  return (
    <PanelGroup
      autoSaveId="transforms-editor-panel-layout"
      direction="vertical"
      style={{ height: "100%", width: "100%" }}
    >
      <Panel>
        <TransformQueryPage
          transform={transform}
          setSource={setSource}
          proposedSource={proposedSource}
          acceptProposed={acceptProposed}
          clearProposed={clearProposed}
          transformEditor={transformEditor}
        />
      </Panel>
      <ResizeHandle direction="vertical" />
      <Panel minSize={5} style={{ backgroundColor: "transparent" }}>
        <TransformDrawer
          transform={transform}
          transformEditor={transformEditor}
        />
      </Panel>
    </PanelGroup>
  );
};

export function TransformDrawer({
  transform,
  transformEditor,
}: {
  transform: Transform;
  transformEditor: TransformEditorValue;
}) {
  const isNew = !transform.id;

  return (
<<<<<<< HEAD
    <QueryEditorProvider initialQuery={transform.source.query}>
      <PanelGroup
        autoSaveId="transforms-editor-panel-layout"
        direction="vertical"
        style={{ height: "100%", width: "100%" }}
      >
        <Panel>
          <TransformQueryPage transform={transform} />
        </Panel>
        <ResizeHandle direction="vertical" />
        <Panel minSize={5} style={{ backgroundColor: "transparent" }}>
          <Card withBorder mx="sm" h="100%">
            <Tabs defaultValue="run" variant="pills">
              <Tabs.List>
                <Tabs.Tab
                  name={t`Preview`}
                  value="preview"
                >{t`Preview`}</Tabs.Tab>
                <Tabs.Tab name={t`Run`} value="run">{t`Run`}</Tabs.Tab>
                <Tabs.Tab name={t`Target`} value="target">{t`Target`}</Tabs.Tab>
                <Tabs.Tab
                  name={t`Dependencies`}
                  value="dependencies"
                >{t`Dependencies`}</Tabs.Tab>
              </Tabs.List>
              <Box p="md">
                <Tabs.Panel value="preview">
                  <QueryPreview />
                </Tabs.Panel>
                <Tabs.Panel value="run">
                  <RunSection transform={transform} />
                </Tabs.Panel>
                <Tabs.Panel value="target">
                  <TargetSection transform={transform} />
                </Tabs.Panel>
                <Tabs.Panel value="dependencies">
                  <DependenciesSection transform={transform} />
                </Tabs.Panel>
              </Box>
            </Tabs>
          </Card>
        </Panel>
      </PanelGroup>
    </QueryEditorProvider>
=======
    <Card withBorder mx="sm" h="100%">
      <Tabs defaultValue="preview" variant="pills">
        <Tabs.List>
          <Tabs.Tab name={t`Preview`} value="preview">{t`Preview`}</Tabs.Tab>
          {!isNew && (
            <>
              <Tabs.Tab name={t`Run`} value="run">{t`Run`}</Tabs.Tab>
              <Tabs.Tab name={t`Target`} value="target">{t`Target`}</Tabs.Tab>
              <Tabs.Tab
                name={t`Dependencies`}
                value="dependencies"
              >{t`Dependencies`}</Tabs.Tab>
            </>
          )}
        </Tabs.List>
        <Box p="md">
          <Tabs.Panel value="preview">
            <QueryPreview transformEditor={transformEditor} />
          </Tabs.Panel>
          {!isNew && (
            <>
              <Tabs.Panel value="run">
                <RunSection transform={transform} />
              </Tabs.Panel>
              <Tabs.Panel value="target">
                <TargetSection transform={transform} />
              </Tabs.Panel>
              <Tabs.Panel value="dependencies">
                <DependenciesSection transform={transform} />
              </Tabs.Panel>
            </>
          )}
        </Box>
      </Tabs>
    </Card>
>>>>>>> 28857523
  );
}

function getParsedParams({
  transformId,
}: TransformPageParams): TransformPageParsedParams {
  return {
    transformId: Urls.extractEntityId(transformId),
  };
}

function isPollingNeeded(transform?: Transform) {
  return (
    transform != null &&
    (isTransformRunning(transform) ||
      isTransformSyncing(transform) ||
      isTransformCanceling(transform))
  );
}<|MERGE_RESOLUTION|>--- conflicted
+++ resolved
@@ -6,12 +6,6 @@
 import { ResizeHandle } from "metabase/bench/components/BenchApp";
 import { LoadingAndErrorWrapper } from "metabase/common/components/LoadingAndErrorWrapper";
 import * as Urls from "metabase/lib/urls";
-<<<<<<< HEAD
-import { useRegisterMetabotContextProvider } from "metabase/metabot";
-import { Box, Card, Tabs } from "metabase/ui";
-import { useGetTransformQuery } from "metabase-enterprise/api";
-import { QueryEditorProvider } from "metabase-enterprise/transforms/components/QueryEditor";
-=======
 import { Box, Card, Tabs } from "metabase/ui";
 import { useGetTransformQuery } from "metabase-enterprise/api";
 import { useSourceState } from "metabase-enterprise/transforms/hooks/use-source-state";
@@ -19,7 +13,6 @@
   type TransformEditorValue,
   useTransformEditor,
 } from "metabase-enterprise/transforms/hooks/use-transform-editor";
->>>>>>> 28857523
 import type { Transform, TransformId } from "metabase-types/api";
 
 import { POLLING_INTERVAL } from "../../constants";
@@ -63,15 +56,6 @@
     setIsPolling(isPollingNeeded(transform));
   }
 
-<<<<<<< HEAD
-  useRegisterMetabotContextProvider(async () => {
-    return transform
-      ? { user_is_viewing: [{ type: "transform", ...transform }] }
-      : {};
-  }, [transform]);
-
-=======
->>>>>>> 28857523
   if (isLoading || isFetching || error != null) {
     return <LoadingAndErrorWrapper loading={isLoading} error={error} />;
   }
@@ -126,52 +110,6 @@
   const isNew = !transform.id;
 
   return (
-<<<<<<< HEAD
-    <QueryEditorProvider initialQuery={transform.source.query}>
-      <PanelGroup
-        autoSaveId="transforms-editor-panel-layout"
-        direction="vertical"
-        style={{ height: "100%", width: "100%" }}
-      >
-        <Panel>
-          <TransformQueryPage transform={transform} />
-        </Panel>
-        <ResizeHandle direction="vertical" />
-        <Panel minSize={5} style={{ backgroundColor: "transparent" }}>
-          <Card withBorder mx="sm" h="100%">
-            <Tabs defaultValue="run" variant="pills">
-              <Tabs.List>
-                <Tabs.Tab
-                  name={t`Preview`}
-                  value="preview"
-                >{t`Preview`}</Tabs.Tab>
-                <Tabs.Tab name={t`Run`} value="run">{t`Run`}</Tabs.Tab>
-                <Tabs.Tab name={t`Target`} value="target">{t`Target`}</Tabs.Tab>
-                <Tabs.Tab
-                  name={t`Dependencies`}
-                  value="dependencies"
-                >{t`Dependencies`}</Tabs.Tab>
-              </Tabs.List>
-              <Box p="md">
-                <Tabs.Panel value="preview">
-                  <QueryPreview />
-                </Tabs.Panel>
-                <Tabs.Panel value="run">
-                  <RunSection transform={transform} />
-                </Tabs.Panel>
-                <Tabs.Panel value="target">
-                  <TargetSection transform={transform} />
-                </Tabs.Panel>
-                <Tabs.Panel value="dependencies">
-                  <DependenciesSection transform={transform} />
-                </Tabs.Panel>
-              </Box>
-            </Tabs>
-          </Card>
-        </Panel>
-      </PanelGroup>
-    </QueryEditorProvider>
-=======
     <Card withBorder mx="sm" h="100%">
       <Tabs defaultValue="preview" variant="pills">
         <Tabs.List>
@@ -207,7 +145,6 @@
         </Box>
       </Tabs>
     </Card>
->>>>>>> 28857523
   );
 }
 
