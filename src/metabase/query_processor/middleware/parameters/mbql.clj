--- conflicted
+++ resolved
@@ -92,9 +92,9 @@
      (mbql.u/wrap-field-id-if-needed field)
      (parse-param-value-for-type query param-type param-value (mbql.u/unwrap-field-or-expression-clause field))]))
 
-(defn- update-breakout-unit-in [query subkey target-field-id temporal-unit new-unit]
+(defn- update-breakout-unit-in [query path target-field-id temporal-unit new-unit]
   (lib.util.match/replace-in
-    query [:query subkey]
+    query path
     [(tag :guard #{:field :expression})
      (_ :guard #(= target-field-id %))
      (opts :guard #(= temporal-unit (:temporal-unit %)))]
@@ -108,7 +108,7 @@
         base-type (or base-type
                       (when (integer? target-field-id)
                         (:base-type (lib.metadata/field (qp.store/metadata-provider) target-field-id))))
-        stage-path (mbql.u/stage-path (:query query) (:stage-number dim-opts))]
+        stage-path (into [:query] (mbql.u/stage-path (:query query) (:stage-number dim-opts)))]
     (assert (some? base-type) "`base-type` is not set.")
     (when-not (qp.u.temporal-bucket/compatible-temporal-unit? base-type new-unit)
       (throw (ex-info (tru "This chart can not be broken out by the selected unit of time: {0}." value)
@@ -116,18 +116,9 @@
                        :is-curated true
                        :base-type  base-type
                        :unit       new-unit})))
-<<<<<<< HEAD
-    (lib.util.match/replace-in
-      query (cons :query (conj stage-path :breakout))
-      [(tag :guard #{:field :expression})
-       (_ :guard #(= target-field-id %))
-       (opts :guard #(= temporal-unit (:temporal-unit %)))]
-      [tag target-field-id (assoc opts :temporal-unit new-unit)])))
-=======
     (-> query
-        (update-breakout-unit-in :breakout target-field-id temporal-unit new-unit)
-        (update-breakout-unit-in :order-by target-field-id temporal-unit new-unit))))
->>>>>>> 11324019
+        (update-breakout-unit-in (conj stage-path :breakout) target-field-id temporal-unit new-unit)
+        (update-breakout-unit-in (conj stage-path :order-by) target-field-id temporal-unit new-unit))))
 
 (defn expand
   "Expand parameters for MBQL queries in `query` (replacing Dashboard or Card-supplied params with the appropriate
