--- conflicted
+++ resolved
@@ -233,13 +233,8 @@
       cy.findByText("Not now").click();
     });
 
-<<<<<<< HEAD
-    it("should create a new dashboard with the previous questions as admin", () => {
+    it.skip("should create a new dashboard with the previous questions as admin", () => {
       cy.visit("/collection/root");
-=======
-    it.skip("should create a new dashboard with the previous questions as admin", () => {
-      cy.visit("/");
->>>>>>> 4f7b3df9
       // New dashboard
       cy.get(".Icon-add").click();
       cy.findByText("New dashboard").click();
