--- conflicted
+++ resolved
@@ -18,11 +18,7 @@
 (def ^:private generic-sql-engines
   (delay (set (for [engine datasets/all-valid-engines
                     :let   [driver (driver/engine->driver engine)]
-<<<<<<< HEAD
-                    :when  (not (contains? #{:bigquery :presto :athena} engine))                 ; bigquery and presto don't use the generic sql implementations of things like `field-avg-length`
-=======
-                    :when  (not (contains? #{:bigquery :presto :sparksql} engine))       ; bigquery, presto and sparksql don't use the generic sql implementations of things like `field-avg-length`
->>>>>>> b155205c
+                    :when  (not (contains? #{:bigquery :presto :sparksql :athena} engine))       ; bigquery, presto, athena and sparksql don't use the generic sql implementations of things like `field-avg-length`
                     :when  (extends? ISQLDriver (class driver))]
                 (do (require (symbol (str "metabase.test.data." (name engine))) :reload) ; otherwise it gets all snippy if you try to do `lein test metabase.driver.generic-sql-test`
                     engine)))))
