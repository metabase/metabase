<<<<<<< HEAD
import type { PropsWithChildren } from "react";
=======
import { type PropsWithChildren, type ReactNode, useMemo } from "react";
>>>>>>> d3777b3e

import {
  BackButton,
  Filter,
  FilterBar,
  FilterButton,
  Notebook,
  NotebookButton,
  QuestionResetButton,
  QuestionVisualization,
<<<<<<< HEAD
  SaveQuestion,
  SaveButton,
=======
  Summarize,
  SummarizeButton,
  Title,
>>>>>>> d3777b3e
} from "embedding-sdk/components/private/InteractiveQuestion/components";
import { InteractiveQuestionProvider } from "embedding-sdk/components/private/InteractiveQuestion/context";
import {
  InteractiveQuestionResult,
  type InteractiveQuestionResultProps,
} from "embedding-sdk/components/private/InteractiveQuestionResult";
import { withPublicComponentWrapper } from "embedding-sdk/components/private/PublicComponentWrapper";
import type { SdkPluginsConfig } from "embedding-sdk/lib/plugins";
import type { CardId } from "metabase-types/api";

export type InteractiveQuestionProps = PropsWithChildren<{
  questionId?: CardId;
  plugins?: SdkPluginsConfig;
}>;

export const _InteractiveQuestion = ({
  questionId,
  withResetButton = true,
  withTitle = false,
  customTitle,
  plugins,
  height,
  children = null,
}: InteractiveQuestionProps &
  InteractiveQuestionResultProps): JSX.Element | null => {
  return (
    <InteractiveQuestionProvider cardId={questionId} componentPlugins={plugins}>
      {children ?? (
        <InteractiveQuestionResult
          height={height}
          customTitle={customTitle}
          withResetButton={withResetButton}
          withTitle={withTitle}
        />
      )}
    </InteractiveQuestionProvider>
  );
};

const InteractiveQuestion = withPublicComponentWrapper(
  _InteractiveQuestion,
) as typeof _InteractiveQuestion & {
  BackButton: typeof BackButton;
  FilterBar: typeof FilterBar;
  Filter: typeof Filter;
  FilterButton: typeof FilterButton;
  ResetButton: typeof QuestionResetButton;
  Title: typeof Title;
  Summarize: typeof Summarize;
  SummarizeButton: typeof SummarizeButton;
  Notebook: typeof Notebook;
  NotebookButton: typeof NotebookButton;
  QuestionVisualization: typeof QuestionVisualization;
  SaveQuestionForm: typeof SaveQuestion;
  SaveButton: typeof SaveButton;
};

InteractiveQuestion.BackButton = BackButton;
InteractiveQuestion.FilterBar = FilterBar;
InteractiveQuestion.Filter = Filter;
InteractiveQuestion.FilterButton = FilterButton;
InteractiveQuestion.ResetButton = QuestionResetButton;
InteractiveQuestion.Title = Title;
InteractiveQuestion.Summarize = Summarize;
InteractiveQuestion.SummarizeButton = SummarizeButton;
InteractiveQuestion.Notebook = Notebook;
InteractiveQuestion.NotebookButton = NotebookButton;
InteractiveQuestion.QuestionVisualization = QuestionVisualization;
InteractiveQuestion.SaveQuestionForm = SaveQuestion;
InteractiveQuestion.SaveButton = SaveButton;

export { InteractiveQuestion };<|MERGE_RESOLUTION|>--- conflicted
+++ resolved
@@ -1,8 +1,4 @@
-<<<<<<< HEAD
-import type { PropsWithChildren } from "react";
-=======
-import { type PropsWithChildren, type ReactNode, useMemo } from "react";
->>>>>>> d3777b3e
+import { type PropsWithChildren } from "react";
 
 import {
   BackButton,
@@ -13,14 +9,11 @@
   NotebookButton,
   QuestionResetButton,
   QuestionVisualization,
-<<<<<<< HEAD
-  SaveQuestion,
-  SaveButton,
-=======
   Summarize,
   SummarizeButton,
   Title,
->>>>>>> d3777b3e
+  SaveQuestion,
+  SaveButton,
 } from "embedding-sdk/components/private/InteractiveQuestion/components";
 import { InteractiveQuestionProvider } from "embedding-sdk/components/private/InteractiveQuestion/context";
 import {
