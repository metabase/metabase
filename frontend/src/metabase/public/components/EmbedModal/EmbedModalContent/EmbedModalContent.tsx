--- conflicted
+++ resolved
@@ -1,17 +1,3 @@
-<<<<<<< HEAD
-import { useState } from "react";
-import _ from "underscore";
-import { LegaleseStep } from "metabase/public/components/widgets/LegaleseStep/LegaleseStep";
-import {
-  trackStaticEmbedDiscarded,
-  trackStaticEmbedPublished,
-  trackStaticEmbedUnpublished,
-} from "metabase/public/lib/analytics";
-import { getSignedPreviewUrl, getSignedToken } from "metabase/public/lib/embed";
-import { getSetting } from "metabase/selectors/settings";
-import { useSelector } from "metabase/lib/redux";
-=======
->>>>>>> 4acd8deb
 import type { ExportFormatType } from "metabase/dashboard/components/PublicLinkPopover/types";
 import type {
   EmbeddingParameters,
@@ -23,15 +9,6 @@
 import { LegaleseStep } from "metabase/public/components/widgets/LegaleseStep/LegaleseStep";
 import { StaticEmbedSetupPane } from "../StaticEmbedSetupPane";
 import { SelectEmbedTypePane } from "../SelectEmbedTypePane";
-
-const countEmbeddingParameterOptions = (embeddingParams: EmbeddingParameters) =>
-  Object.values(embeddingParams).reduce(
-    (acc, value) => {
-      acc[value] += 1;
-      return acc;
-    },
-    { disabled: 0, locked: 0, editable: 0 } as Record<string, number>,
-  );
 
 export interface EmbedModalContentProps {
   embedType: EmbedModalStep;
@@ -67,92 +44,6 @@
     getPublicUrl,
   } = props;
 
-<<<<<<< HEAD
-  const [pane, setPane] = useState<ActivePreviewPane>("code");
-
-  const siteUrl = useSelector(state => getSetting(state, "site-url"));
-  const secretKey = checkNotNull(
-    useSelector(state => getSetting(state, "embedding-secret-key")),
-  );
-  const [embeddingParams, setEmbeddingParams] = useState<EmbeddingParameters>(
-    getDefaultEmbeddingParams(resource, resourceParameters),
-  );
-  const [parameterValues, setParameterValues] =
-    useState<EmbeddingParametersValues>({});
-  const [displayOptions, setDisplayOptions] = useState<EmbeddingDisplayOptions>(
-    {
-      font: null,
-      theme: null,
-      bordered: true,
-      titled: true,
-    },
-  );
-
-  const handleSave = async () => {
-    try {
-      if (embedType === "application") {
-        if (!resource.enable_embedding) {
-          await onUpdateEnableEmbedding(true);
-        }
-        await onUpdateEmbeddingParams(embeddingParams);
-        trackStaticEmbedPublished({
-          artifact: resourceType,
-          new_embed: !resource.enable_embedding,
-          params: countEmbeddingParameterOptions(embeddingParams),
-        });
-      } else {
-        if (!resource.public_uuid) {
-          await onCreatePublicLink();
-        }
-      }
-    } catch (e) {
-      console.error(e);
-      throw e;
-    }
-  };
-
-  const handleUnpublish = async () => {
-    try {
-      trackStaticEmbedUnpublished({
-        artifact: resourceType,
-        first_published_at: resource.first_published_at,
-      });
-      await onUpdateEnableEmbedding(false);
-    } catch (e) {
-      console.error(e);
-      throw e;
-    }
-  };
-
-  const handleDiscard = () => {
-    setEmbeddingParams(getDefaultEmbeddingParams(resource, resourceParameters));
-    trackStaticEmbedDiscarded({
-      artifact: resourceType,
-    });
-  };
-
-  const getPreviewParamsBySlug = () => {
-    const lockedParameters = getLockedPreviewParameters(
-      resourceParameters,
-      embeddingParams,
-    );
-
-    return Object.fromEntries(
-      lockedParameters.map(parameter => [
-        parameter.slug,
-        parameterValues[parameter.id] ?? null,
-      ]),
-    );
-  };
-
-  const previewParametersBySlug = getPreviewParamsBySlug();
-  const lockedParameters = getLockedPreviewParameters(
-    resourceParameters,
-    embeddingParams,
-  );
-
-=======
->>>>>>> 4acd8deb
   if (embedType == null) {
     return (
       <SelectEmbedTypePane
