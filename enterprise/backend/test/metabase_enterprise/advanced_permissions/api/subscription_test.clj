(ns ^:mb/once metabase-enterprise.advanced-permissions.api.subscription-test
  "Permisisons tests for API that needs to be enforced by Application Permissions to create and edit alerts/subscriptions."
  #_{:clj-kondo/ignore [:deprecated-namespace]}
  (:require
   [clojure.test :refer :all]
   [metabase.models.permissions :as perms]
   [metabase.models.permissions-group :as perms-group]
   [metabase.test :as mt]
<<<<<<< HEAD
   [metabase.util :as u]))
=======
   [metabase.util :as u]
   [toucan2.core :as t2]))
>>>>>>> 08a52d31

(defmacro ^:private with-subscription-disabled-for-all-users
  "Temporarily remove `subscription` permission for group `All Users`, execute `body` then re-grant it.
  Use it when we need to isolate a user's permissions during tests."
  [& body]
  `(try
     (perms/revoke-application-permissions! (perms-group/all-users) :subscription)
     ~@body
     (finally
       (perms/grant-application-permissions! (perms-group/all-users) :subscription))))

(deftest pulse-permissions-test
  (testing "/api/pulse/*"
    (with-subscription-disabled-for-all-users
      (mt/with-user-in-groups [group {:name "New Group"}
                               user  [group]]
        (mt/with-temp [:model/Card  card {}
                       :model/Pulse pulse {:creator_id (u/the-id user)}]
          (let [pulse-default {:name     "A Pulse"
                               :cards    [{:id          (:id card)
                                           :include_csv true
                                           :include_xls false}]
                               :channels [{:enabled       true
                                           :channel_type  "email"
                                           :schedule_type "daily"
                                           :schedule_hour 12
                                           :recipients    []}]}
                create-pulse (fn [status]
                               (testing "create pulse"
                                 (mt/user-http-request user :post status "pulse"
                                                       pulse-default)))
                update-pulse (fn [status]
                               (testing "update pulse"
                                 (mt/user-http-request user :put status (format "pulse/%d" (:id pulse))
                                                       (merge pulse-default {:name "New Name"}))))
                get-form     (fn [status]
                               (testing "get form input"
                                 (mt/user-http-request user :get status "pulse/form_input")))]
            (testing "user's group has no subscription permissions"
              (perms/revoke-application-permissions! group :subscription)
              (testing "should succeed if `advanced-permissions` is disabled"
                (mt/with-premium-features #{}
                  (create-pulse 200)
                  (update-pulse 200)
                  (get-form 200)))

              (testing "should fail if `advanced-permissions` is enabled"
                (mt/with-premium-features #{:advanced-permissions}
                  (create-pulse 403)
                  (update-pulse 403)
                  (get-form 403))))

            (testing "User's group with subscription permission"
              (perms/grant-application-permissions! group :subscription)
              (mt/with-premium-features #{:advanced-permissions}
                (testing "should succeed if `advanced-permissions` is enabled"
                  (create-pulse 200)
                  (update-pulse 200)
<<<<<<< HEAD
                  (get-form 200))))))))))
=======
                  (get-form 200)))))))))

  (testing "PUT /api/pulse/:id"
    (with-subscription-disabled-for-all-users
      (mt/with-user-in-groups
        [group {:name "New Group"}
         user  [group]]
        (mt/with-temp [:model/Card {card-id :id} {}]
          (letfn [(add-pulse-recipient [req-user status]
                    (pulse.send-test/with-pulse-for-card [the-pulse {:card          card-id
                                                                     :pulse         {:creator_id (u/the-id user)}
                                                                     :pulse-channel :email}]
                      (let [the-pulse   (models.pulse/retrieve-pulse (:id the-pulse))
                            channel     (api.alert/email-channel the-pulse)
                            new-channel (assoc channel :recipients (conj (:recipients channel) (mt/fetch-user :lucky)))
                            new-pulse   (assoc the-pulse :channels [new-channel])]
                        (testing (format "- add pulse's recipients with %s user" (mt/user-descriptor req-user))
                          (mt/user-http-request req-user :put status (format "pulse/%d" (:id the-pulse)) new-pulse)))))

                  (remove-pulse-recipient [req-user status]
                    (pulse.send-test/with-pulse-for-card [the-pulse {:card          card-id
                                                                     :pulse         {:creator_id (u/the-id user)}
                                                                     :pulse-channel :email}]
                      ;; manually add another user as recipient
                      (mt/with-temp [:model/PulseChannelRecipient _ {:user_id (:id user)
                                                                     :pulse_channel_id
                                                                     (t2/select-one-pk
                                                                      :model/PulseChannel :channel_type "email" :pulse_id (:id the-pulse))}]
                        (let [the-pulse   (models.pulse/retrieve-pulse (:id the-pulse))
                              channel     (api.alert/email-channel the-pulse)
                              new-channel (update channel :recipients rest)
                              new-pulse   (assoc the-pulse :channels [new-channel])]
                          (testing (format "- remove pulse's recipients with %s user" (mt/user-descriptor req-user))
                            (mt/user-http-request req-user :put status (format "pulse/%d" (:id the-pulse)) new-pulse))))))]
            (testing "anyone could add/remove pulse's recipients if advanced-permissions is disabled"
              (mt/with-premium-features #{}
                (add-pulse-recipient user 200)
                (remove-pulse-recipient user 200)
                (add-pulse-recipient :crowberto 200)
                (remove-pulse-recipient :crowberto 200)))

            (testing "non-admin can't modify recipients if advanced-permissions is enabled"
              (mt/with-premium-features #{:advanced-permissions}
                (add-pulse-recipient user 403)
                (remove-pulse-recipient user 403)

                (testing "what if they have monitoring permissions?"
                  (perms/grant-application-permissions! group :monitoring)
                  (testing "they can remove recipients"
                    (remove-pulse-recipient user 200))

                  (testing "they can't add recipients"
                    (add-pulse-recipient user 403)))

                (testing "unless subscription permissions"
                  (perms/grant-application-permissions! group :subscription)
                  (add-pulse-recipient user 200))))))))))

(deftest alert-permissions-test
  (testing "/api/alert/*"
    (with-subscription-disabled-for-all-users
      (mt/with-user-in-groups
        [group {:name "New Group"}
         user  [group]]
        (mt/with-temp
          [:model/Card       card        {:creator_id (u/the-id user)}
           :model/Collection _collection {}]
          (let [alert-default {:card             {:id                (:id card)
                                                  :include_csv       true
                                                  :include_xls       false
                                                  :dashboard_card_id nil}
                               :alert_condition  "rows"
                               :alert_first_only true
                               :channels         [{:enabled       true
                                                   :channel_type  "email"
                                                   :schedule_type "daily"
                                                   :schedule_hour 12
                                                   :recipients    []}]}
                create-alert! (fn [status]
                                (testing "create alert"
                                  (mt/user-http-request user :post status "alert"
                                                        alert-default)))
                user-alert   (mt/with-premium-features #{:advanced-permissions}
                               (perms/grant-application-permissions! group :subscription)
                               (u/prog1 (create-alert! 200)
                                 (perms/revoke-application-permissions! group :subscription)))
                update-alert! (fn [status]
                                (testing "update alert"
                                  (mt/user-http-request user :put status (format "alert/%d" (:id user-alert))
                                                        (dissoc (merge alert-default {:alert_condition "goal"})
                                                                :channels))))]
            (testing "user's group has no subscription permissions"
              (perms/revoke-application-permissions! group :subscription)
              (testing "should succeed if `advanced-permissions` is disabled"
                (mt/with-premium-features #{}
                  (create-alert! 200)
                  (update-alert! 200)))

              (testing "should fail if `advanced-permissions` is enabled"
                (mt/with-premium-features #{:advanced-permissions}
                  (create-alert! 403)
                  (update-alert! 403))))

            (testing "User's group with subscription permission"
              (perms/grant-application-permissions! group :subscription)
              (mt/with-premium-features #{:advanced-permissions}
                (testing "should succeed if `advanced-permissions` is enabled"
                  (create-alert! 200)
                  (update-alert! 200))))))))))

(deftest update-alert-permissions-test
  (testing "PUT /api/alert/:id"
    (with-subscription-disabled-for-all-users
      (mt/with-user-in-groups
        [group {:name "New Group"}
         user  [group]]
        (mt/with-temp [:model/Card _]
          (letfn [(add-alert-recipient [req-user status]
                    (mt/with-temp [:model/Pulse                 alert (alert-test/basic-alert)
                                   :model/Card                  card  {}
                                   :model/PulseCard             _     (alert-test/pulse-card alert card)
                                   :model/PulseChannel          pc    (alert-test/pulse-channel alert)]
                      (testing (format "- add alert's recipient with %s user" (mt/user-descriptor req-user))
                        (mt/user-http-request req-user :put status (format "alert/%d" (:id alert))
                                              (alert-test/default-alert-req card pc)))))

                  (archive-alert-recipient [req-user status]
                    (mt/with-temp [:model/Pulse                 alert (alert-test/basic-alert)
                                   :model/Card                  card  {}
                                   :model/PulseCard             _     (alert-test/pulse-card alert card)
                                   :model/PulseChannel          pc    (alert-test/pulse-channel alert)]
                      (testing (format "- archive alert with %s user" (mt/user-descriptor req-user))
                        (mt/user-http-request req-user :put status (format "alert/%d" (:id alert))
                                              (-> (alert-test/default-alert-req card pc)
                                                  (assoc :archive true)
                                                  (assoc-in [:channels 0 :recipients] []))))))

                  (remove-alert-recipient [req-user status]
                    (mt/with-temp [:model/Pulse                 alert (alert-test/basic-alert)
                                   :model/Card                  card  {}
                                   :model/PulseCard             _     (alert-test/pulse-card alert card)
                                   :model/PulseChannel          pc    (alert-test/pulse-channel alert)
                                   :model/PulseChannelRecipient _     (alert-test/recipient pc :rasta)]
                      (testing (format "- remove alert's recipient with %s user" (mt/user-descriptor req-user))
                        (mt/user-http-request req-user :put status (format "alert/%d" (:id alert))
                                              (assoc-in (alert-test/default-alert-req card pc) [:channels 0 :recipients] [])))))]
            (testing "only admin add/remove recipients and archive"
              (mt/with-premium-features #{}
                (add-alert-recipient user 403)
                (archive-alert-recipient user 403)
                (remove-alert-recipient user 403)
                (add-alert-recipient :crowberto 200)
                (archive-alert-recipient :crowberto 200)
                (remove-alert-recipient :crowberto 200)))

            (testing "non-admins can't modify recipients if advanced-permissions is enabled"
              (mt/with-premium-features #{:advanced-permissions}
                (add-alert-recipient user 403)
                (archive-alert-recipient user 403)
                (remove-alert-recipient user 403)

                (testing "what if they have monitoring permissions?"
                  (perms/grant-application-permissions! group :monitoring)
                  (testing "they can remove or archive recipients"
                    (archive-alert-recipient user 200)
                    (remove-alert-recipient user 200))

                  (testing "they can't add recipients"
                    (add-alert-recipient user 403)))

                (testing "unless have subscription permissions"
                  (perms/grant-application-permissions! group :subscription)
                  (add-alert-recipient user 200))))))))))
>>>>>>> 08a52d31
<|MERGE_RESOLUTION|>--- conflicted
+++ resolved
@@ -6,12 +6,8 @@
    [metabase.models.permissions :as perms]
    [metabase.models.permissions-group :as perms-group]
    [metabase.test :as mt]
-<<<<<<< HEAD
-   [metabase.util :as u]))
-=======
    [metabase.util :as u]
    [toucan2.core :as t2]))
->>>>>>> 08a52d31
 
 (defmacro ^:private with-subscription-disabled-for-all-users
   "Temporarily remove `subscription` permission for group `All Users`, execute `body` then re-grant it.
@@ -70,180 +66,4 @@
                 (testing "should succeed if `advanced-permissions` is enabled"
                   (create-pulse 200)
                   (update-pulse 200)
-<<<<<<< HEAD
-                  (get-form 200))))))))))
-=======
-                  (get-form 200)))))))))
-
-  (testing "PUT /api/pulse/:id"
-    (with-subscription-disabled-for-all-users
-      (mt/with-user-in-groups
-        [group {:name "New Group"}
-         user  [group]]
-        (mt/with-temp [:model/Card {card-id :id} {}]
-          (letfn [(add-pulse-recipient [req-user status]
-                    (pulse.send-test/with-pulse-for-card [the-pulse {:card          card-id
-                                                                     :pulse         {:creator_id (u/the-id user)}
-                                                                     :pulse-channel :email}]
-                      (let [the-pulse   (models.pulse/retrieve-pulse (:id the-pulse))
-                            channel     (api.alert/email-channel the-pulse)
-                            new-channel (assoc channel :recipients (conj (:recipients channel) (mt/fetch-user :lucky)))
-                            new-pulse   (assoc the-pulse :channels [new-channel])]
-                        (testing (format "- add pulse's recipients with %s user" (mt/user-descriptor req-user))
-                          (mt/user-http-request req-user :put status (format "pulse/%d" (:id the-pulse)) new-pulse)))))
-
-                  (remove-pulse-recipient [req-user status]
-                    (pulse.send-test/with-pulse-for-card [the-pulse {:card          card-id
-                                                                     :pulse         {:creator_id (u/the-id user)}
-                                                                     :pulse-channel :email}]
-                      ;; manually add another user as recipient
-                      (mt/with-temp [:model/PulseChannelRecipient _ {:user_id (:id user)
-                                                                     :pulse_channel_id
-                                                                     (t2/select-one-pk
-                                                                      :model/PulseChannel :channel_type "email" :pulse_id (:id the-pulse))}]
-                        (let [the-pulse   (models.pulse/retrieve-pulse (:id the-pulse))
-                              channel     (api.alert/email-channel the-pulse)
-                              new-channel (update channel :recipients rest)
-                              new-pulse   (assoc the-pulse :channels [new-channel])]
-                          (testing (format "- remove pulse's recipients with %s user" (mt/user-descriptor req-user))
-                            (mt/user-http-request req-user :put status (format "pulse/%d" (:id the-pulse)) new-pulse))))))]
-            (testing "anyone could add/remove pulse's recipients if advanced-permissions is disabled"
-              (mt/with-premium-features #{}
-                (add-pulse-recipient user 200)
-                (remove-pulse-recipient user 200)
-                (add-pulse-recipient :crowberto 200)
-                (remove-pulse-recipient :crowberto 200)))
-
-            (testing "non-admin can't modify recipients if advanced-permissions is enabled"
-              (mt/with-premium-features #{:advanced-permissions}
-                (add-pulse-recipient user 403)
-                (remove-pulse-recipient user 403)
-
-                (testing "what if they have monitoring permissions?"
-                  (perms/grant-application-permissions! group :monitoring)
-                  (testing "they can remove recipients"
-                    (remove-pulse-recipient user 200))
-
-                  (testing "they can't add recipients"
-                    (add-pulse-recipient user 403)))
-
-                (testing "unless subscription permissions"
-                  (perms/grant-application-permissions! group :subscription)
-                  (add-pulse-recipient user 200))))))))))
-
-(deftest alert-permissions-test
-  (testing "/api/alert/*"
-    (with-subscription-disabled-for-all-users
-      (mt/with-user-in-groups
-        [group {:name "New Group"}
-         user  [group]]
-        (mt/with-temp
-          [:model/Card       card        {:creator_id (u/the-id user)}
-           :model/Collection _collection {}]
-          (let [alert-default {:card             {:id                (:id card)
-                                                  :include_csv       true
-                                                  :include_xls       false
-                                                  :dashboard_card_id nil}
-                               :alert_condition  "rows"
-                               :alert_first_only true
-                               :channels         [{:enabled       true
-                                                   :channel_type  "email"
-                                                   :schedule_type "daily"
-                                                   :schedule_hour 12
-                                                   :recipients    []}]}
-                create-alert! (fn [status]
-                                (testing "create alert"
-                                  (mt/user-http-request user :post status "alert"
-                                                        alert-default)))
-                user-alert   (mt/with-premium-features #{:advanced-permissions}
-                               (perms/grant-application-permissions! group :subscription)
-                               (u/prog1 (create-alert! 200)
-                                 (perms/revoke-application-permissions! group :subscription)))
-                update-alert! (fn [status]
-                                (testing "update alert"
-                                  (mt/user-http-request user :put status (format "alert/%d" (:id user-alert))
-                                                        (dissoc (merge alert-default {:alert_condition "goal"})
-                                                                :channels))))]
-            (testing "user's group has no subscription permissions"
-              (perms/revoke-application-permissions! group :subscription)
-              (testing "should succeed if `advanced-permissions` is disabled"
-                (mt/with-premium-features #{}
-                  (create-alert! 200)
-                  (update-alert! 200)))
-
-              (testing "should fail if `advanced-permissions` is enabled"
-                (mt/with-premium-features #{:advanced-permissions}
-                  (create-alert! 403)
-                  (update-alert! 403))))
-
-            (testing "User's group with subscription permission"
-              (perms/grant-application-permissions! group :subscription)
-              (mt/with-premium-features #{:advanced-permissions}
-                (testing "should succeed if `advanced-permissions` is enabled"
-                  (create-alert! 200)
-                  (update-alert! 200))))))))))
-
-(deftest update-alert-permissions-test
-  (testing "PUT /api/alert/:id"
-    (with-subscription-disabled-for-all-users
-      (mt/with-user-in-groups
-        [group {:name "New Group"}
-         user  [group]]
-        (mt/with-temp [:model/Card _]
-          (letfn [(add-alert-recipient [req-user status]
-                    (mt/with-temp [:model/Pulse                 alert (alert-test/basic-alert)
-                                   :model/Card                  card  {}
-                                   :model/PulseCard             _     (alert-test/pulse-card alert card)
-                                   :model/PulseChannel          pc    (alert-test/pulse-channel alert)]
-                      (testing (format "- add alert's recipient with %s user" (mt/user-descriptor req-user))
-                        (mt/user-http-request req-user :put status (format "alert/%d" (:id alert))
-                                              (alert-test/default-alert-req card pc)))))
-
-                  (archive-alert-recipient [req-user status]
-                    (mt/with-temp [:model/Pulse                 alert (alert-test/basic-alert)
-                                   :model/Card                  card  {}
-                                   :model/PulseCard             _     (alert-test/pulse-card alert card)
-                                   :model/PulseChannel          pc    (alert-test/pulse-channel alert)]
-                      (testing (format "- archive alert with %s user" (mt/user-descriptor req-user))
-                        (mt/user-http-request req-user :put status (format "alert/%d" (:id alert))
-                                              (-> (alert-test/default-alert-req card pc)
-                                                  (assoc :archive true)
-                                                  (assoc-in [:channels 0 :recipients] []))))))
-
-                  (remove-alert-recipient [req-user status]
-                    (mt/with-temp [:model/Pulse                 alert (alert-test/basic-alert)
-                                   :model/Card                  card  {}
-                                   :model/PulseCard             _     (alert-test/pulse-card alert card)
-                                   :model/PulseChannel          pc    (alert-test/pulse-channel alert)
-                                   :model/PulseChannelRecipient _     (alert-test/recipient pc :rasta)]
-                      (testing (format "- remove alert's recipient with %s user" (mt/user-descriptor req-user))
-                        (mt/user-http-request req-user :put status (format "alert/%d" (:id alert))
-                                              (assoc-in (alert-test/default-alert-req card pc) [:channels 0 :recipients] [])))))]
-            (testing "only admin add/remove recipients and archive"
-              (mt/with-premium-features #{}
-                (add-alert-recipient user 403)
-                (archive-alert-recipient user 403)
-                (remove-alert-recipient user 403)
-                (add-alert-recipient :crowberto 200)
-                (archive-alert-recipient :crowberto 200)
-                (remove-alert-recipient :crowberto 200)))
-
-            (testing "non-admins can't modify recipients if advanced-permissions is enabled"
-              (mt/with-premium-features #{:advanced-permissions}
-                (add-alert-recipient user 403)
-                (archive-alert-recipient user 403)
-                (remove-alert-recipient user 403)
-
-                (testing "what if they have monitoring permissions?"
-                  (perms/grant-application-permissions! group :monitoring)
-                  (testing "they can remove or archive recipients"
-                    (archive-alert-recipient user 200)
-                    (remove-alert-recipient user 200))
-
-                  (testing "they can't add recipients"
-                    (add-alert-recipient user 403)))
-
-                (testing "unless have subscription permissions"
-                  (perms/grant-application-permissions! group :subscription)
-                  (add-alert-recipient user 200))))))))))
->>>>>>> 08a52d31
+                  (get-form 200))))))))))