import { Global } from "@emotion/react";
import type { Action, Store } from "@reduxjs/toolkit";
import { type JSX, type ReactNode, memo, useEffect } from "react";
import { Provider } from "react-redux";

import { SdkThemeProvider } from "embedding-sdk/components/private/SdkThemeProvider";
import { EMBEDDING_SDK_ROOT_ELEMENT_ID } from "embedding-sdk/config";
import { useInitData } from "embedding-sdk/hooks";
import type { SdkEventHandlersConfig } from "embedding-sdk/lib/events";
import type { SdkPluginsConfig } from "embedding-sdk/lib/plugins";
import { getSdkStore } from "embedding-sdk/store";
import {
  setErrorComponent,
  setEventHandlers,
  setLoaderComponent,
  setMetabaseClientUrl,
  setPlugins,
} from "embedding-sdk/store/reducer";
import type { SdkStoreState } from "embedding-sdk/store/types";
import type { SDKConfig } from "embedding-sdk/types";
import type { MetabaseTheme } from "embedding-sdk/types/theme";
import { LocaleProvider } from "metabase/public/LocaleProvider";
import { setOptions } from "metabase/redux/embed";
import { EmotionCacheProvider } from "metabase/styled-components/components/EmotionCacheProvider";

import { SCOPED_CSS_RESET } from "../private/PublicComponentStylesWrapper";
import { SdkFontsGlobalStyles } from "../private/SdkGlobalFontsStyles";
import { PortalContainer } from "../private/SdkPortalContainer";
import { SdkUsageProblemDisplay } from "../private/SdkUsageProblem";

import "metabase/css/index.module.css";
import "metabase/css/vendor.css";

export interface MetabaseProviderProps {
  children: ReactNode;
  config: SDKConfig;
  pluginsConfig?: SdkPluginsConfig;
  eventHandlers?: SdkEventHandlersConfig;
  theme?: MetabaseTheme;
  className?: string;
  locale?: string;
}

interface InternalMetabaseProviderProps extends MetabaseProviderProps {
  store: Store<SdkStoreState, Action>;
}

export const MetabaseProviderInternal = ({
  children,
  config,
  pluginsConfig,
  eventHandlers,
  theme,
  store,
  className,
  locale,
}: InternalMetabaseProviderProps): JSX.Element => {
  const { fontFamily } = theme ?? {};
  useInitData({ config });

  useEffect(() => {
    if (fontFamily) {
      store.dispatch(setOptions({ font: fontFamily }));
    }
  }, [store, fontFamily]);

  useEffect(() => {
    store.dispatch(setPlugins(pluginsConfig || null));
  }, [store, pluginsConfig]);

  useEffect(() => {
    store.dispatch(setEventHandlers(eventHandlers || null));
  }, [store, eventHandlers]);

  useEffect(() => {
    store.dispatch(setLoaderComponent(config.loaderComponent ?? null));
  }, [store, config.loaderComponent]);

  useEffect(() => {
    store.dispatch(setErrorComponent(config.errorComponent ?? null));
  }, [store, config.errorComponent]);

  useEffect(() => {
    store.dispatch(setMetabaseClientUrl(config.metabaseInstanceUrl));
  }, [store, config.metabaseInstanceUrl]);

  return (
    <EmotionCacheProvider>
      <Global styles={SCOPED_CSS_RESET} />
      <SdkThemeProvider theme={theme}>
        <SdkFontsGlobalStyles baseUrl={config.metabaseInstanceUrl} />
        <div className={className} id={EMBEDDING_SDK_ROOT_ELEMENT_ID}>
<<<<<<< HEAD
          <PortalContainer />
          <LocaleProvider locale={locale}>{children}</LocaleProvider>
=======
          {children}
>>>>>>> 66f8f30c
          <SdkUsageProblemDisplay config={config} />
          <PortalContainer />
        </div>
      </SdkThemeProvider>
    </EmotionCacheProvider>
  );
};

export const MetabaseProvider = memo(function MetabaseProvider({
  // @ts-expect-error -- we don't want to expose the store prop
  // eslint-disable-next-line react/prop-types
  store = getSdkStore(),
  ...props
}: MetabaseProviderProps) {
  return (
    <Provider store={store}>
      <MetabaseProviderInternal store={store} {...props} />
    </Provider>
  );
});<|MERGE_RESOLUTION|>--- conflicted
+++ resolved
@@ -90,12 +90,8 @@
       <SdkThemeProvider theme={theme}>
         <SdkFontsGlobalStyles baseUrl={config.metabaseInstanceUrl} />
         <div className={className} id={EMBEDDING_SDK_ROOT_ELEMENT_ID}>
-<<<<<<< HEAD
-          <PortalContainer />
           <LocaleProvider locale={locale}>{children}</LocaleProvider>
-=======
           {children}
->>>>>>> 66f8f30c
           <SdkUsageProblemDisplay config={config} />
           <PortalContainer />
         </div>
