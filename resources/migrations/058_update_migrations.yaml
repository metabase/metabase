databaseChangeLog:
  - objectQuotingStrategy: QUOTE_ALL_OBJECTS
  - changeSet:
      id: v58.2025-10-30T09:03:00
      author: sanex3339
      comment: Add embedding_type column to report_dashboard table
      changes:
        - addColumn:
            tableName: report_dashboard
            columns:
              - column:
                  name: embedding_type
                  type: varchar(50)
                  remarks: The type of embedding for this dashboard
                  constraints:
                    nullable: true
      rollback:
        - dropColumn:
            tableName: report_dashboard
            columnName: embedding_type

  - changeSet:
      id: v58.2025-10-30T09:03:01
      author: sanex3339
      comment: Add embedding_type column to report_card table
      changes:
        - addColumn:
            tableName: report_card
            columns:
              - column:
                  name: embedding_type
                  type: varchar(50)
                  remarks: The type of embedding for this card
                  constraints:
                    nullable: true
      rollback:
        - dropColumn:
            tableName: report_card
            columnName: embedding_type

  - changeSet:
<<<<<<< HEAD
      id: v58.2025-11-06T15:00:43
      author: support-access-grants
      comment: Create support_access_grant_log table for tracking support access grants
      changes:
        - createTable:
            tableName: support_access_grant_log
            remarks: Store support access grant requests and their lifecycle for audit purposes
=======
      id: v58.2025-11-04T23:09:49
      author: edpaget
      comment: Create auth_identity table for multi-authentication support
      changes:
        - createTable:
            tableName: auth_identity
            remarks: Stores authentication credentials for users. A user can have multiple auth identities.
>>>>>>> f3590eb2
            columns:
              - column:
                  name: id
                  type: int
<<<<<<< HEAD
                  autoIncrement: true
                  remarks: Unique identifier for the grant
=======
                  remarks: Integer primary key
                  autoIncrement: true
>>>>>>> f3590eb2
                  constraints:
                    primaryKey: true
                    nullable: false
              - column:
                  name: user_id
                  type: int
<<<<<<< HEAD
                  remarks: ID of the admin user who created this grant
                  constraints:
                    nullable: true
              - column:
                  name: ticket_number
                  type: varchar(100)
                  remarks: Support ticket number associated with this grant
                  constraints:
                    nullable: false
              - column:
                  name: grant_start_timestamp
                  type: ${timestamp_type}
                  remarks: When the grant becomes active (UTC)
                  constraints:
                    nullable: false
              - column:
                  name: grant_end_timestamp
                  type: ${timestamp_type}
                  remarks: When the grant expires (UTC)
                  constraints:
                    nullable: false
              - column:
                  name: revoked_at
                  type: ${timestamp_type}
                  remarks: When the grant was manually revoked (UTC), null if not revoked
                  constraints:
                    nullable: true
              - column:
                  name: revoked_by_user_id
                  type: int
                  remarks: ID of the admin user who revoked this grant
=======
                  remarks: Foreign key to core_user
                  constraints:
                    nullable: false
              - column:
                  name: provider
                  type: varchar(50)
                  remarks: Authentication provider type (password, google, ldap, saml, jwt, support)
                  constraints:
                    nullable: false
              - column:
                  name: credentials
                  type: ${text.type}
                  remarks: JSON object containing provider-specific credentials
                  constraints:
                    nullable: true
              - column:
                  name: metadata
                  type: ${text.type}
                  remarks: JSON object containing provider-specific metadata
                  constraints:
                    nullable: true
              - column:
                  name: provider_id
                  type: varchar(255)
                  remarks: Provider-specific identifier (email for password/Google, DN for LDAP, subject for SAML/JWT)
                  constraints:
                    nullable: true
              - column:
                  name: last_used_at
                  type: ${timestamp_type}
                  remarks: Timestamp of last successful authentication
>>>>>>> f3590eb2
                  constraints:
                    nullable: true
              - column:
                  name: created_at
                  type: ${timestamp_type}
<<<<<<< HEAD
                  defaultValueComputed: current_timestamp
                  remarks: When this record was created (UTC)
=======
                  remarks: Timestamp when this identity was created
>>>>>>> f3590eb2
                  constraints:
                    nullable: false
              - column:
                  name: updated_at
                  type: ${timestamp_type}
<<<<<<< HEAD
                  defaultValueComputed: current_timestamp
                  remarks: When this record was last updated (UTC)
=======
                  remarks: Timestamp when this identity was last updated
>>>>>>> f3590eb2
                  constraints:
                    nullable: false
      rollback:
        - dropTable:
<<<<<<< HEAD
            tableName: support_access_grant_log

  - changeSet:
      id: v58.2025-11-06T15:01:00
      author: support-access-grants
      comment: Add foreign key constraint from support_access_grant_log.user_id to core_user with SET NULL on delete
      changes:
        - addForeignKeyConstraint:
            baseTableName: support_access_grant_log
            baseColumnNames: user_id
            constraintName: fk_support_access_grant_log_user_id
            referencedTableName: core_user
            referencedColumnNames: id
            onDelete: SET NULL
      rollback:
        - dropForeignKeyConstraint:
            baseTableName: support_access_grant_log
            constraintName: fk_support_access_grant_log_user_id

  - changeSet:
      id: v58.2025-11-06T15:01:01
      author: support-access-grants
      comment: Add foreign key constraint from support_access_grant_log.revoked_by_user_id to core_user with SET NULL on delete
      changes:
        - addForeignKeyConstraint:
            baseTableName: support_access_grant_log
            baseColumnNames: revoked_by_user_id
            constraintName: fk_support_access_grant_log_revoked_by_user_id
            referencedTableName: core_user
            referencedColumnNames: id
            onDelete: SET NULL
      rollback:
        - dropForeignKeyConstraint:
            baseTableName: support_access_grant_log
            constraintName: fk_support_access_grant_log_revoked_by_user_id

  - changeSet:
      id: v58.2025-11-06T15:01:02
      author: support-access-grants
      comment: Add index for finding active support access grants
      changes:
        - createIndex:
            indexName: idx_support_access_grant_log_active
            tableName: support_access_grant_log
            columns:
              - column:
                  name: grant_end_timestamp
              - column:
                  name: revoked_at
            where: revoked_at IS NULL

  - changeSet:
      id: v58.2025-11-06T15:01:03
      author: support-access-grants
      comment: Add index for finding support access grants by user
      changes:
        - createIndex:
            indexName: idx_support_access_grant_log_user_id
            tableName: support_access_grant_log
            columns:
              - column:
                  name: user_id

  - changeSet:
      id: v58.2025-11-06T15:01:04
      author: support-access-grants
      comment: Add index for finding support access grants by ticket number
      changes:
        - createIndex:
            indexName: idx_support_access_grant_log_ticket
            tableName: support_access_grant_log
            columns:
              - column:
                  name: ticket_number

=======
            tableName: auth_identity

  - changeSet:
      id: v58.2025-11-04T23:09:58
      author: edpaget
      comment: Add user_id index to auth_identity table
      changes:
        - createIndex:
            tableName: auth_identity
            indexName: idx_auth_identity_user_id
            columns:
              - column:
                  name: user_id
      rollback:
        - dropIndex:
            tableName: auth_identity
            indexName: idx_auth_identity_user_id

  - changeSet:
      id: v58.2025-11-04T23:10:00
      author: edpaget
      comment: Add provider index to auth_identity table
      changes:
        - createIndex:
            tableName: auth_identity
            indexName: idx_auth_identity_provider
            columns:
              - column:
                  name: provider
      rollback:
        - dropIndex:
            tableName: auth_identity
            indexName: idx_auth_identity_provider

  - changeSet:
      id: v58.2025-11-04T23:10:01
      author: edpaget
      comment: Add unique constraint to auth_identity table
      changes:
        - addUniqueConstraint:
            tableName: auth_identity
            columnNames: user_id, provider
            constraintName: unique_auth_identity_user_provider
      rollback:
        - dropUniqueConstraint:
            tableName: auth_identity
            constraintName: unique_auth_identity_user_provider

  - changeSet:
      id: v58.2025-11-12T00:00:00
      author: edpaget
      comment: Add index on provider_id for efficient lookups
      changes:
        - createIndex:
            tableName: auth_identity
            indexName: idx_auth_identity_provider_id
            columns:
              - column:
                  name: provider_id
      rollback:
        - dropIndex:
            tableName: auth_identity
            indexName: idx_auth_identity_provider_id

  - changeSet:
      id: v58.2025-11-12T00:00:01
      author: edpaget
      comment: Add composite index on (provider, provider_id) for efficient lookups
      changes:
        - createIndex:
            tableName: auth_identity
            indexName: idx_auth_identity_provider_provider_id
            columns:
              - column:
                  name: provider
              - column:
                  name: provider_id
      rollback:
        - dropIndex:
            tableName: auth_identity
            indexName: idx_auth_identity_provider_provider_id

  - changeSet:
      id: v58.2025-11-12T00:00:02
      author: edpaget
      comment: Add foreign key constraint from auth_identity to core_user
      changes:
        - addForeignKeyConstraint:
            baseTableName: auth_identity
            baseColumnNames: user_id
            constraintName: fk_auth_identity_core_user_id
            referencedTableName: core_user
            referencedColumnNames: id
            onDelete: CASCADE
      rollback:
        - dropForeignKeyConstraint:
            baseTableName: auth_identity
            constraintName: fk_auth_identity_core_user_id

  - changeSet:
      id: v58.2025-11-12T00:00:03
      author: edpaget
      comment: Migrate password authentication to auth_identity table
      changes:
        - sql:
            dbms: postgresql
            sql: >-
              INSERT INTO auth_identity (user_id, provider, provider_id, credentials, metadata, created_at, updated_at)
              SELECT
                id,
                'password',
                email,
                json_build_object('password_hash', password, 'password_salt', password_salt)::text,
                NULL,
                COALESCE(date_joined, now()),
                now()
              FROM core_user
              WHERE password IS NOT NULL
              ON CONFLICT (user_id, provider) DO NOTHING;
        - sql:
            dbms: mysql,mariadb
            sql: >-
              INSERT IGNORE INTO auth_identity (user_id, provider, provider_id, credentials, metadata, created_at, updated_at)
              SELECT
                id,
                'password',
                email,
                json_object('password_hash', password, 'password_salt', password_salt),
                NULL,
                COALESCE(date_joined, now()),
                now()
              FROM core_user
              WHERE password IS NOT NULL;
        - sql:
            dbms: h2
            sql: >-
              INSERT INTO auth_identity (user_id, provider, provider_id, credentials, metadata, created_at, updated_at)
              SELECT
                id,
                'password',
                email,
                CONCAT('{"password_hash":"', password, '","password_salt":"', password_salt, '"}'),
                NULL,
                COALESCE(date_joined, now()),
                now()
              FROM core_user
              WHERE password IS NOT NULL
                AND NOT EXISTS (
                  SELECT 1 FROM auth_identity ai
                  WHERE ai.user_id = core_user.id AND ai.provider = 'password'
                );
      rollback:
        - sql: DELETE FROM auth_identity WHERE provider = 'password';

  - changeSet:
      id: v58.2025-11-12T00:00:04
      author: edpaget
      comment: Migrate LDAP authentication to auth_identity table
      changes:
        - sql:
            dbms: postgresql
            sql: >-
              INSERT INTO auth_identity (user_id, provider, provider_id, credentials, metadata, created_at, updated_at)
              SELECT
                id,
                'ldap',
                email,
                NULL,
                json_build_object('login_attributes', login_attributes)::text,
                COALESCE(date_joined, now()),
                now()
              FROM core_user
              WHERE sso_source = 'ldap'
              ON CONFLICT (user_id, provider) DO NOTHING;
        - sql:
            dbms: mysql,mariadb
            sql: >-
              INSERT IGNORE INTO auth_identity (user_id, provider, provider_id, credentials, metadata, created_at, updated_at)
              SELECT
                id,
                'ldap',
                email,
                NULL,
                json_object('login_attributes', login_attributes),
                COALESCE(date_joined, now()),
                now()
              FROM core_user
              WHERE sso_source = 'ldap';
        - sql:
            dbms: h2
            sql: >-
              INSERT INTO auth_identity (user_id, provider, provider_id, credentials, metadata, created_at, updated_at)
              SELECT
                id,
                'ldap',
                email,
                NULL,
                CONCAT('{"login_attributes":', COALESCE(login_attributes, 'null'), '}'),
                COALESCE(date_joined, now()),
                now()
              FROM core_user
              WHERE sso_source = 'ldap'
                AND NOT EXISTS (
                  SELECT 1 FROM auth_identity ai
                  WHERE ai.user_id = core_user.id AND ai.provider = 'ldap'
                );
      rollback:
        - sql: DELETE FROM auth_identity WHERE provider = 'ldap';

  - changeSet:
      id: v58.2025-11-12T00:00:05
      author: edpaget
      comment: Migrate Google SSO authentication to auth_identity table
      changes:
        - sql:
            dbms: postgresql
            sql: >-
              INSERT INTO auth_identity (user_id, provider, provider_id, credentials, metadata, created_at, updated_at)
              SELECT
                id,
                'google',
                email,
                NULL,
                json_build_object('sso_source', 'google', 'login_attributes', login_attributes)::text,
                COALESCE(date_joined, now()),
                now()
              FROM core_user
              WHERE sso_source = 'google'
              ON CONFLICT (user_id, provider) DO NOTHING;
        - sql:
            dbms: mysql,mariadb
            sql: >-
              INSERT IGNORE INTO auth_identity (user_id, provider, provider_id, credentials, metadata, created_at, updated_at)
              SELECT
                id,
                'google',
                email,
                NULL,
                json_object('sso_source', 'google', 'login_attributes', login_attributes),
                COALESCE(date_joined, now()),
                now()
              FROM core_user
              WHERE sso_source = 'google';
        - sql:
            dbms: h2
            sql: >-
              INSERT INTO auth_identity (user_id, provider, provider_id, credentials, metadata, created_at, updated_at)
              SELECT
                id,
                'google',
                email,
                NULL,
                CONCAT('{"sso_source":"google","login_attributes":', COALESCE(login_attributes, 'null'), '}'),
                COALESCE(date_joined, now()),
                now()
              FROM core_user
              WHERE sso_source = 'google'
                AND NOT EXISTS (
                  SELECT 1 FROM auth_identity ai
                  WHERE ai.user_id = core_user.id AND ai.provider = 'google'
                );
      rollback:
        - sql: DELETE FROM auth_identity WHERE provider = 'google';

  - changeSet:
      id: v58.2025-11-12T00:00:06
      author: edpaget
      comment: Migrate SAML and JWT authentication to auth_identity table
      changes:
        - sql:
            dbms: postgresql
            sql: >-
              INSERT INTO auth_identity (user_id, provider, provider_id, credentials, metadata, created_at, updated_at)
              SELECT
                id,
                sso_source,
                email,
                NULL,
                json_build_object('sso_source', sso_source, 'login_attributes', login_attributes, 'jwt_attributes', jwt_attributes)::text,
                COALESCE(date_joined, now()),
                now()
              FROM core_user
              WHERE sso_source IN ('saml', 'jwt')
              ON CONFLICT (user_id, provider) DO NOTHING;
        - sql:
            dbms: mysql,mariadb
            sql: >-
              INSERT IGNORE INTO auth_identity (user_id, provider, provider_id, credentials, metadata, created_at, updated_at)
              SELECT
                id,
                sso_source,
                email,
                NULL,
                json_object('sso_source', sso_source, 'login_attributes', login_attributes, 'jwt_attributes', jwt_attributes),
                COALESCE(date_joined, now()),
                now()
              FROM core_user
              WHERE sso_source IN ('saml', 'jwt');
        - sql:
            dbms: h2
            sql: >-
              INSERT INTO auth_identity (user_id, provider, provider_id, credentials, metadata, created_at, updated_at)
              SELECT
                id,
                sso_source,
                email,
                NULL,
                CONCAT('{"sso_source":"', sso_source, '","login_attributes":', COALESCE(login_attributes, 'null'), ',"jwt_attributes":', COALESCE(jwt_attributes, 'null'), '}'),
                COALESCE(date_joined, now()),
                now()
              FROM core_user
              WHERE sso_source IN ('saml', 'jwt')
                AND NOT EXISTS (
                  SELECT 1 FROM auth_identity ai
                  WHERE ai.user_id = core_user.id AND ai.provider = core_user.sso_source
                );
      rollback:
        - sql: DELETE FROM auth_identity WHERE provider IN ('saml', 'jwt');

  - changeSet:
      id: v58.2025-11-12T00:00:07
      author: edpaget
      comment: Add auth_identity_id column to core_session table
      changes:
        - addColumn:
            tableName: core_session
            columns:
              - column:
                  name: auth_identity_id
                  type: int
                  remarks: Foreign key to auth_identity - tracks which auth method was used for login
                  constraints:
                    nullable: true
      rollback:
        - dropColumn:
            tableName: core_session
            columnName: auth_identity_id

  - changeSet:
      id: v58.2025-11-12T00:00:08
      author: edpaget
      comment: Add index on core_session.auth_identity_id
      changes:
        - createIndex:
            tableName: core_session
            indexName: idx_core_session_auth_identity_id
            columns:
              - column:
                  name: auth_identity_id
      rollback:
        - dropIndex:
            tableName: core_session
            indexName: idx_core_session_auth_identity_id

  - changeSet:
      id: v58.2025-11-12T00:00:09
      author: edpaget
      comment: Add foreign key constraint from core_session to auth_identity
      changes:
        - addForeignKeyConstraint:
            baseTableName: core_session
            baseColumnNames: auth_identity_id
            constraintName: fk_session_auth_identity
            referencedTableName: auth_identity
            referencedColumnNames: id
            onDelete: CASCADE
      rollback:
        - dropForeignKeyConstraint:
            baseTableName: core_session
            constraintName: fk_session_auth_identity
>>>>>>> f3590eb2

# >>>>>>>>>> DO NOT ADD NEW MIGRATIONS BELOW THIS LINE! ADD THEM ABOVE <<<<<<<<<<

########################################################################################################################
#
# ADVICE:
#
# 1) Think through some of these points when writing a migration, learn from our past mistakes:
#    - Do you really need a migration? Could the feature work without it? Prefer not to if possible.
#      Data in the wild can be vastly different from what you expect, and it's hard to get right.
#    - Make sure your migration is backward compatible: it might not be possible to add a constraint back
#      if you drop it in a migration.
#    - Postgres, MySQL and H2 have their differences. Make sure your migration works for all.
#    - Database encryption is a major issue:
#      - Fields like `metabase_database.details` or `setting.value` can be encrypted, so you need to decrypt them in
#        your migration. See #42617, #44048.
#      - Database could be partially encrypted, see https://www.notion.so/72575933ef2a446bafd16909e05a7387
#    - Custom migrations:
#      - Prefer SQL migrations when possible.
#      - Never use application code: it can change and *will* break your migration.
#      - Do not use Toucan models - refer table names directly.
#      - If it's a big change, consider using Quartz, see #42279
#      - More in `metabase.app_db.custom_migrations` namespace doc.
#    - Never delete a migration: users won't be able to downgrade. If you really need to, see #44908
#    - Migration id (`vXX.<date>`) must match its earliest released version:
#      - Do not backport `v51....` to version 50, Metabase will try to downgrade it.
#      - Instead, write a migration with an oldest target you plan to backport to in mind.
#
# 2) Migrations should go in the ###_update_migrations.yaml file for the target version.
#
# 3) Run mage lint-migrations to run core.spec checks against any changes you make here. Liquibase is pretty
#    forgiving and won't complain if you accidentally mix up things like deleteCascade and onDelete: CASCADE. CI runs
#    this check but it's nicer to know now instead of waiting for CI.
#
# 3) Migration IDs should follow the format
#
#    vMM.TIMESTAMP
#
#    Where
#
#    M         = major version
#    TIMESTAMP = the current timestamp with format `yyyy-MM-dd'T'HH:mm:ss`
#                To get this timestamp, evaluate this in your REPL: `(dev/migration-timestamp)`
#
#    E.g: You're adding a new migration for version 49, And it's 10:30:00AM on April 1, 2023 (UTC),
#    your migration id should be: `v49.2023-04-01T10:30:00`.
#
# PLEASE KEEP THIS MESSAGE AT THE BOTTOM OF THIS FILE!!!!! Add new migrations above the message.
#
########################################################################################################################<|MERGE_RESOLUTION|>--- conflicted
+++ resolved
@@ -39,7 +39,121 @@
             columnName: embedding_type
 
   - changeSet:
-<<<<<<< HEAD
+      id: v58.2025-11-04T23:09:49
+      author: edpaget
+      comment: Create auth_identity table for multi-authentication support
+      changes:
+        - createTable:
+            tableName: auth_identity
+            remarks: Stores authentication credentials for users. A user can have multiple auth identities.
+            columns:
+              - column:
+                  name: id
+                  type: int
+                  remarks: Integer primary key
+                  autoIncrement: true
+                  constraints:
+                    primaryKey: true
+                    nullable: false
+              - column:
+                  name: user_id
+                  type: int
+                  remarks: Foreign key to core_user
+                  constraints:
+                    nullable: false
+              - column:
+                  name: provider
+                  type: varchar(50)
+                  remarks: Authentication provider type (password, google, ldap, saml, jwt, support)
+                  constraints:
+                    nullable: false
+              - column:
+                  name: credentials
+                  type: ${text.type}
+                  remarks: JSON object containing provider-specific credentials
+                  constraints:
+                    nullable: true
+              - column:
+                  name: metadata
+                  type: ${text.type}
+                  remarks: JSON object containing provider-specific metadata
+                  constraints:
+                    nullable: true
+              - column:
+                  name: provider_id
+                  type: varchar(255)
+                  remarks: Provider-specific identifier (email for password/Google, DN for LDAP, subject for SAML/JWT)
+                  constraints:
+                    nullable: true
+              - column:
+                  name: last_used_at
+                  type: ${timestamp_type}
+                  remarks: Timestamp of last successful authentication
+                  constraints:
+                    nullable: true
+              - column:
+                  name: created_at
+                  type: ${timestamp_type}
+                  remarks: Timestamp when this identity was created
+                  constraints:
+                    nullable: false
+              - column:
+                  name: updated_at
+                  type: ${timestamp_type}
+                  remarks: Timestamp when this identity was last updated
+                  constraints:
+                    nullable: false
+      rollback:
+        - dropTable:
+            tableName: auth_identity
+
+  - changeSet:
+      id: v58.2025-11-04T23:09:58
+      author: edpaget
+      comment: Add user_id index to auth_identity table
+      changes:
+        - createIndex:
+            tableName: auth_identity
+            indexName: idx_auth_identity_user_id
+            columns:
+              - column:
+                  name: user_id
+      rollback:
+        - dropIndex:
+            tableName: auth_identity
+            indexName: idx_auth_identity_user_id
+
+  - changeSet:
+      id: v58.2025-11-04T23:10:00
+      author: edpaget
+      comment: Add provider index to auth_identity table
+      changes:
+        - createIndex:
+            tableName: auth_identity
+            indexName: idx_auth_identity_provider
+            columns:
+              - column:
+                  name: provider
+      rollback:
+        - dropIndex:
+            tableName: auth_identity
+            indexName: idx_auth_identity_provider
+
+  - changeSet:
+      id: v58.2025-11-04T23:10:01
+      author: edpaget
+      comment: Add unique constraint to auth_identity table
+      changes:
+        - addUniqueConstraint:
+            tableName: auth_identity
+            columnNames: user_id, provider
+            constraintName: unique_auth_identity_user_provider
+      rollback:
+        - dropUniqueConstraint:
+            tableName: auth_identity
+            constraintName: unique_auth_identity_user_provider
+
+  - changeSet:
       id: v58.2025-11-06T15:00:43
       author: support-access-grants
       comment: Create support_access_grant_log table for tracking support access grants
@@ -47,33 +161,18 @@
         - createTable:
             tableName: support_access_grant_log
             remarks: Store support access grant requests and their lifecycle for audit purposes
-=======
-      id: v58.2025-11-04T23:09:49
-      author: edpaget
-      comment: Create auth_identity table for multi-authentication support
-      changes:
-        - createTable:
-            tableName: auth_identity
-            remarks: Stores authentication credentials for users. A user can have multiple auth identities.
->>>>>>> f3590eb2
             columns:
               - column:
                   name: id
                   type: int
-<<<<<<< HEAD
                   autoIncrement: true
                   remarks: Unique identifier for the grant
-=======
-                  remarks: Integer primary key
-                  autoIncrement: true
->>>>>>> f3590eb2
                   constraints:
                     primaryKey: true
                     nullable: false
               - column:
                   name: user_id
                   type: int
-<<<<<<< HEAD
                   remarks: ID of the admin user who created this grant
                   constraints:
                     nullable: true
@@ -105,66 +204,24 @@
                   name: revoked_by_user_id
                   type: int
                   remarks: ID of the admin user who revoked this grant
-=======
-                  remarks: Foreign key to core_user
-                  constraints:
-                    nullable: false
-              - column:
-                  name: provider
-                  type: varchar(50)
-                  remarks: Authentication provider type (password, google, ldap, saml, jwt, support)
-                  constraints:
-                    nullable: false
-              - column:
-                  name: credentials
-                  type: ${text.type}
-                  remarks: JSON object containing provider-specific credentials
-                  constraints:
-                    nullable: true
-              - column:
-                  name: metadata
-                  type: ${text.type}
-                  remarks: JSON object containing provider-specific metadata
-                  constraints:
-                    nullable: true
-              - column:
-                  name: provider_id
-                  type: varchar(255)
-                  remarks: Provider-specific identifier (email for password/Google, DN for LDAP, subject for SAML/JWT)
-                  constraints:
-                    nullable: true
-              - column:
-                  name: last_used_at
-                  type: ${timestamp_type}
-                  remarks: Timestamp of last successful authentication
->>>>>>> f3590eb2
                   constraints:
                     nullable: true
               - column:
                   name: created_at
                   type: ${timestamp_type}
-<<<<<<< HEAD
                   defaultValueComputed: current_timestamp
                   remarks: When this record was created (UTC)
-=======
-                  remarks: Timestamp when this identity was created
->>>>>>> f3590eb2
                   constraints:
                     nullable: false
               - column:
                   name: updated_at
                   type: ${timestamp_type}
-<<<<<<< HEAD
                   defaultValueComputed: current_timestamp
                   remarks: When this record was last updated (UTC)
-=======
-                  remarks: Timestamp when this identity was last updated
->>>>>>> f3590eb2
                   constraints:
                     nullable: false
       rollback:
         - dropTable:
-<<<<<<< HEAD
             tableName: support_access_grant_log
 
   - changeSet:
@@ -240,56 +297,7 @@
               - column:
                   name: ticket_number
 
-=======
-            tableName: auth_identity
-
-  - changeSet:
-      id: v58.2025-11-04T23:09:58
-      author: edpaget
-      comment: Add user_id index to auth_identity table
-      changes:
-        - createIndex:
-            tableName: auth_identity
-            indexName: idx_auth_identity_user_id
-            columns:
-              - column:
-                  name: user_id
-      rollback:
-        - dropIndex:
-            tableName: auth_identity
-            indexName: idx_auth_identity_user_id
-
-  - changeSet:
-      id: v58.2025-11-04T23:10:00
-      author: edpaget
-      comment: Add provider index to auth_identity table
-      changes:
-        - createIndex:
-            tableName: auth_identity
-            indexName: idx_auth_identity_provider
-            columns:
-              - column:
-                  name: provider
-      rollback:
-        - dropIndex:
-            tableName: auth_identity
-            indexName: idx_auth_identity_provider
-
-  - changeSet:
-      id: v58.2025-11-04T23:10:01
-      author: edpaget
-      comment: Add unique constraint to auth_identity table
-      changes:
-        - addUniqueConstraint:
-            tableName: auth_identity
-            columnNames: user_id, provider
-            constraintName: unique_auth_identity_user_provider
-      rollback:
-        - dropUniqueConstraint:
-            tableName: auth_identity
-            constraintName: unique_auth_identity_user_provider
-
-  - changeSet:
+
       id: v58.2025-11-12T00:00:00
       author: edpaget
       comment: Add index on provider_id for efficient lookups
@@ -611,7 +619,6 @@
         - dropForeignKeyConstraint:
             baseTableName: core_session
             constraintName: fk_session_auth_identity
->>>>>>> f3590eb2
 
 # >>>>>>>>>> DO NOT ADD NEW MIGRATIONS BELOW THIS LINE! ADD THEM ABOVE <<<<<<<<<<
 
