--- conflicted
+++ resolved
@@ -20,7 +20,6 @@
    [metabase.lib.schema.metadata :as lib.schema.metadata]
    [metabase.lib.schema.ref :as lib.schema.ref]
    [metabase.lib.util :as lib.util]
-   [metabase.lib.util.log :as lib.util.log]
    [metabase.util :as u]
    [metabase.util.log :as log]
    [metabase.util.malli :as mu]
@@ -106,13 +105,9 @@
                       (when-some [col (resolve* (:name field))]
                         ;; don't return a match that is definitely for a different column (has an ID, but it's for a
                         ;; different column)
-                        (cond
-                          (= (:id col) id-or-name)
-                          col
-                          ;; if resolved col is missing ID, merge in metadata from the metadata provider
-                          (not (:id col))
-                          (merge (lib.metadata/field metadata-providerable id-or-name)
-                                 col))))))))]
+                        (when (or (not (:id col))
+                                  (= (:id col) id-or-name))
+                          col)))))))]
     (u/prog1 (resolve* id-or-name)
       (if <>
         (log/debugf "Found match %s"
@@ -230,7 +225,6 @@
     :lib/original-join-alias
     :lib/original-name
     :lib/type
-    :active
     :base-type
     :converted-timezone
     :description
@@ -243,9 +237,7 @@
 
 (def ^:private regular-card-propagated-keys
   #{:lib/card-id
-    :active
-    :fingerprint
-    :visibility-type})
+    :fingerprint})
 
 (mu/defn- additional-metadata-from-source-card :- [:maybe :map]
   "Calculate additional metadata to include from a source model or Card for an already-resolved column."
@@ -292,18 +284,18 @@
    join-alias   :- ::lib.schema.join/alias
    source-field :- [:maybe ::lib.schema.id/field]
    id-or-name   :- ::id-or-name]
-  (log/debugf "Resolving %s (join alias = %s) in joins in stage %d" (pr-str id-or-name) (pr-str join-alias) stage-number)
+  (log/debugf "Resolving %s (join alias = %s) in joins in stage %s" (pr-str id-or-name) (pr-str join-alias) (pr-str stage-number))
   ;; find the matching join.
   (let [stage (lib.util/query-stage query stage-number)]
     (if-some [join (m/find-first #(= (:alias %) join-alias)
                                  (:joins stage))]
       ;; found matching join at this stage
       (do
-        (log/debugf "Resolving %s in join %s in stage %d" (pr-str id-or-name) (pr-str join-alias) stage-number)
-        ;; TODO (Cam 9/4/25) -- we should almost certainly be passing `{:include-remaps? true}` everywhere we call
-        ;; some variant of `returned-columns` in this namespace, or better yet forwarding it somehow from calls in
-        ;; `returned-columns`. But just doing it here for now will have to do.
-        (let [join-cols (cond->> (lib.join/join-returned-columns-relative-to-parent-stage query stage-number join {:include-remaps? true})
+        (log/debugf "Resolving %s in join %s in stage %s"
+                    (pr-str id-or-name)
+                    (pr-str join-alias)
+                    (pr-str stage-number))
+        (let [join-cols (cond->> (lib.join/join-returned-columns-relative-to-parent-stage query stage-number join nil)
                           source-field (remove (fn [col]
                                                  (when-some [col-source-field ((some-fn :fk-field-id :lib/original-fk-field-id) col)]
                                                    (not= col-source-field source-field)))))]
@@ -314,7 +306,9 @@
       ;; a join with this alias does not exist at this stage of the query... try looking recursively in previous
       ;; stage(s)
       (do
-        (log/debugf "Join %s does not exist in stage %d, looking in previous stages" (pr-str join-alias) stage-number)
+        (log/debugf "Join %s does not exist in stage %s, looking in previous stages"
+                    (pr-str join-alias)
+                    (pr-str stage-number))
         (if-some [source-cols (or (when-some [previous-stage-number (lib.util/previous-stage-number query stage-number)]
                                     (lib.metadata.calculation/returned-columns query previous-stage-number))
                                   (when-some [source-card-id (:source-card (lib.util/query-stage query stage-number))]
@@ -414,14 +408,14 @@
   (let [[join join-stage-number] (find-reified-implicit-join-with-fk-field-id query stage-number source-field-id)]
     (when (and join-stage-number
                (not= join-stage-number stage-number))
-      (log/errorf (str "Field ref %s in stage %d specifies :source-field-id %s, but we found the implicit join %s in"
-                       " earlier stage %d, which doesn't return this column. Query almost certainly won't work"
+      (log/errorf (str "Field ref %s in stage %s specifies :source-field-id %s, but we found the implicit join %s in"
+                       " earlier stage %s, which doesn't return this column. Query almost certainly won't work"
                        " correctly.")
                   (pr-str id-or-name)
-                  stage-number
+                  (pr-str stage-number)
                   (pr-str source-field-id)
                   (pr-str (:alias join))
-                  join-stage-number)
+                  (pr-str join-stage-number))
       (when-some [col (resolve-in-implicit-join-current-stage query source-field-id id-or-name)]
         (-> col
             lib.field.util/update-keys-for-col-from-previous-stage
@@ -436,8 +430,8 @@
    stage-number    :- :int
    source-field-id :- ::lib.schema.id/field
    id-or-name      :- ::id-or-name]
-  (log/debugf "Resolving implicitly joined %s (source Field ID = %s) in stage %d"
-              (pr-str id-or-name) (pr-str source-field-id) stage-number)
+  (log/debugf "Resolving implicitly joined %s (source Field ID = %s) in stage %s"
+              (pr-str id-or-name) (pr-str source-field-id) (pr-str stage-number))
   (or (resolve-in-implicit-join-previous-stage query stage-number source-field-id id-or-name)
       (resolve-unreturned-column-in-reified-implicit-join-in-previous-stage query stage-number source-field-id id-or-name)
       ;; if there is no previous stage or we were unable to find the column in a previous stage then that means the
@@ -554,54 +548,17 @@
               (resolve-in-join query stage-number (:alias join) nil id-or-name))
             (:joins (lib.util/query-stage query stage-number)))
       (do
-        (log/debugf "Failed to find a match in one of the query's joins in stage %d" stage-number)
+        (log/debugf "Failed to find a match in one of the query's joins in stage %s" (pr-str stage-number))
         nil)))
-
-(defn- fallback-metadata-for-demonic-field-id-from-different-source-table
-  [query stage-number col]
-  (when-let [source-table-id (lib.util/source-table-id query)]
-    (log/warn (u/format-color :red (str "Field ref for %s in stage %d is from a different source table (%s) than"
-                                        " the query :source-table (%s), but it is missing :join-alias and"
-                                        " :source-field. This is not and has never been allowed, but we will do"
-                                        " our best to make the query work anyway. If it doesn't work, this is"
-                                        " probably why. Refs like these might not work in the future.")
-                              (lib.util.log/format-field query col)
-                              stage-number
-                              (lib.util.log/format-table query (:table-id col))
-                              (lib.util.log/format-table query source-table-id)))
-    (if-let [col (m/find-first (fn [implicit-col]
-                                 (and (= (:id implicit-col) (:id col))
-                                      (:fk-field-id implicit-col)))
-                               (lib.metadata.calculation/implicitly-joinable-columns
-                                query
-                                (lib.metadata.calculation/returned-columns query (lib.metadata/table query source-table-id))))]
-      {:lib/source  :source/implicitly-joinable
-       :fk-field-id (:fk-field-id col)}
-      (do
-        (log/errorf "Failed to find a way to implicitly join %s" (lib.util.log/format-field query col))
-        nil))))
 
 (defn- fallback-metadata-for-field-id [query stage-number id-or-name]
   (when (pos-int? id-or-name)
     (when-some [col (field-metadata query id-or-name)]
-      (merge-metadata
-       col
-       {::fallback-metadata? true}
-       (b/cond
-         (not (lib.util/first-stage? query stage-number))
-         {:lib/source :source/previous-stage}
-
-         :let [source-card-id (lib.util/source-card-id query)]
-         source-card-id
-         {:lib/source :source/card, :lib/card-id source-card-id}
-
-         :when-let [source-table-id (lib.util/source-table-id query)]
-
-         (= (:table-id col) source-table-id)
-         {:lib/source :source/table-defaults}
-
-         :else
-         (fallback-metadata-for-demonic-field-id-from-different-source-table query stage-number col))))))
+      (assoc col
+             ::fallback-metadata? true
+             :lib/source          (if (zero? (lib.util/canonical-stage-index query stage-number))
+                                    :source/table-defaults
+                                    :source/previous-stage)))))
 
 (defn- maybe-resolve-expression-in-current-stage [query stage-number id-or-name]
   (when (string? id-or-name)
@@ -621,7 +578,7 @@
   (log/debugf "Resolving %s from previous stage, source table, or source card" (pr-str id-or-name))
   (let [col (or (resolve-from-previous-stage-or-source* query stage-number id-or-name)
                 (do
-                  (log/debugf "Failed to resolve %s in stage %d" (lib.util.log/format-field query id-or-name) stage-number)
+                  (log/infof "Failed to resolve Field %s in stage %s" (pr-str id-or-name) (pr-str stage-number))
                   (resolve-ref-missing-join-alias query stage-number id-or-name))
                 ;; if we haven't found a match yet try getting metadata from the metadata provider if this is a
                 ;; Field ID ref. It's likely a ref that makes little or no sense (e.g. wrong table) but we can
@@ -646,12 +603,7 @@
    [_tag {:keys [source-field join-alias], :as opts} id-or-name, :as field-ref] :- :mbql.clause/field]
   ;; this is just for easier debugging
   (let [stage-number (lib.util/canonical-stage-index query stage-number)]
-<<<<<<< HEAD
-    (log/debugf "Resolving %s in stage %d" (lib.util.log/format-field query id-or-name) stage-number)
-    (when-let [source-card-id (lib.util/source-card-id query)]
-      (log/debugf "Query has source Card %d" source-card-id))
-    (when-let [source-table-id (lib.util/source-table-id query)]
-      (log/debugf "Query has source %s" (lib.util.log/format-table query source-table-id)))
+    (log/debugf "Resolving %s in stage %s" (pr-str id-or-name) (pr-str stage-number))
     (u/prog1 (-> (merge-metadata
                   {:lib/type :metadata/column}
                   (or (when join-alias
@@ -683,99 +635,16 @@
       ;; sanity check the metadata that we return. (Clj + dev/test only)
       #?(:clj
          (when (or config/is-dev? config/is-test?)
-           (when (= (:lib/source <>) :source/joins)
-             (let [stage-joins (:joins (lib.util/query-stage query stage-number))]
-               (assert (seq (:joins (lib.util/query-stage query stage-number)))
-                       "Stage has no joins, how can source be :source/joins??")
-               (assert (some (fn [join]
-                               (= (:alias join) (:metabase.lib.join/join-alias <>)))
-                             stage-joins)
-                       "Resolved column has join alias for join that does not exist in this stage")))
-           (when (#{:source/table-defaults :source/native :source/card} (:lib/source <>))
-             (assert (zero? stage-number)
-                     "A column can only come from a :source-table, :source-card or native query in the first stage of a query"))
+           (when (and (= (:lib/source <>) :source/joins)
+                      (empty? (:joins (lib.util/query-stage query stage-number))))
+             (throw (ex-info "Stage has no joins, how can source be :source/joins??"
+                             {:query query, :stage-number stage-number, :field-ref field-ref, :col <>})))
+           (when (and (pos-int? stage-number)
+                      (#{:source/table-defaults :source/native} (:lib/source <>)))
+             (throw (ex-info "A column can only come from a :source-table or native query in the first stage of a query"
+                             {:query query, :stage-number stage-number, :field-ref field-ref, :col <>})))
            (when-let [source-field (:source-field opts)]
              (when-let [resolved-source-field ((some-fn :fk-field-id :lib/original-fk-field-id) <>)]
-               (assert (= resolved-source-field source-field)
-                       "Resolved column has different :source-field")))
-           (when (= (:lib/source <>) :source/table-defaults)
-             ;; TODO (Cam 9/4/25) -- this seems like an obvious invariant but `:source/table-defaults` is used in the
-             ;; fallback metadata in some situations and enabling this basically breaks that. If we improve stuff
-             ;; maybe we can enable this assertion.
-             #_(assert (= (:table-id <>)
-                          (lib.util/source-table-id query))
-                       (lib.util/format "Resolved column has :source/table-defaults but is from a different table (%s versus %s)"
-                                        (lib.util.log/format-table query (:table-id <>))
-                                        (lib.util.log/format-table query (lib.util/source-table-id query))))
-             (when (not= (:table-id <>)
-                         (lib.util/source-table-id query))
-               (log/error (u/format-color :red
-                                          "Resolved column %s has :source/table-defaults but is from a different table than the query :source-table (%s)"
-                                          (lib.util.log/format-field query <>)
-                                          (lib.util.log/format-table query (lib.util/source-table-id query))))))
-           (when (pos-int? id-or-name)
-             (assert (:id <>) (lib.util/format "Resolved column is missing :id, but original ref had ID %d" id-or-name))
-             (when-not (= (:id <>) id-or-name)
-               (throw (ex-info (lib.util/format "Resolved column (%s) has different ID that the original ref (%s)"
-                                                (lib.util.log/format-field query (:id <>))
-                                                (lib.util.log/format-field query id-or-name))
-                               {:query query, :stage-number stage-number, :ref field-ref, :resolved <>})))
-             (when-not (= (:table-id <>)
-                          (:table-id (lib.metadata/field query id-or-name)))
-               (throw (ex-info (lib.util/format "Resolved column has different Table (%s) than original ref (%s)"
-                                                (lib.util.log/format-table query (:table-id <>))
-                                                (lib.util.log/format-table query (:table-id (lib.metadata/field query id-or-name))))
-                               {:query query, :stage-number stage-number, :ref field-ref, :resolved <>})))
-             (when (= (:lib/source <>) :source/expressions)
-               (throw (ex-info (lib.util/format "Field ID ref (%s) should NEVER resolve to an expression (%s)!"
-                                                (lib.util.log/format-field query id-or-name)
-                                                (pr-str (:lib/expression-name <>)))
-                               {:query query, :stage-number stage-number, :ref field-ref, :resolved <>})))))))))
-=======
-    (log/debugf "Resolving %s in stage %s" (pr-str id-or-name) (pr-str stage-number))
-    (-> (merge-metadata
-         {:lib/type :metadata/column}
-         (or (when join-alias
-               (resolve-in-join query stage-number join-alias source-field id-or-name))
-             (when source-field
-               (resolve-in-implicit-join query stage-number source-field id-or-name))
-             (resolve-from-previous-stage-or-source query stage-number id-or-name)
-             (merge
-              (or (fallback-metadata-for-field-id query stage-number id-or-name)
-                  (fallback-metadata id-or-name))
-              (when (and join-alias
-                         (contains? (into #{}
-                                          (map :alias)
-                                          (:joins (lib.util/query-stage query stage-number)))
-                                    join-alias))
-                {:lib/source                   :source/joins
-                 :metabase.lib.join/join-alias join-alias})))
-         (options-metadata opts)
-         {:lib/original-ref-for-result-metadata-purposes-only field-ref})
-        (as-> $col (assoc $col :display-name (lib.metadata.calculation/display-name query stage-number $col)))
-        ;; `:lib/desired-column-alias` needs to be recalculated in the context of the stage where the ref
-        ;; appears, go ahead and remove it so we don't accidentally try to use it when it may or may not be
-        ;; accurate at all.
-        ;;
-        ;; We should OTOH keep `:lib/deduplicated-name`, because this is used to calculate subsequent
-        ;; deduplicated names, see [[metabase.lib.stage-test/return-correct-deduplicated-names-test]] for an
-        ;; example.
-        (dissoc :lib/desired-column-alias)
-        ;; sanity check the metadata that we return. (Clj + dev/test only)
-        #?(:clj
-           (u/prog1
-             (when (or config/is-dev? config/is-test?)
-               (when (and (= (:lib/source <>) :source/joins)
-                          (empty? (:joins (lib.util/query-stage query stage-number))))
-                 (throw (ex-info "Stage has no joins, how can source be :source/joins??"
-                                 {:query query, :stage-number stage-number, :field-ref field-ref, :col <>})))
-               (when (and (pos-int? stage-number)
-                          (#{:source/table-defaults :source/native} (:lib/source <>)))
-                 (throw (ex-info "A column can only come from a :source-table or native query in the first stage of a query"
-                                 {:query query, :stage-number stage-number, :field-ref field-ref, :col <>})))
-               (when-let [source-field (:source-field opts)]
-                 (when-let [resolved-source-field ((some-fn :fk-field-id :lib/original-fk-field-id) <>)]
-                   (when-not (= resolved-source-field source-field)
-                     (throw (ex-info "Resolved column has different :source-field"
-                                     {:query query, :stage-number stage-number, :field-ref field-ref, :col <>})))))))))))
->>>>>>> c456cb5a
+               (when-not (= resolved-source-field source-field)
+                 (throw (ex-info "Resolved column has different :source-field"
+                                 {:query query, :stage-number stage-number, :field-ref field-ref, :col <>}))))))))))