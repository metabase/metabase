(ns metabase.models.secret
  (:require
   [buddy.core.codecs :as codecs]
   [clojure.core.memoize :as memoize]
   [clojure.java.io :as io]
   [clojure.string :as str]
   [medley.core :as m]
   [metabase.api.common :as api]
   [metabase.driver :as driver]
   [metabase.driver.util :as driver.u]
   [metabase.models.interface :as mi]
   [metabase.public-settings.premium-features :as premium-features]
   [metabase.util :as u]
   [metabase.util.i18n :refer [tru]]
   [metabase.util.log :as log]
   [methodical.core :as methodical]
   [toucan2.core :as t2])
  (:import
   (java.io File)))

(set! *warn-on-reflection* true)

;;; ----------------------------------------------- Entity & Lifecycle -----------------------------------------------

(methodical/defmethod t2/table-name :model/Secret [_model] :secret)

(doto :model/Secret
  (derive :metabase/model)
  (derive :hook/timestamped?)
  (derive ::mi/read-policy.superuser)
  (derive ::mi/write-policy.superuser))

(t2/deftransforms :model/Secret
  {:value  mi/transform-secret-value
   :kind   mi/transform-keyword
   :source mi/transform-keyword})

(methodical/defmethod mi/to-json Secret
  "Never include the secret value in JSON."
  [secret json-generator]
  (next-method
   (dissoc secret :value)
   json-generator))

(defn latest-for-id
  "Returns the latest Secret instance for the given `id` (meaning the one with the highest `version`)."
  {:added "0.42.0"}
  [id]
  (t2/select-one :model/Secret :id id {:order-by [[:version :desc]]}))

(defn upsert-secret-value!
  "Inserts a new secret value, or updates an existing one, for the given parameters.
   * if there is no existing Secret instance, inserts with the given field values
   * if there is an existing latest Secret instance, then inserts a new version with the given parameters."
  {:added "0.42.0"}
  [existing-id nm kind src value]
  (let [insert-new     (fn [id v]
                         (let [inserted (first (t2/insert-returning-instances! :model/Secret (cond-> {:version    v
                                                                                                      :name       nm
                                                                                                      :kind       kind
                                                                                                      :source     src
                                                                                                      :value      value
                                                                                                      :creator_id api/*current-user-id*}
                                                                                               id
                                                                                               (assoc :id id))))]
                           ;; Toucan doesn't support composite primary keys, so adding a new record with incremented
                           ;; version for an existing ID won't return a result from t2/insert!, hence we may need to
                           ;; manually select it here
                           (t2/select-one :model/Secret :id (or id (u/the-id inserted)) :version v)))
        latest-version (when existing-id (latest-for-id existing-id))]
    (if latest-version
<<<<<<< HEAD
      (insert-new (u/the-id latest-version) (inc (:version latest-version)))
=======
      (if (= (select-keys latest-version bump-version-keys) [kind src value])
        (pos? (t2/update! :model/Secret {:id existing-id :version (:version latest-version)}
                          {:name nm}))
        (insert-new (u/the-id latest-version) (inc (:version latest-version))))
>>>>>>> 4bc96006
      (insert-new nil 1))))

;;; ---------------------------------------------- Hydration / Util Fns ----------------------------------------------

(defn- ->possible-secret-property-names
  "Return a map of secret subproperties for the property `connection-property-name`."
  [connection-property-name]
  ;; created-at :creator-id :source :kind are legacy keys
  (let [sub-prop-types [:path :value :options :created-at :creator-id :source :kind]
        sub-prop #(keyword (str connection-property-name "-" (name %)))]
    (zipmap sub-prop-types (map sub-prop sub-prop-types))))

(defn- ->id-kw [conn-prop-nm]
  (keyword (str conn-prop-nm "-id")))

(def uploaded-base-64-prefix-pattern
  "Regex for parsing base64 encoded file uploads."
  #"^data:application/([^;]*);base64,")

(def ^:const protected-password
  "The string to replace passwords with when serializing Databases."
  "**MetabasePass**")

(defn secret-conn-props-by-name
  "For the driver  return a map of all `:type` `:secret`
  properties, keyed by property name."
  [driver]
  (let [conn-props-fn (get-method driver/connection-properties driver)]
    (when (fn? conn-props-fn)
      (->> (filter #(= :secret (keyword (:type %)))  (conn-props-fn driver))
           (reduce (fn [acc prop] (assoc acc (:name prop) prop)) {})
           not-empty))))

(defn- reduce-over-details-secret-values
  "Reduces over the given `db-details` (a Database details map), for any secret type connection properties under the
  given `driver`, using the given `reduce-fn`, and returns the accumulated result.

  `reduce-fn` is the reduction fn (i.e. the first arg to [[clojure.core/reduce-kv]]), and is therefore expected to have
  a 3-arity.  Its first param is the accumulated `db-details`, its 2nd param (a String) is the connection property
  name, and the 3rd param (a map) is the connection property map itself (containing the `:name`, `:type`, etc.).  This
  function will only be invoked with connection properties that are of the secret type.

  In essence, this is a utility function to provide a generic mechanism for transforming db-details containing secret
  values."
  {:added "0.42.0"}
  [driver db-details reduce-fn]
  (if (map? db-details)
    (reduce-kv reduce-fn db-details (secret-conn-props-by-name driver))
    db-details))

(defn- secret-map-from-details
  "Returns a canonical secret-map containing `:source` and `:value` based solely on `:details`
   When `:details` comes from the client, it may contain updated values for a secret.
   If these properties are not present, return nil.

   This is the case:
   - before database insert and update
   - during connection testing.

   The `-value` property may be base64 encoded and should be decoded.
   `:value` is type `bytes` or nil

   The `-options` property may, or may not be present. If not `-value` should be used."
  [details conn-prop]
  (let [kws (->possible-secret-property-names (:name conn-prop))
        value (when-let [value (get details (:value kws))]
                (let [encoded? (re-find uploaded-base-64-prefix-pattern value)
                      secret-props (m/index-by (comp keyword :name) (driver.u/expand-secret-conn-prop conn-prop))
                      treatment (get-in secret-props [(:value kws) :treat-before-posting] "base64")]
                  (cond-> value
                    (and encoded? (= treatment "base64"))
                    (-> (str/replace-first uploaded-base-64-prefix-pattern "")
                        u/decode-base64-to-bytes))))
        has-path? (contains? details (:path kws))
        has-value? (contains? details (:value kws))
        options (get details (:options kws))
        path (get details (:path kws))
        path-map (when has-path?
                   {:source :file-path :value path})
        value-map (when has-value?
                    {:source :uploaded :value value})
        secret-map (case (keyword options)
                     :local
                     path-map

                     :uploaded
                     value-map

                       ;; fallback
                     (cond
                       has-value? value-map
                       has-path? path-map))]
    (when (and path (premium-features/is-hosted?))
      (throw (ex-info
              (tru "{0} (a local file path) cannot be used in Metabase hosted environment" (:path kws))
              {:invalid-db-details-entry (select-keys details [(:path kws)])})))

    ;; If the client sent us back protected-password then it should be ignored and value loaded from Secret.
    (when (and secret-map (not= (:value secret-map) protected-password))
      (update secret-map :value #(some-> % codecs/to-bytes)))))

(defn- resolve-secret-map
  "Returns a canonical map containing `:value` and `:source` for the given `secret-property`.
   May also include `:id` if the value is coming from a persisted Secret.

   If `:details` contains expanded secrets from the client (i.e. during connection testing) it will be preferred.
   If a `-id` property exists, that will be used to lookup the Secret.
   Otherwise return nil."
  [driver details secret-property]
  (let [conn-prop (get (secret-conn-props-by-name driver) secret-property)
        detail-map (secret-map-from-details details conn-prop)
        secret-id (get details (->id-kw secret-property))
        result (cond
                 detail-map detail-map
                 secret-id (latest-for-id secret-id))
        result-source (:source result)]
    (when (:value result)
      (cond-> result
        ;; Normalizes legacy
        (not result-source) (assoc :source :uploaded)))))

(defn- unresolved-value-string
  "Reads the secret-value, which is probably bytes into a string.

   Private because getting the file-path is an implementation detail of Secret."
  [secret-value]
  (cond (string? secret-value)
        secret-value
        (bytes? secret-value)
        (u/bytes-to-string secret-value)))

;;; ---------------------------------------------- Fetching secrets ----------------------------------------------

(defn value-as-string
  "Retrieves a secret as a string.
   If the secret source is `:file-path` then read the file and return the contents.
   Otherwise return the secret value."
  [driver details secret-property]
  (when-let [{source :source secret-value :value} (resolve-secret-map driver details secret-property)]
    (let [s (unresolved-value-string secret-value)]
      (if (= :file-path source)
        (slurp s)
        s))))

(defn- value-as-file*
  [driver details secret-property & [ext]]
  (when-let [{source :source secret-value :value secret-id :id} (resolve-secret-map driver details secret-property)]
    (if (= :file-path source)
      (let [secret-value (unresolved-value-string secret-value)
            ^File existing-file (File. ^String secret-value)]
        (if (.exists existing-file)
          existing-file
          (let [file-path (if secret-id protected-password secret-value)
                error-source (let [secret-props (secret-conn-props-by-name driver)]
                               (tru "File path for {0}" (-> (get secret-props secret-property)
                                                            :display-name)))]
            (throw (ex-info (tru "{0} points to non-existent file: {1}" error-source file-path)
                            {:file-path file-path
                             :secret secret-id})))))
      (let [^File tmp-file (doto (File/createTempFile "metabase-secret_" ext)
                             ;; make the file only readable by owner
                             (.setReadable false false)
                             (.setReadable true true)
                             (.deleteOnExit))]
        (log/tracef "Creating temp file for secret %s value at %s" (or secret-id "") (.getAbsolutePath tmp-file))
        (with-open [out (io/output-stream tmp-file)]
          (let [^bytes v (codecs/to-bytes secret-value)]
            (.write out v)))
        tmp-file))))

(def
  ^java.io.File
  ^{:arglists '([driver details secret-property & [ext]])}
  value-as-file!
  "Returns the value of the given `secret` instance in the form of a file. If the given instance has a `:file-path` as
  its source, a `File` referring to that is returned. Otherwise, the `:value` is written to a temporary file, which is
  then returned.

  `ext?` is an optional argument that sets the file extension used for the temporary file, if one needs to be created."
  (memoize/memo value-as-file*))

;;; ---------------------------------------------- Database Details ----------------------------------------------

(defn delete-orphaned-secrets!
  "Delete Secret instances from the app DB, that will become orphaned when `database` is deleted. For now, this will
  simply delete any Secret whose ID appears in the details blob, since every Secret instance that is currently created
  is exclusively associated with a single Database.

  In the future, if/when we allow arbitrary association of secret instances to database instances, this will need to
  change and become more complicated (likely by consulting a many-to-many join table)."
  [{:keys [id details] :as database}]
  (when-let [possible-secret-prop-names (seq (keys (secret-conn-props-by-name (driver.u/database->driver database))))]
    (doseq [secret-id (reduce (fn [acc prop-name]
                                (if-let [secret-id (get details (->id-kw prop-name))]
                                  (conj acc secret-id)
                                  acc))
                              []
                              possible-secret-prop-names)]
      (log/infof "Deleting secret ID %s from app DB because the owning database (%s) is being deleted" secret-id id)
      (t2/delete! Secret :id secret-id))))

(defn- hydrate-redacted-secret
  [db-details conn-prop-nm _conn-prop]
  (let [kws (->possible-secret-property-names conn-prop-nm)
        secret-id (get db-details  (->id-kw conn-prop-nm))]
    ;; If db-details contains secret properties, we must be in a PUT and we want to return to client as is.
    ;; This is true because otherwise [[handle-incoming-client-secrets!]] and
    ;; [[clean-secret-properties-from-database]] would have removed them.
    (cond
      (not-empty (select-keys db-details (vals kws)))
      db-details

      ;; Otherwise we want to return options and path from the Secret but redacted value
      secret-id
      (let [{:keys [source] :as secret} (latest-for-id secret-id)]
        (cond-> db-details
          (= source :file-path)
          (->
           (assoc (:path kws) (unresolved-value-string (:value secret))
                  (:options kws) "local"))

          (not= source :file-path)
          (->
           (assoc (:value kws) protected-password
                  (:options kws) "uploaded"))))

      :else
      db-details)))

<<<<<<< HEAD
(defn to-json-hydrate-redacted-secrets
  "To satisfy clients we need to return the keys they send us in details.
   This is a transformation on `:model/Database` `to-json`

   Fetches the stored secret and fills in `-path` `-options` `-value` for each secret property"
  [database]
  (let [driver (driver.u/database->driver database)]
    (m/update-existing
     database
     :details
     (fn [details]
       (reduce-over-details-secret-values
        driver
        details
        hydrate-redacted-secret)))))

(defn clean-secret-properties-from-details
  "Ensures that all possible secret property values are removed from `:details`.

   This can be used to cleanup `details` in connection properties which should always use
   secret getters above."
  [details driver]
  (reduce-over-details-secret-values
   driver
   details
   (fn [db-details conn-prop-nm _conn-prop]
     (apply dissoc db-details (vals (->possible-secret-property-names conn-prop-nm))))))

(defn clean-secret-properties-from-database
  "Ensures that all possible secret property values are removed from `:details`.
   This is a transformation on `:model/Database` `results-transform`."
  [database]
  (m/update-existing
   database
   :details
   #(clean-secret-properties-from-details
     %
     (driver.u/database->driver database))))

(defn handle-incoming-client-secrets!
  "Converts incoming secret values in `:details` into Secrets.
   This is a transformation on `:model/Database` `before-insert` and `before-update`.

   Only the Secret id should be stored in `:details`. All other secret props should be cleared.

   A secret prop like `{:type :secret, :secret-kind :pem-cert :name :private-key}` can get expanded by
   [[driver.u/connection-props-server->client]] into these connection properties:

   ```
   [:private-key-value ;; IMPORTANT if `is-hosted?` this is the only prop that will be present.
    :private-key-options
    :private-key-path]
   ```

   In this case, we want to look for a `:private-key-id` in the `original-details` which would indicate
   that we have stored a Secret before. We upsert the secret-value (which could be `-path` or `-value`).
   We clear out all the possible secret-keys `-value`, `-options`, `-path` and store the `-id`."
  [{:keys [details] :as database}]
  (let [{original-details :details} (t2/original database)
        updated-details (reduce-over-details-secret-values
                         (driver.u/database->driver database)
                         details
                         (fn [db-details conn-prop-nm conn-prop]
                           (let [kws (->possible-secret-property-names conn-prop-nm)
                                 id-kw (keyword (str conn-prop-nm "-id"))
                                 secret-id (get original-details id-kw)
                                 secret (secret-map-from-details db-details conn-prop)
                                 cleared-details (apply dissoc db-details (vals kws))]
                             (if secret
                               (if (:value secret)
                                 (let [{:keys [id]} (upsert-secret-value!
                                                     secret-id
                                                     (format "%s for %s" (:display-name conn-prop) (:name database))
                                                     (:secret-kind conn-prop)
                                                     (:source secret)
                                                     (:value secret))]
                                   (assoc cleared-details id-kw id))
                                 (do
                                   (t2/delete! :model/Secret :id secret-id)
                                   (dissoc cleared-details id-kw)))
                                ;; Don't throw out a secret even if the client didn't sent it back
                               (m/assoc-some cleared-details id-kw secret-id)))))]
    (assoc database :details updated-details)))
=======
(defn expand-inferred-secret-values
  "Expand certain secret sub-properties in the `db-details`, depending on the secret type, for admin purposes.  This is
  invoked as part of a KV reduction over secret type connection-properties, so `conn-prop-nm` (a String), and
  `conn-prop` (a map containing the connection property definition) are also passed as parameters.

  `secret-or-id?` is an optional param that, if passed, will be used to look up the derived secret values (to avoid a
  redundant app DB query if the caller already has this; if a nil param value is passed, then the secret ID will be
  looked up from the `:db-details` map at `conn-prop-nm`).

  The keys/value pairs that may be added into `db-details`:

   - <prop>-value - the secret value itself, in the case that the secret is a file-path type (as opposed to a value we
                    store directly); the purpose of expanding this is to repopulate the file paths in the UI at the
                    cost of \"exposing\" the file path (which itself shouldn't be too risky, especially since it will
                    only be shown to admins); only populated for file type secret values
   - <prop>-creator-id - the ID of the user who \"created\" the secret value for <prop> (i.e. the last person who
                         updated it), for audit purposes; only populated for non-file type secret values
   - <prop>-created-at - the timestamp of the last time the secret value for <prop> was changed or updated; only
                         populated for non-file type secret values"
  {:added "0.42.0"}
  [db-details conn-prop-nm _conn-prop & [secret-or-id]]
  (let [subprop (fn [prop-nm]
                  (keyword (str conn-prop-nm prop-nm)))
        secret* (cond (int? secret-or-id)
                      (latest-for-id secret-or-id)

                      (mi/instance-of? :model/Secret secret-or-id)
                      secret-or-id

                      :else ; default; app DB look up from the ID in db-details
                      (latest-for-id (get db-details (subprop "-id"))))
        src     (:source secret*)]
    ;; always populate the -source, -creator-id, and -created-at sub properties
    (cond-> (assoc db-details (subprop "-source") src
                   (subprop "-creator-id") (:creator_id secret*))

      (some? (:created_at secret*))
      (assoc (subprop "-created-at") (t/format :iso-offset-date-time (:created_at secret*)))

      (= :file-path src) ; for file path sources only, populate the value
      (assoc (subprop "-value") (value->string secret*)))))

(defn expand-db-details-inferred-secret-values
  "Expand certain inferred secret sub-properties in the `database` `:details`, for the purpose of serving requests by
  users with write permissions for the DB (ex: to edit an existing database or view its current details). This is to
  populate certain values that shouldn't be stored in the details blob itself, but which can be derived from the
  details->secret association itself. Refer to the docstring for [[expand-inferred-secret-values]] for full details."
  {:added "0.42.0"}
  [database]
  (update database :details (fn [details]
                              (reduce-over-details-secret-values (driver.u/database->driver database)
                                                                 details
                                                                 expand-inferred-secret-values))))

(methodical/defmethod mi/to-json :model/Secret
  "Never include the secret value in JSON."
  [secret json-generator]
  (next-method
   (dissoc secret :value)
   json-generator))
>>>>>>> 4bc96006
<|MERGE_RESOLUTION|>--- conflicted
+++ resolved
@@ -35,7 +35,7 @@
    :kind   mi/transform-keyword
    :source mi/transform-keyword})
 
-(methodical/defmethod mi/to-json Secret
+(methodical/defmethod mi/to-json :model/Secret
   "Never include the secret value in JSON."
   [secret json-generator]
   (next-method
@@ -69,14 +69,7 @@
                            (t2/select-one :model/Secret :id (or id (u/the-id inserted)) :version v)))
         latest-version (when existing-id (latest-for-id existing-id))]
     (if latest-version
-<<<<<<< HEAD
       (insert-new (u/the-id latest-version) (inc (:version latest-version)))
-=======
-      (if (= (select-keys latest-version bump-version-keys) [kind src value])
-        (pos? (t2/update! :model/Secret {:id existing-id :version (:version latest-version)}
-                          {:name nm}))
-        (insert-new (u/the-id latest-version) (inc (:version latest-version))))
->>>>>>> 4bc96006
       (insert-new nil 1))))
 
 ;;; ---------------------------------------------- Hydration / Util Fns ----------------------------------------------
@@ -276,7 +269,7 @@
                               []
                               possible-secret-prop-names)]
       (log/infof "Deleting secret ID %s from app DB because the owning database (%s) is being deleted" secret-id id)
-      (t2/delete! Secret :id secret-id))))
+      (t2/delete! :model/Secret :id secret-id))))
 
 (defn- hydrate-redacted-secret
   [db-details conn-prop-nm _conn-prop]
@@ -306,7 +299,6 @@
       :else
       db-details)))
 
-<<<<<<< HEAD
 (defn to-json-hydrate-redacted-secrets
   "To satisfy clients we need to return the keys they send us in details.
    This is a transformation on `:model/Database` `to-json`
@@ -389,66 +381,4 @@
                                    (dissoc cleared-details id-kw)))
                                 ;; Don't throw out a secret even if the client didn't sent it back
                                (m/assoc-some cleared-details id-kw secret-id)))))]
-    (assoc database :details updated-details)))
-=======
-(defn expand-inferred-secret-values
-  "Expand certain secret sub-properties in the `db-details`, depending on the secret type, for admin purposes.  This is
-  invoked as part of a KV reduction over secret type connection-properties, so `conn-prop-nm` (a String), and
-  `conn-prop` (a map containing the connection property definition) are also passed as parameters.
-
-  `secret-or-id?` is an optional param that, if passed, will be used to look up the derived secret values (to avoid a
-  redundant app DB query if the caller already has this; if a nil param value is passed, then the secret ID will be
-  looked up from the `:db-details` map at `conn-prop-nm`).
-
-  The keys/value pairs that may be added into `db-details`:
-
-   - <prop>-value - the secret value itself, in the case that the secret is a file-path type (as opposed to a value we
-                    store directly); the purpose of expanding this is to repopulate the file paths in the UI at the
-                    cost of \"exposing\" the file path (which itself shouldn't be too risky, especially since it will
-                    only be shown to admins); only populated for file type secret values
-   - <prop>-creator-id - the ID of the user who \"created\" the secret value for <prop> (i.e. the last person who
-                         updated it), for audit purposes; only populated for non-file type secret values
-   - <prop>-created-at - the timestamp of the last time the secret value for <prop> was changed or updated; only
-                         populated for non-file type secret values"
-  {:added "0.42.0"}
-  [db-details conn-prop-nm _conn-prop & [secret-or-id]]
-  (let [subprop (fn [prop-nm]
-                  (keyword (str conn-prop-nm prop-nm)))
-        secret* (cond (int? secret-or-id)
-                      (latest-for-id secret-or-id)
-
-                      (mi/instance-of? :model/Secret secret-or-id)
-                      secret-or-id
-
-                      :else ; default; app DB look up from the ID in db-details
-                      (latest-for-id (get db-details (subprop "-id"))))
-        src     (:source secret*)]
-    ;; always populate the -source, -creator-id, and -created-at sub properties
-    (cond-> (assoc db-details (subprop "-source") src
-                   (subprop "-creator-id") (:creator_id secret*))
-
-      (some? (:created_at secret*))
-      (assoc (subprop "-created-at") (t/format :iso-offset-date-time (:created_at secret*)))
-
-      (= :file-path src) ; for file path sources only, populate the value
-      (assoc (subprop "-value") (value->string secret*)))))
-
-(defn expand-db-details-inferred-secret-values
-  "Expand certain inferred secret sub-properties in the `database` `:details`, for the purpose of serving requests by
-  users with write permissions for the DB (ex: to edit an existing database or view its current details). This is to
-  populate certain values that shouldn't be stored in the details blob itself, but which can be derived from the
-  details->secret association itself. Refer to the docstring for [[expand-inferred-secret-values]] for full details."
-  {:added "0.42.0"}
-  [database]
-  (update database :details (fn [details]
-                              (reduce-over-details-secret-values (driver.u/database->driver database)
-                                                                 details
-                                                                 expand-inferred-secret-values))))
-
-(methodical/defmethod mi/to-json :model/Secret
-  "Never include the secret value in JSON."
-  [secret json-generator]
-  (next-method
-   (dissoc secret :value)
-   json-generator))
->>>>>>> 4bc96006
+    (assoc database :details updated-details)))