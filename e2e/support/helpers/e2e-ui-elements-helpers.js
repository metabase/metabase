// various Metabase-specific "scoping" functions like inside popover/modal/navbar/main/sidebar content area
export const POPOVER_ELEMENT = ".popover[data-state~='visible']";

export function popover() {
  cy.get(POPOVER_ELEMENT).should("be.visible");
  return cy.get(POPOVER_ELEMENT);
}

export function main() {
  return cy.get("main");
}

export function modal() {
  return cy.get(".ModalContainer .ModalContent");
}

export function sidebar() {
  return cy.get("main aside");
}

export function rightSidebar() {
  return cy.findAllByTestId("sidebar-right");
}

export function leftSidebar() {
  return cy.findByTestId("sidebar-left");
}

export function navigationSidebar() {
  return cy.get("#root aside").first();
}

export function appBar() {
  return cy.findByLabelText("Navigation bar");
}

export function openNavigationSidebar() {
  appBar().findByTestId("sidebar-toggle").click();
}

export function closeNavigationSidebar() {
  appBar().findByTestId("sidebar-toggle").click();
}

export function browse() {
  // takes you to `/browse` (reflecting changes made in `0.38-collection-redesign)
  return navigationSidebar().findByText("Browse data");
}

/**
 * Get the `fieldset` HTML element that we use as a filter widget container.
 *
 * @returns HTMLFieldSetElement
 *
 * @example
 * // Simple SQL filter widget (works for "Text" and "Number" SQL variable types)
 * filterWidget().type("123");
 *
 * @example
 * // Filter widget that opens some other type of a filter picker (search, dropdown, input)
 * filterWidget()
 *  .contains("Search")
 *  .click();
 *
 * @todo Add the ability to choose between multiple widgets using their index.
 * @todo Add the ability to alias the chosen filter widget.
 * @todo Extract into a separate helper file.
 */
export function filterWidget() {
  return cy.get("fieldset");
}

export function clearFilterWidget(index = 0) {
<<<<<<< HEAD
  return filterWidget().eq(index).find(".Icon-close").click();
=======
  return filterWidget().eq(index).icon("close").click();
>>>>>>> 47e7e470
}

export const openQuestionActions = () => {
  cy.findByTestId("qb-header-action-panel").icon("ellipsis").click();
};

export const collectionTable = () => {
  return cy.findByTestId("collection-table");
};

export const queryBuilderHeader = () => {
  return cy.findByTestId("qb-header");
};

export const closeQuestionActions = () => {
  queryBuilderHeader().click();
};

export const questionInfoButton = () => {
  return cy.findByTestId("qb-header-info-button");
};

export const undo = () => {
  cy.findByTestId("toast-undo").findByText("Undo").click();
};

export const getDraggableElements = () => {
  return cy.findAllByTestId(/draggable-item/);
};

export const moveColumnDown = (column, distance) => {
  column
    .trigger("mousedown", 0, 0, { force: true })
    .trigger("mousemove", 5, 5, { force: true })
    .trigger("mousemove", 0, distance * 50, { force: true })
    .trigger("mouseup", 0, distance * 50, { force: true });
};

export const queryBuilderMain = () => {
  return cy.findByTestId("query-builder-main");
};

export const dashboardParametersContainer = () => {
  return cy.findByTestId("dashboard-parameters-widget-container");
};

export const undoToast = () => {
  return cy.findByTestId("toast-undo");
};

export function dashboardCards() {
  return cy.get("#Dashboard-Cards-Container");
}<|MERGE_RESOLUTION|>--- conflicted
+++ resolved
@@ -71,11 +71,7 @@
 }
 
 export function clearFilterWidget(index = 0) {
-<<<<<<< HEAD
-  return filterWidget().eq(index).find(".Icon-close").click();
-=======
   return filterWidget().eq(index).icon("close").click();
->>>>>>> 47e7e470
 }
 
 export const openQuestionActions = () => {
