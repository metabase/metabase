--- conflicted
+++ resolved
@@ -1,50 +1,4 @@
 (ns metabase.api.routes
-<<<<<<< HEAD
-  (:require [compojure.core :refer [context defroutes]]
-            [compojure.route :as route]
-            [metabase.api.activity :as activity]
-            [metabase.api.alert :as alert]
-            [metabase.api.automagic-dashboards :as magic]
-            [metabase.api.card :as card]
-            [metabase.api.collection :as collection]
-            [metabase.api.dashboard :as dashboard]
-            [metabase.api.database :as database]
-            [metabase.api.dataset :as dataset]
-            [metabase.api.email :as email]
-            [metabase.api.embed :as embed]
-            [metabase.api.field :as field]
-            [metabase.api.geojson :as geojson]
-            [metabase.api.ldap :as ldap]
-            [metabase.api.login-history :as login-history]
-            [metabase.api.metric :as metric]
-            [metabase.api.native-query-snippet :as native-query-snippet]
-            [metabase.api.notify :as notify]
-            [metabase.api.permissions :as permissions]
-            [metabase.api.premium-features :as premium-features]
-            [metabase.api.preview-embed :as preview-embed]
-            [metabase.api.public :as public]
-            [metabase.api.pulse :as pulse]
-            [metabase.api.revision :as revision]
-            [metabase.api.routes.common :refer [+apikey +auth +generic-exceptions +message-only-exceptions]]
-            [metabase.api.search :as search]
-            [metabase.api.segment :as segment]
-            [metabase.api.session :as session]
-            [metabase.api.setting :as setting]
-            [metabase.api.setup :as setup]
-            [metabase.api.slack :as slack]
-            [metabase.api.table :as table]
-            [metabase.api.task :as task]
-            [metabase.api.testing :as testing]
-            [metabase.api.tiles :as tiles]
-            [metabase.api.transform :as transform]
-            [metabase.api.user :as user]
-            [metabase.api.util :as util]
-            [metabase.config :as config]
-            [metabase.plugins.classloader :as classloader]
-            [metabase.util :as u]
-            [metabase.api.dbinfo :as dbinfo]
-            [metabase.util.i18n :refer [deferred-tru]]))
-=======
   (:require
    [compojure.core :refer [context defroutes]]
    [compojure.route :as route]
@@ -96,7 +50,6 @@
    [metabase.plugins.classloader :as classloader]
    [metabase.util :as u]
    [metabase.util.i18n :refer [deferred-tru]]))
->>>>>>> b9511a61
 
 (u/ignore-exceptions (classloader/require 'metabase-enterprise.api.routes))
 
@@ -151,18 +104,10 @@
                                               (config/config-bool :mb-enable-test-endpoints))
                                         api.testing/routes
                                         (fn [_ respond _] (respond nil))))
-<<<<<<< HEAD
-  (context "/tiles"                [] (+auth tiles/routes))
-  (context "/transform"            [] (+auth transform/routes))
-  (context "/user"                 [] (+auth user/routes))
-  (context "/util"                 [] util/routes)
-  (context "/dbinfo"        							[] (+auth dbinfo/routes))
-=======
   (context "/tiles"                [] (+auth api.tiles/routes))
   (context "/timeline"             [] (+auth api.timeline/routes))
   (context "/timeline-event"       [] (+auth api.timeline-event/routes))
   (context "/transform"            [] (+auth api.transform/routes))
   (context "/user"                 [] (+auth api.user/routes))
   (context "/util"                 [] api.util/routes)
->>>>>>> b9511a61
   (route/not-found (constantly {:status 404, :body (deferred-tru "API endpoint does not exist.")})))