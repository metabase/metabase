databaseChangeLog:
  - property:
      name: timestamp_type
      value: timestamp with time zone
      dbms: postgresql,h2
  - property:
      name: timestamp_type
      value: timestamp(6)
      dbms: mysql,mariadb
  - property:
      name: blob.type
      value: blob
      dbms: mysql,h2,mariadb
  - property:
      name: blob.type
      value: bytea
      dbms: postgresql
  # In MySQL, use LONGTEXT instead of TEXT (#7006)
  - property:
      name: text.type
      value: text
      dbms: postgresql,h2
  - property:
      name: text.type
      value: longtext
      dbms: mysql,mariadb
  # databasechangelog is uppercase in MySQL and H2 but lower-case in Postgres for reasons
  - property:
      name: databasechangelog.name
      value: DATABASECHANGELOG
      dbms: h2,mysql,mariadb
  - property:
      name: databasechangelog.name
      value: databasechangelog
      dbms: postgresql
  # in MySQL, use bit(1) for booleans instead of tinyint
  - property:
      name: boolean.type
      value: boolean
      dbms: postgresql,h2
  - property:
      name: boolean.type
      value: bit(1)
      dbms: mysql,mariadb

  - objectQuotingStrategy: QUOTE_ALL_OBJECTS

  - changeSet:
      id: v00.00-000
      validCheckSum: 8:a59595109e74e7a2678a1b0dfd25f74a
      author: qnkhuat
      comment: Initialze metabase
      preConditions:
        - onFail: MARK_RAN
        - not:
          - tableExists:
              tableName: core_user
      changes:
        - sqlFile:
            dbms: postgresql
            path: initialization/metabase_postgres.sql
            relativeToChangelogFile: true
        - sqlFile:
            dbms: mysql,mariadb
            path: initialization/metabase_mysql.sql
            relativeToChangelogFile: true
        - sqlFile:
            dbms: h2
            path: initialization/metabase_h2.sql
            relativeToChangelogFile: true

# Note on rollback: migrations for v45 onwards should always include a rollback key unless they are supported
# by Liquibase Auto Rollback. Most common changes are supported. See docs here:
#
#  https://docs.liquibase.com/workflows/liquibase-community/liquibase-auto-rollback.html

  - changeSet:
      id: v45.00-001
      validCheckSum: 8:da99b71a4ac7eb662f6a95e69585935e
      author: snoe
      comment: Added 0.44.0 - writeback
      # This migration was previously numbered v44.00-012 but ultimately was not shipped with 44.
      preConditions:
        - onFail: MARK_RAN
        - or:
            # For some insane reason databasechangelog is upper-case in MySQL and MariaDB.
            - and:
                - dbms:
                    type: postgresql,h2
                - sqlCheck:
                    expectedResult: 0
                    sql: SELECT count(*) FROM databasechangelog WHERE id = 'v44.00-012';
            - and:
                - dbms:
                    type: mysql,mariadb
                - sqlCheck:
                    expectedResult: 0
                    sql: SELECT count(*) FROM `DATABASECHANGELOG` WHERE id = 'v44.00-012';
      changes:
        - createTable:
            tableName: action
            remarks: An action is something you can do, such as run a readwrite query
            columns:
              - column:
                  name: id
                  type: int
                  autoIncrement: true
                  constraints:
                    primaryKey: true
                    nullable: false
              - column:
                  remarks: The timestamp of when the action was created
                  name: created_at
                  type: ${timestamp_type}
                  defaultValueComputed: current_timestamp
                  constraints:
                    nullable: false
              - column:
                  remarks: The timestamp of when the action was updated
                  name: updated_at
                  type: ${timestamp_type}
                  defaultValueComputed: current_timestamp
                  constraints:
                    nullable: false
              - column:
                  remarks: Type of action
                  name: type
                  type: ${text.type}
                  constraints:
                    nullable: false

  - changeSet:
      id: v45.00-002
      validCheckSum: 8:6da7a6285edb138c404de0eeba209570
      author: snoe
      comment: Added 0.44.0 - writeback
      # This migration was previously numbered v44.00-013 but ultimately was not shipped with 44.
      preConditions:
        - onFail: MARK_RAN
        - or:
            # For some insane reason databasechangelog is upper-case in MySQL and MariaDB.
            - and:
                - dbms:
                    type: postgresql,h2
                - sqlCheck:
                    expectedResult: 0
                    sql: SELECT count(*) FROM databasechangelog WHERE id = 'v44.00-013';
            - and:
                - dbms:
                    type: mysql,mariadb
                - sqlCheck:
                    expectedResult: 0
                    sql: SELECT count(*) FROM `DATABASECHANGELOG` WHERE id = 'v44.00-013';
      changes:
        - createTable:
            tableName: query_action
            remarks: A readwrite query type of action
            columns:
              - column:
                  name: action_id
                  type: int
                  remarks: The related action
                  constraints:
                    nullable: false
                    referencedTableName: action
                    referencedColumnNames: id
                    foreignKeyName: fk_query_action_ref_action_id
                    deleteCascade: true
              - column:
                  name: card_id
                  type: int
                  remarks: The related card
                  constraints:
                    nullable: false
                    referencedTableName: report_card
                    referencedColumnNames: id
                    foreignKeyName: fk_query_action_ref_card_id
                    deleteCascade: true

  - changeSet:
      id: v45.00-003
      validCheckSum: 8:512337d6d4af38016aa79585abbe03a1
      author: snoe
      comment: Added 0.44.0 - writeback
      # This migration was previously numbered v44.00-014 but ultimately was not shipped with 44.
      preConditions:
        - onFail: MARK_RAN
        - or:
            # For some insane reason databasechangelog is upper-case in MySQL and MariaDB.
            - and:
                - dbms:
                    type: postgresql,h2
                - sqlCheck:
                    expectedResult: 0
                    sql: SELECT count(*) FROM databasechangelog WHERE id = 'v44.00-014';
            - and:
                - dbms:
                    type: mysql,mariadb
                - sqlCheck:
                    expectedResult: 0
                    sql: SELECT count(*) FROM `DATABASECHANGELOG` WHERE id = 'v44.00-014';
      changes:
        - addPrimaryKey:
            tableName: query_action
            columnNames: action_id, card_id
            constraintName: pk_query_action
      rollback: # will be deleted when table is deleted

  # note: some migrations which only added and deleted tables within v45 were removed, hence an ID gap here

  - changeSet:
      id: v45.00-011
      validCheckSum: 8:dcf1cda9f20dca4b6ff8101b13b98c4a
      author: snoe
      comment: Added 0.44.0 - writeback
      # This migration was previously numbered v44.00-022 but ultimately was not shipped with 44.
      preConditions:
        - onFail: MARK_RAN
        - or:
            # For some insane reason databasechangelog is upper-case in MySQL and MariaDB.
            - and:
                - dbms:
                    type: postgresql,h2
                - sqlCheck:
                    expectedResult: 0
                    sql: SELECT count(*) FROM databasechangelog WHERE id = 'v44.00-022';
            - and:
                - dbms:
                    type: mysql,mariadb
                - sqlCheck:
                    expectedResult: 0
                    sql: SELECT count(*) FROM `DATABASECHANGELOG` WHERE id = 'v44.00-022';
      changes:
        - addColumn:
            columns:
              - column:
                  name: is_write
                  type: boolean
                  defaultValueBoolean: false
                  remarks: Indicates that this query will perform writes to a db
                  constraints:
                    nullable: false
            tableName: report_card

  - changeSet:
      id: v45.00-012
      validCheckSum: 8:aadf28229f585cff7c4b4c1918e558b2
      author: snoe
      comment: Added 0.44.0 - writeback
      # This migration was previously numbered v44.00-031 but ultimately was not shipped with 44.
      preConditions:
        - onFail: MARK_RAN
        - or:
            # For some insane reason databasechangelog is upper-case in MySQL and MariaDB.
            - and:
                - dbms:
                    type: postgresql,h2
                - sqlCheck:
                    expectedResult: 0
                    sql: SELECT count(*) FROM databasechangelog WHERE id = 'v44.00-031';
            - and:
                - dbms:
                    type: mysql,mariadb
                - sqlCheck:
                    expectedResult: 0
                    sql: SELECT count(*) FROM `DATABASECHANGELOG` WHERE id = 'v44.00-031';
      changes:
        - createTable:
            tableName: http_action
            remarks: An http api call type of action
            columns:
              - column:
                  name: action_id
                  type: int
                  remarks: The related action
                  constraints:
                    nullable: false
                    referencedTableName: action
                    referencedColumnNames: id
                    foreignKeyName: fk_http_action_ref_action_id
                    deleteCascade: true
              - column:
                  name: name
                  type: varchar(254)
                  remarks: The name of this action
                  constraints:
                    nullable: false
              - column:
                  name: description
                  type: ${text.type}
                  remarks: An optional description for this action
              - column:
                  name: template
                  type: ${text.type}
                  remarks: A template that defines method,url,body,headers required to make an api call
                  constraints:
                    nullable: false
              - column:
                  name: response_handle
                  type: ${text.type}
                  remarks: A program to take an api response and transform to an appropriate response for emitters
              - column:
                  name: error_handle
                  type: ${text.type}
                  remarks: A program to take an api response to determine if an error occurred

  - changeSet:
      id: v45.00-013
      validCheckSum: 8:26dba276b14255d4346507a1a25d117b
      author: snoe
      comment: Added 0.44.0 - writeback
      # This migration was previously numbered v44.00-032 but ultimately was not shipped with 44.
      preConditions:
        - onFail: MARK_RAN
        - or:
            # For some insane reason databasechangelog is upper-case in MySQL and MariaDB.
            - and:
                - dbms:
                    type: postgresql,h2
                - sqlCheck:
                    expectedResult: 0
                    sql: SELECT count(*) FROM databasechangelog WHERE id = 'v44.00-032';
            - and:
                - dbms:
                    type: mysql,mariadb
                - sqlCheck:
                    expectedResult: 0
                    sql: SELECT count(*) FROM `DATABASECHANGELOG` WHERE id = 'v44.00-032';
      changes:
        - addPrimaryKey:
            tableName: http_action
            columnNames: action_id
            constraintName: pk_http_action
      rollback: # no rollback needed, will be deleted with table


  # note: some migrations which only added and deleted tables within v45 were removed, hence an ID gap here

  - changeSet:
      id: v45.00-022
      validCheckSum: 8:d46fa24e4d75a11b2e92aecbf39c6ee1
      author: snoe
      comment: Added 0.45.0 - add app container
      changes:
        - createTable:
            tableName: app
            remarks: Defines top level concerns for App
            columns:
              - column:
                  name: id
                  type: int
                  autoIncrement: true
                  constraints:
                    primaryKey: true
                    nullable: false
              - column:
                  name: entity_id
                  type: char(21)
                  remarks: Random NanoID tag for unique identity.
                  constraints:
                    nullable: false
                    unique: true
              - column:
                  name: collection_id
                  type: int
                  remarks: The associated collection
                  constraints:
                    nullable: false
                    referencedTableName: collection
                    referencedColumnNames: id
                    foreignKeyName: fk_app_ref_collection_id
                    deleteCascade: true
                    unique: true
              - column:
                  name: dashboard_id
                  type: int
                  remarks: The homepage of the app
              - column:
                  remarks: JSON for the navigation items of the app
                  name: nav_items
                  type: ${text.type}
              - column:
                  remarks: JSON for frontend related additions, such as styling
                  name: options
                  type: ${text.type}
              - column:
                  remarks: The timestamp of when the app was created
                  name: created_at
                  type: ${timestamp_type}
                  defaultValueComputed: current_timestamp
                  constraints:
                    nullable: false
              - column:
                  remarks: The timestamp of when the app was updated
                  name: updated_at
                  type: ${timestamp_type}
                  defaultValueComputed: current_timestamp
                  constraints:
                    nullable: false

  - changeSet:
      id: v45.00-023
      validCheckSum: 8:c6c1ff9ca3b62d4cda3a2d782dd86f2f
      author: snoe
      comment: Added 0.45.0 - add app container
      changes:
        - addForeignKeyConstraint:
            baseTableName: app
            baseColumnNames: dashboard_id
            referencedTableName: report_dashboard
            referencedColumnNames: id
            constraintName: fk_app_ref_dashboard_id
            onDelete: SET NULL

  - changeSet:
      id: v45.00-025
      validCheckSum: 8:50a43cea3123ecdb602123825f5a7dbf
      author: metamben
      comment: Added 0.45.0 - mark app pages
      changes:
        - addColumn:
            columns:
              - column:
                  name: is_app_page
                  type: boolean
                  defaultValueBoolean: false
                  remarks: Indicates that this dashboard serves as a page of an app
                  constraints:
                    nullable: false
            tableName: report_dashboard

  - changeSet:
      id: v45.00-026
      validCheckSum: 8:ae77d4086998911877e3207fcf90c9c7
      author: snoe
      comment: Added 0.45.0 - apps add action_id to report_dashboardcard
      changes:
        - addColumn:
            columns:
              - column:
                  name: action_id
                  type: int
                  remarks: The related action
            tableName: report_dashboardcard

  # FK constraint is added separately because deleteCascade doesn't work in addColumn -- see #14321
  - changeSet:
      id: v45.00-027
      validCheckSum: 8:40c3c8391c1416a3bce09ca3c7237173
      author: snoe
      comment: Added 0.45.0 - apps add fk for action_id to report_dashboardcard
      changes:
        - addForeignKeyConstraint:
            baseTableName: report_dashboardcard
            baseColumnNames: action_id
            referencedTableName: action
            referencedColumnNames: id
            constraintName: fk_report_dashboardcard_ref_action_id
            onDelete: CASCADE

  - changeSet:
      id: v45.00-028
      validCheckSum: 8:f8f68f80627aeb2ef7f28f2af2b5a31b
      author: camsaul
      comment: Added 0.45.0 -- rename DashboardCard sizeX to size_x. See https://github.com/metabase/metabase/issues/16344
      changes:
        - renameColumn:
            tableName: report_dashboardcard
            columnDataType: int
            oldColumnName: sizeX
            newColumnName: size_x

  - changeSet:
      id: v45.00-029
      validCheckSum: 8:579957652133eab3ee023dd911162a1e
      author: camsaul
      comment: Added 0.45.0 -- rename DashboardCard size_y to size_y. See https://github.com/metabase/metabase/issues/16344
      changes:
        - renameColumn:
            tableName: report_dashboardcard
            columnDataType: int
            oldColumnName: sizeY
            newColumnName: size_y

  - changeSet:
      id: v45.00-030
      validCheckSum: 8:41eda097feb034c4d01b2dbda74753c8
      author: camsaul
      comment: Added 0.45.0 -- add default value to DashboardCard size_x -- this was previously done by Toucan
      changes:
        - addDefaultValue:
            tableName: report_dashboardcard
            columnName: size_x
            defaultValue: 2

  - changeSet:
      id: v45.00-031
      validCheckSum: 8:6416e373e335dc1c12c7571af674dede
      author: camsaul
      comment: Added 0.45.0 -- add default value to DashboardCard size_y -- this was previously done by Toucan
      changes:
        - addDefaultValue:
            tableName: report_dashboardcard
            columnName: size_y
            defaultValue: 2

  - changeSet:
      id: v45.00-032
      validCheckSum: 8:d97444fe24a2dca618a2804741335f6d
      author: camsaul
      comment: Added 0.45.0 -- add default value for DashboardCard created_at (Postgres/H2)
      dbms: postgresql,h2
      preConditions:
        - onFail: MARK_RAN
        - dbms:
            type: postgresql,h2
      changes:
        - addDefaultValue:
            tableName: report_dashboardcard
            columnName: created_at
            columnDataType: ${timestamp_type}
            defaultValueComputed: current_timestamp

    # addDefaultValue with defaultValueComputed doesn't work for MySQL/MariaDB so we have to do this the hard way.
  - changeSet:
      id: v45.00-033
      validCheckSum: 8:34df79fc79e086ab05bb2fd79bb4e322
      author: camsaul
      comment: Added 0.45.0 -- add default value for DashboardCard created_at (MySQL/MariaDB)
      preConditions:
        - onFail: MARK_RAN
        - dbms:
            type: mysql,mariadb
      changes:
        - sql:
            sql: >-
              ALTER TABLE report_dashboardcard
              CHANGE created_at
              created_at timestamp(6) NOT NULL DEFAULT current_timestamp(6);
      rollback: # nothing to do, but required for sql

  - changeSet:
      id: v45.00-034
      validCheckSum: 8:ba0505a87ef876026759cdcb4e704f41
      author: camsaul
      comment: Added 0.45.0 -- add default value for DashboardCard updated_at (Postgres/H2)
      dbms: postgresql,h2
      preConditions:
        - onFail: MARK_RAN
        - dbms:
            type: postgresql,h2
      changes:
        - addDefaultValue:
            tableName: report_dashboardcard
            columnName: updated_at
            columnDataType: ${timestamp_type}
            defaultValueComputed: current_timestamp

  - changeSet:
      id: v45.00-035
      validCheckSum: 8:dcee49781d80d9c4be5ad9dd51975a07
      author: camsaul
      comment: Added 0.45.0 -- add default value for DashboardCard updated_at (MySQL/MariaDB)
      preConditions:
        - onFail: MARK_RAN
        - dbms:
            type: mysql,mariadb
      changes:
        - sql:
            sql: >-
              ALTER TABLE report_dashboardcard
              CHANGE updated_at
              updated_at timestamp(6) NOT NULL DEFAULT current_timestamp(6);
      rollback: # nothing to do

  - changeSet:
      id: v45.00-036
      validCheckSum: 8:cd4009254bd2c56aaf281082038c1f0b
      author: snoe
      comment: Added 0.45.0 - add model action table
      changes:
        - createTable:
            tableName: model_action
            remarks: Ties actions to models
            columns:
              - column:
                  name: id
                  type: int
                  autoIncrement: true
                  constraints:
                    primaryKey: true
                    nullable: false
              - column:
                  name: entity_id
                  type: char(21)
                  remarks: Random NanoID tag for unique identity.
                  constraints:
                    nullable: false
                    unique: true
              - column:
                  name: slug
                  type: varchar(254)
                  remarks: The referenceable name for this action
                  constraints:
                    nullable: false
              - column:
                  name: card_id
                  type: int
                  remarks: The associated model
                  constraints:
                    nullable: false
                    referencedTableName: report_card
                    referencedColumnNames: id
                    foreignKeyName: fk_model_action_ref_card_id
                    deleteCascade: true
              - column:
                  name: action_id
                  type: int
                  remarks: The associated action
                  constraints:
                    nullable: true
                    referencedTableName: action
                    referencedColumnNames: id
                    foreignKeyName: fk_model_action_ref_action_id
                    deleteCascade: true
              - column:
                  name: requires_pk
                  remarks: Indicates that the primary key(s) need to be passed in as parameters
                  type: boolean
                  defaultValueBoolean: false
                  constraints:
                    nullable: false
              - column:
                  name: parameter_mappings
                  type: ${text.type}
                  remarks: Mappings for primary keys to action parameters
              - column:
                  name: visualization_settings
                  type: ${text.type}
                  remarks: Settings for rendering the action

  - changeSet:
      id: v45.00-037
      validCheckSum: 8:56f548cc84a53cc6d18302761ee71554
      author: snoe
      comment: Added 0.45.0 - model action
      changes:
        - addUniqueConstraint:
            tableName: model_action
            columnNames: card_id, slug
            constraintName: unique_model_action_card_id_slug
      rollback: # will be deleted with table

  # The next 4 values add default values for Database `created_at` and `updated_at`; previously this was handled by
  # Toucan but it's more convenient to do this at the application database level instead -- it facilitates stuff like
  # schema migration tests that don't use Toucan, or other manual scripting
  - changeSet:
      id: v45.00-038
      validCheckSum: 8:c38ddc295206e807c7254581ed9566c3
      author: camsaul
      comment: Added 0.45.0 -- add default value for Database created_at (Postgres/H2)
      dbms: postgresql,h2
      preConditions:
        - onFail: MARK_RAN
        - dbms:
            type: postgresql,h2
      changes:
        - addDefaultValue:
            tableName: metabase_database
            columnName: created_at
            columnDataType: ${timestamp_type}
            defaultValueComputed: current_timestamp

    # addDefaultValue with defaultValueComputed doesn't work for MySQL/MariaDB so we have to do this the hard way.
  - changeSet:
      id: v45.00-039
      validCheckSum: 8:2c539d76d3aead7f7366b15333132b30
      author: camsaul
      comment: Added 0.45.0 -- add default value for Database created_at (MySQL/MariaDB)
      preConditions:
        - onFail: MARK_RAN
        - dbms:
            type: mysql,mariadb
      changes:
        - sql:
            sql: >-
              ALTER TABLE metabase_database
              CHANGE created_at
              created_at timestamp(6) NOT NULL DEFAULT current_timestamp(6);
      rollback: # nothing to do

  - changeSet:
      id: v45.00-040
      validCheckSum: 8:00ac7c24cfd3e7ea3a21f21f4e45dbcf
      author: camsaul
      comment: Added 0.45.0 -- add default value for Database updated_at (Postgres/H2)
      dbms: postgresql,h2
      preConditions:
        - onFail: MARK_RAN
        - dbms:
            type: postgresql,h2
      changes:
        - addDefaultValue:
            tableName: metabase_database
            columnName: updated_at
            columnDataType: ${timestamp_type}
            defaultValueComputed: current_timestamp

  - changeSet:
      id: v45.00-041
      validCheckSum: 8:82dc368fa3e0163a06929da6e9556fe2
      author: camsaul
      comment: Added 0.45.0 -- add default value for Database updated_at (MySQL/MariaDB)
      preConditions:
        - onFail: MARK_RAN
        - dbms:
            type: mysql,mariadb
      changes:
        - sql:
            sql: >-
              ALTER TABLE metabase_database
              CHANGE updated_at
              updated_at timestamp(6) NOT NULL DEFAULT current_timestamp(6);
      rollback: # nothing to do

  # It was probably an oversight, but while we validated Database `details` in the API layer it was not a required/NOT
  # NULL column in the application Database itself. No problem; let's add it now that we've noticed it.
  #
  # MySQL (at least 5.7) won't let us have nice things:
  #
  # https://dev.mysql.com/doc/refman/5.7/en/data-type-defaults.html
  #
  # The BLOB, TEXT, GEOMETRY, and JSON data types cannot be assigned a default value.
  #
  # Because of this restriction we will just have to update existing NULL values in SQL and then add a NOT NULL
  # restriction separately; we can use Toucan `pre-insert` to set defaults values when saving things.
  - changeSet:
      id: v45.00-042
      validCheckSum: 8:d04207471480e335f14094e9a7a5d293
      author: camsaul
      comment: Added 0.45.0 -- add default value for Database with NULL details
      changes:
        - sql:
            sql: >-
              UPDATE metabase_database SET details = '{}' WHERE details IS NULL;
      rollback: # nothing to do, since a '{}' is okay for v44

  - changeSet:
      id: v45.00-043
      validCheckSum: 8:1d07a5435e51abd0663458d907865a6b
      author: camsaul
      comment: Added 0.45.0 -- make Database details NOT NULL
      changes:
        - addNotNullConstraint:
            columnDataType: ${text.type}
            tableName: metabase_database
            columnName: details

  - changeSet:
      id: v45.00-044
      validCheckSum: 8:0b23976c5d2248d511ac31b244efef22
      author: metamben
      comment: Added 0.45.0 -- create app permission graph revision table
      changes:
        - createTable:
            tableName: app_permission_graph_revision
            remarks: 'Used to keep track of changes made to app permissions.'
            columns:
              - column:
                  name: id
                  type: int
                  autoIncrement: true
                  constraints:
                    primaryKey: true
                    nullable: false
              - column:
                  name: before
                  type: ${text.type}
                  remarks: 'Serialized JSON of the apps graph before the changes.'
                  constraints:
                    nullable: false
              - column:
                  name: after
                  type: ${text.type}
                  remarks: 'Serialized JSON of the apps graph after the changes.'
                  constraints:
                    nullable: false
              - column:
                  name: user_id
                  type: int
                  remarks: 'The ID of the admin who made this set of changes.'
                  constraints:
                    nullable: false
                    referencedTableName: core_user
                    referencedColumnNames: id
                    foreignKeyName: fk_app_permission_graph_revision_user_id
              - column:
                  name: created_at
                  type: ${timestamp_type}
                  remarks: 'The timestamp of when these changes were made.'
                  defaultValueComputed: current_timestamp
                  constraints:
                    nullable: false
              - column:
                  name: remark
                  type: ${text.type}
                  remarks: 'Optional remarks explaining why these changes were made.'

  # note: some migrations which only added and deleted tables within v45 were removed, hence an ID gap here

  # Add created_at to Collection
  - changeSet:
      id: v45.00-048
      validCheckSum: 8:0aca8f157f163e62805b7202f8aa202f
      author: camsaul
      comment: Added 0.45.0 -- add created_at to Collection
      changes:
        - addColumn:
            tableName: collection
            columns:
              - column:
                  name: created_at
                  type: ${timestamp_type}
                  remarks: Timestamp of when this Collection was created.
                  constraints:
                    nullable: false
                  defaultValueComputed: current_timestamp

  # Seed Collection created_at for Personal Collections with the date_joined of the User that owns them.
  - changeSet:
      id: v45.00-049
      author: camsaul
      comment: Added 0.45.0 -- set Collection.created_at to User.date_joined for Personal Collections
      validCheckSum: 8:df2097d176fad99c142c5dd75ce8a3db
      changes:
        - sql:
            dbms: postgresql
            sql: >-
              UPDATE collection c
              SET created_at = u.date_joined
              FROM core_user u
              WHERE c.personal_owner_id = u.id;
        - sql:
            dbms: mysql,mariadb
            sql: >-
              UPDATE collection c
              INNER JOIN core_user u
              ON c.personal_owner_id = u.id
              SET c.created_at = u.date_joined;
        - sql:
            dbms: h2
            sql: >-
              UPDATE collection c
              SET created_at = (
                SELECT u.date_joined
                FROM core_user u
                WHERE c.personal_owner_id = u.id
              )
              WHERE c.personal_owner_id IS NOT NULL;
      rollback: # nothing to roll back, but required for sql change types

  # seed Collection created_at based on the max created at of child objects
  #
  # At the time of this writing, the following Models can appear in a Collection:
  #
  # - App
  # - Card
  # - Dashboard
  # - Pulse
  # - Timeline
  # - NativeQuerySnippet
  - changeSet:
      id: v45.00-050
      author: camsaul
      validCheckSum: ANY
      comment: Added 0.45.0 -- seed Collection.created_at with value of oldest item for non-Personal Collections
      changes:
        - sql:
            dbms: postgresql
            sql: >-
              UPDATE collection c
              SET created_at = created_ats.created_at
              FROM (
                SELECT min(created_at) AS created_at, collection_id
                FROM (
                  SELECT created_at, collection_id FROM app                  UNION ALL
                  SELECT created_at, collection_id FROM report_card          UNION ALL
                  SELECT created_at, collection_id FROM report_dashboard     UNION ALL
                  SELECT created_at, collection_id FROM pulse                UNION ALL
                  SELECT created_at, collection_id FROM timeline             UNION ALL
                  SELECT created_at, collection_id FROM native_query_snippet
                ) created_ats
                GROUP BY collection_id
              ) created_ats
              WHERE c.id = created_ats.collection_id
                AND c.personal_owner_id IS NULL;
        - sql:
            dbms: mysql,mariadb
            sql: >-
              UPDATE collection c
              LEFT JOIN (
                SELECT min(created_at) AS created_at, collection_id
                FROM (
                  SELECT created_at, collection_id FROM app                  UNION ALL
                  SELECT created_at, collection_id FROM report_card          UNION ALL
                  SELECT created_at, collection_id FROM report_dashboard     UNION ALL
                  SELECT created_at, collection_id FROM pulse                UNION ALL
                  SELECT created_at, collection_id FROM timeline             UNION ALL
                  SELECT created_at, collection_id FROM native_query_snippet
                ) created_ats
                GROUP BY collection_id
              ) created_ats
              ON c.id = created_ats.collection_id
              SET c.created_at = created_ats.created_at
              WHERE c.personal_owner_id IS NULL
                AND created_ats.created_at IS NOT NULL;
        - sql:
            dbms: h2
            # I would have preferred using MERGE ... USING instead of WHERE EXISTS ... but it's broken in 1.4.197
            # because of https://github.com/h2database/h2database/issues/1034, which is fixed in 1.4.198. So this will
            # have to do for now, even if it's a little ugly.
            sql: >-
              WITH created_ats AS (
                SELECT min(created_at) AS created_at, collection_id
                FROM (
                  SELECT created_at, collection_id FROM app                  UNION ALL
                  SELECT created_at, collection_id FROM report_card          UNION ALL
                  SELECT created_at, collection_id FROM report_dashboard     UNION ALL
                  SELECT created_at, collection_id FROM pulse                UNION ALL
                  SELECT created_at, collection_id FROM timeline             UNION ALL
                  SELECT created_at, collection_id FROM native_query_snippet
                ) created_ats
                GROUP BY collection_id
              )
              UPDATE collection c
              SET created_at = (
                SELECT created_ats.created_at
                FROM created_ats
                WHERE created_ats.collection_id = c.id
              )
              WHERE EXISTS (
                SELECT created_ats.collection_id
                FROM created_ats
                WHERE c.id = created_ats.collection_id
                  AND c.personal_owner_id IS NULL
              );
      rollback: # rollback is a no-op for most seed migrations, but required for sql change type

  - changeSet:
      id: v45.00-051
      validCheckSum: 8:2378c7031da6871dcf1c737bf323d211
      author: qnkhuat
      comment: >-
        Added 0.45.0 - modify type of collection_permission_graph_revision.after from text to ${text.type}
        on mysql,mariadb
      changes:
        - modifyDataType:
            tableName: collection_permission_graph_revision
            columnName: after
            newDataType: ${text.type}
      rollback:
        - modifyDataType:
            tableName: collection_permission_graph_revision
            columnName: after
            newDataType: text
      preConditions:
        - onFail: MARK_RAN
        - dbms:
            type: mysql,mariadb

  - changeSet:
      id: v45.00-052
      validCheckSum: 8:b7343eb9556c3e636b6f8dd70708c0b3
      author: qnkhuat
      comment: >-
        Added 0.45.0 - modify type of collection_permission_graph_revision.before from text to ${text.type}
        on mysql,mariadb
      changes:
        - modifyDataType:
            tableName: collection_permission_graph_revision
            columnName: before
            newDataType: ${text.type}
      rollback:
        - modifyDataType:
            tableName: collection_permission_graph_revision
            columnName: before
            newDataType: text
      preConditions:
        - onFail: MARK_RAN
        - dbms:
            type: mysql,mariadb

  - changeSet:
      id: v45.00-053
      validCheckSum: 8:fa552605d5a587c4fa74e0c6bd358097
      author: qnkhuat
      comment: >-
        Added 0.45.0 - modify type of collection_permission_graph_revision.remark from text to ${text.type}
        on mysql,mariadb
      changes:
        - modifyDataType:
            tableName: collection_permission_graph_revision
            columnName: remark
            newDataType: ${text.type}
      rollback:
        - modifyDataType:
            tableName: collection_permission_graph_revision
            columnName: remark
            newDataType: text
      preConditions:
        - onFail: MARK_RAN
        - dbms:
            type: mysql,mariadb

  - changeSet:
      id: v45.00-054
      validCheckSum: 8:60862c4ecf505727e839ac5e94f95528
      author: qnkhuat
      comment: >-
        Added 0.45.0 - modify type of permissions_revision.after from text to ${text.type}
        on mysql,mariadb
      changes:
        - modifyDataType:
            tableName: permissions_revision
            columnName: after
            newDataType: ${text.type}
      rollback:
        - modifyDataType:
            tableName: permissions_revision
            columnName: after
            newDataType: text
      preConditions:
        - onFail: MARK_RAN
        - dbms:
            type: mysql,mariadb

  - changeSet:
      id: v45.00-055
      validCheckSum: 8:717f0c266da5768098a2ead6168f3b18
      author: qnkhuat
      comment: >-
        Added 0.45.0 - modify type of permissions_revision.before from text to ${text.type}
        on mysql,mariadb
      changes:
        - modifyDataType:
            tableName: permissions_revision
            columnName: before
            newDataType: ${text.type}
      rollback:
        - modifyDataType:
            tableName: permissions_revision
            columnName: before
            newDataType: text
      preConditions:
        - onFail: MARK_RAN
        - dbms:
            type: mysql,mariadb

  - changeSet:
      id: v45.00-056
      validCheckSum: 8:a1f364d45a922c90b4fac741a22e66b3
      author: qnkhuat
      comment: >-
        Added 0.45.0 - modify type of permissions_revision.remark from text to ${text.type}
        on mysql,mariadb
      changes:
        - modifyDataType:
            tableName: permissions_revision
            columnName: remark
            newDataType: ${text.type}
      rollback:
        - modifyDataType:
            tableName: permissions_revision
            columnName: remark
            newDataType: text
      preConditions:
        - onFail: MARK_RAN
        - dbms:
            type: mysql,mariadb

  - changeSet:
      id: v45.00-057
      validCheckSum: 8:650a5b435f8195765a2ab1e3e4bc7b14
      author: qnkhuat
      comment: >-
        Added 0.45.0 - modify type of secret.value from blob to longblob
        on mysql,mariadb
      changes:
        - modifyDataType:
            tableName: secret
            columnName: value
            newDataType: longblob
      rollback:
        - modifyDataType:
            tableName: secret
            columnName: value
            newDataType: ${blob.type}
      preConditions:
        - onFail: MARK_RAN
        - dbms:
            type: mysql,mariadb

  - changeSet:
      id: v46.00-000
      validCheckSum: 8:97251413292221e51490e990b6f683f2
      author: snoe
      comment: Added 0.46.0 - Unify action representation
      changes:
        - createTable:
            tableName: implicit_action
            remarks: An action with dynamic parameters based on the underlying model
            columns:
              - column:
                  name: action_id
                  type: int
                  remarks: The associated action
                  constraints:
                    nullable: false
                    referencedTableName: action
                    referencedColumnNames: id
                    foreignKeyName: fk_implicit_action_action_id
                    deleteCascade: true
              - column:
                  name: kind
                  type: ${text.type}
                  remarks: The kind of implicit action create/update/delete
                  constraints:
                    nullable: false

  - changeSet:
      id: v46.00-001
      validCheckSum: 8:4a90c7523749aa7e4e4d2ea9dd6db777
      author: snoe
      comment: Added 0.46.0 - Unify action representation
      changes:
        - addColumn:
            tableName: action
            columns:
              - column:
                  name: model_id
                  remarks: The associated model
                  type: int

  - changeSet:
      id: v46.00-002
      validCheckSum: 8:b2b112f0df413692631b75822f658de1
      author: snoe
      comment: Added 0.46.0 - Unify action representation
      changes:
        - addColumn:
            tableName: action
            columns:
              - column:
                  name: name
                  remarks: The name of the action
                  type: varchar(254)

  - changeSet:
      id: v46.00-003
      validCheckSum: 8:45b8358f31811335aaa93032726a042b
      author: snoe
      comment: Added 0.46.0 - Unify action representation
      changes:
        - addColumn:
            tableName: action
            columns:
              - column:
                  name: description
                  remarks: The description of the action
                  type: ${text.type}

  - changeSet:
      id: v46.00-004
      validCheckSum: 8:0ce8ff05beffc5c72e2348bcec581eee
      author: snoe
      comment: Added 0.46.0 - Unify action representation
      changes:
        - addColumn:
            tableName: action
            columns:
              - column:
                  name: parameters
                  remarks: The saved parameters for this action
                  type: ${text.type}

  - changeSet:
      id: v46.00-005
      validCheckSum: 8:84cf1fbf435c7c3f794c973de4d62fad
      author: snoe
      comment: Added 0.46.0 - Unify action representation
      changes:
        - addColumn:
            tableName: action
            columns:
              - column:
                  name: parameter_mappings
                  remarks: The saved parameter mappings for this action
                  type: ${text.type}

  - changeSet:
      id: v46.00-006
      validCheckSum: 8:df43ef08b76c33c5626dbf9b226717b5
      author: snoe
      comment: Added 0.46.0 - Unify action representation
      changes:
        - addColumn:
            tableName: action
            columns:
              - column:
                  name: visualization_settings
                  remarks: The UI visualization_settings for this action
                  type: ${text.type}

  - changeSet:
      id: v46.00-007
      validCheckSum: 8:6830901cccc14ad22cdfd86bd3a2afe7
      author: snoe
      comment: Added 0.46.0 - Unify action representation
      changes:
        - addForeignKeyConstraint:
            baseTableName: action
            baseColumnNames: model_id
            referencedTableName: report_card
            referencedColumnNames: id
            constraintName: fk_action_model_id

  - changeSet:
      id: v46.00-008
      validCheckSum: 8:6e73a8683d1b757c5f9034513ec8a581
      author: snoe
      comment: Added 0.46.0 - Unify action representation
      changes:
        - addColumn:
            tableName: query_action
            columns:
              - column:
                  name: database_id
                  remarks: The associated database
                  type: int

  - changeSet:
      id: v46.00-009
      validCheckSum: 8:2b4fd7cee77d5ed8de22fcc2fba158bc
      author: snoe
      comment: Added 0.46.0 - Unify action representation
      changes:
        - addColumn:
            tableName: query_action
            columns:
              - column:
                  name: dataset_query
                  remarks: The MBQL writeback query
                  type: ${text.type}

  - changeSet:
      id: v46.00-010
      validCheckSum: 8:77ca03e5a0dbe370461295da1c77cf0f
      author: snoe
      comment: Added 0.46.0 - Unify action representation
      changes:
        - addForeignKeyConstraint:
            baseTableName: query_action
            baseColumnNames: database_id
            referencedTableName: metabase_database
            referencedColumnNames: id
            constraintName: fk_query_action_database_id
            onDelete: CASCADE

  - changeSet:
      id: v46.00-011
      author: snoe
      validCheckSum: ANY
      comment: Added 0.46.0 - Unify action representation
      changes:
        - sql:
            dbms: mysql,mariadb
            sql: >-
              ALTER TABLE query_action DROP PRIMARY KEY, ADD PRIMARY KEY pk_query_action (action_id);
        - sql:
            dbms: h2
            sql: >-
              ALTER TABLE query_action DROP PRIMARY KEY;
              ALTER TABLE query_action ADD CONSTRAINT pk_query_action PRIMARY KEY (action_id);
        - sql:
            dbms: postgresql
            sql: >-
              ALTER TABLE query_action DROP CONSTRAINT pk_query_action;
              ALTER TABLE query_action ADD CONSTRAINT pk_query_action PRIMARY KEY (action_id);
      rollback:
        - sql:
            dbms: mysql,mariadb
            sql: >-
              ALTER TABLE query_action DROP PRIMARY KEY, ADD PRIMARY KEY pk_query_action (action_id, card_id);
        - sql:
            dbms: h2
            sql: >-
              ALTER TABLE query_action DROP CONSTRAINT fk_query_action_ref_action_id;
              ALTER TABLE query_action DROP PRIMARY KEY;
              ALTER TABLE query_action ADD CONSTRAINT fk_query_action_ref_action_id FOREIGN KEY (action_id) REFERENCES action(id) ON DELETE CASCADE;
              ALTER TABLE query_action ADD CONSTRAINT pk_query_action PRIMARY KEY (action_id, card_id);
        - sql:
            dbms: postgresql
            sql: >-
              ALTER TABLE query_action DROP CONSTRAINT pk_query_action;
              ALTER TABLE query_action ADD CONSTRAINT pk_query_action PRIMARY KEY (action_id, card_id);

  - changeSet:
      id: v46.00-012
      validCheckSum: 8:7e4dffe8bbbb740207001ead696a8557
      author: snoe
      comment: Added 0.46.0 - Unify action representation
      changes:
        - dropNotNullConstraint:
            tableName: query_action
            columnDataType: int
            columnName: card_id

  # migration for developers and internal use of actions created in 45 during a short period.
  - changeSet:
      id: v46.00-013
      author: snoe
      comment: Added 0.46.0 - Unify action representation
      validCheckSum: ANY
      changes:
        - sql:
            sql: >-
              INSERT INTO action (type, model_id, name)
              SELECT 'implicit', card_id, slug
              FROM model_action
              WHERE action_id is null AND slug in ('insert','update','delete');

              INSERT INTO implicit_action (action_id, kind)
              SELECT
                id,
                case name
                  when 'insert' then 'row/create'
                  when 'update' then 'row/update'
                  when 'delete' then 'row/delete'
                end
              FROM action
              WHERE type = 'implicit';

              UPDATE action
              SET model_id = (SELECT card_id
                              FROM model_action
                              WHERE model_action.action_id = action.id)
              WHERE model_id is null;

              DELETE FROM action WHERE model_id is null;

              UPDATE report_dashboardcard
              SET action_id = (SELECT action.id
                               FROM action
                               LEFT JOIN implicit_action ON implicit_action.action_id = action.id
                               WHERE action.model_id = report_dashboardcard.card_id
                               AND coalesce((
                                  CASE implicit_action.kind
                                     WHEN 'row/create' THEN 'insert'
                                     WHEN 'row/delete' THEN 'delete'
                                     WHEN 'row/update' THEN 'update'
                                  END), ('action_' || action.id)) =
                                  substring(report_dashboardcard.visualization_settings,
                                    position('"action_slug":"' in report_dashboardcard.visualization_settings)+15,
                                    position('"' in
                                      substring(report_dashboardcard.visualization_settings,
                                        position('"action_slug":"' in visualization_settings)+15)) - 1))
              WHERE report_dashboardcard.visualization_settings like '%action_slug%';

              UPDATE query_action SET
                dataset_query = (select dataset_query from report_card where report_card.id = query_action.card_id),
                database_id = (select database_id from report_card where report_card.id = query_action.card_id);

              UPDATE action SET
                name = (
                  select name
                  from query_action
                  inner join report_card on report_card.id = query_action.card_id
                  where query_action.action_id = action.id),
                description = (
                  select description
                  from query_action
                  inner join report_card on report_card.id = query_action.card_id
                  where query_action.action_id = action.id),
                parameters = (
                  select parameters
                  from query_action
                  inner join report_card on report_card.id = query_action.card_id
                  where query_action.action_id = action.id),
                parameter_mappings = (
                  select parameter_mappings
                  from query_action
                  inner join report_card on report_card.id = query_action.card_id
                  where query_action.action_id = action.id),
                visualization_settings = (
                  select visualization_settings
                  from query_action
                  inner join report_card on report_card.id = query_action.card_id
                  where query_action.action_id = action.id)
              WHERE type = 'query';
      rollback: # no-op, we do not care to preserve actions from 46->45

  - changeSet:
      id: v46.00-014
      validCheckSum: 8:585958ee7e90e23a9cc22ebf7e4228cb
      author: snoe
      comment: Added 0.46.0 - Unify action representation
      changes:
        - dropForeignKeyConstraint:
            baseTableName: query_action
            constraintName: fk_query_action_ref_card_id
      rollback:

  - changeSet:
      id: v46.00-015
      validCheckSum: 8:9b57260e146618caff3f468116031008
      author: snoe
      comment: Added 0.46.0 - Unify action representation
      changes:
        - dropColumn:
            tableName: query_action
            columnName: card_id

      rollback:
        - addColumn:
            tableName: query_action
            columns:
              - column:
                  name: card_id
                  type: int
                  remarks: The related card
                  constraints:
                    nullable: false
                    referencedTableName: report_card
                    referencedColumnNames: id
                    foreignKeyName: fk_query_action_ref_card_id
                    deleteCascade: true

  - changeSet:
      id: v46.00-016
      validCheckSum: 8:cb79eef9f483e73b3d9b571f916b8598
      author: snoe
      comment: Added 0.46.0 - Unify action representation
      changes:
        - sql:
            sql: >-
              DELETE FROM report_card
              WHERE is_write = true;

              DELETE FROM model_action;
      rollback: # we do not care to preserve actions from 46->45
        - sql:
            sql: >-
              DELETE FROM report_dashboardcard WHERE action_id is not null;
              DELETE FROM action;

  - changeSet:
      id: v46.00-017
      validCheckSum: 8:90525ade34e7bb883bf75cdf8a2b3340
      author: snoe
      comment: Added 0.46.0 - Unify action representation
      changes:
        - dropColumn:
            tableName: http_action
            columnName: name
      rollback:
        - addColumn:
            tableName: http_action
            columns:
              - column:
                  name: name
                  type: varchar(254)
                  remarks: The name of this action
                  constraints:
                    nullable: false

  - changeSet:
      id: v46.00-018
      validCheckSum: 8:cf3c31a975dc86f1def6ee5d11f5f9dc
      author: snoe
      comment: Added 0.46.0 - Unify action representation
      changes:
        - dropColumn:
            tableName: http_action
            columnName: description
      rollback:
        - addColumn:
            tableName: http_action
            columns:
              - column:
                  name: description
                  type: ${text.type}
                  remarks: An optional description for this action

  - changeSet:
      id: v46.00-019
      validCheckSum: 8:a9f70163707cc7f798bdd0527a55854b
      author: snoe
      comment: Added 0.46.0 - Unify action representation
      changes:
        - dropColumn:
            tableName: report_card
            columnName: is_write
      rollback:
        - addColumn:
            columns:
              - column:
                  name: is_write
                  type: boolean
                  defaultValueBoolean: false
                  remarks: Indicates that this query will perform writes to a db
                  constraints:
                    nullable: false
            tableName: report_card

  - changeSet:
      id: v46.00-020
      validCheckSum: 8:2def45c139267d7424e1187764122669
      author: snoe
      comment: Added 0.46.0 - Unify action representation
      changes:
        - addNotNullConstraint:
            tableName: query_action
            columnName: database_id
            columnDataType: int

  - changeSet:
      id: v46.00-021
      validCheckSum: 8:52c8107f4bcc6e9889b270e0a4954921
      author: snoe
      comment: Added 0.46.0 - Unify action representation
      changes:
        - addNotNullConstraint:
            tableName: query_action
            columnName: dataset_query
            columnDataType: ${text.type}

  - changeSet:
      id: v46.00-022
      validCheckSum: 8:52c8107f4bcc6e9889b270e0a4954921
      author: snoe
      comment: Added 0.46.0 - Unify action representation
      changes:
        - addNotNullConstraint:
            tableName: query_action
            columnName: dataset_query
            columnDataType: ${text.type}

  - changeSet:
      id: v46.00-023
      validCheckSum: 8:33c91db1b039855af8bf1dc8315bd5d2
      author: snoe
      comment: Added 0.46.0 - Unify action representation
      changes:
        - addNotNullConstraint:
            tableName: action
            columnName: model_id
            columnDataType: int

  - changeSet:
      id: v46.00-024
      validCheckSum: 8:080ff435bae61f324535393d9e78de38
      author: snoe
      comment: Added 0.46.0 - Unify action representation
      changes:
        - addNotNullConstraint:
            tableName: action
            columnName: name
            columnDataType: varchar(254)

  - changeSet:
      id: v46.00-025
      validCheckSum: 8:60016f3de98c7382602485f13bc4e04f
      author: snoe
      comment: Added 0.46.0 - Unify action representation
      changes:
        - dropTable:
            tableName: model_action
      rollback:
        - createTable:
            tableName: model_action
            remarks: Ties actions to models
            columns:
              - column:
                  name: id
                  type: int
                  autoIncrement: true
                  constraints:
                    primaryKey: true
                    nullable: false
              - column:
                  name: entity_id
                  type: char(21)
                  remarks: Random NanoID tag for unique identity.
                  constraints:
                    nullable: false
                    unique: true
              - column:
                  name: slug
                  type: varchar(254)
                  remarks: The referenceable name for this action
                  constraints:
                    nullable: false
              - column:
                  name: card_id
                  type: int
                  remarks: The associated model
                  constraints:
                    nullable: false
                    referencedTableName: report_card
                    referencedColumnNames: id
                    foreignKeyName: fk_model_action_ref_card_id
                    deleteCascade: true
              - column:
                  name: action_id
                  type: int
                  remarks: The associated action
                  constraints:
                    nullable: true
                    referencedTableName: action
                    referencedColumnNames: id
                    foreignKeyName: fk_model_action_ref_action_id
                    deleteCascade: true
              - column:
                  name: requires_pk
                  remarks: Indicates that the primary key(s) need to be passed in as parameters
                  type: boolean
                  defaultValueBoolean: false
                  constraints:
                    nullable: false
              - column:
                  name: parameter_mappings
                  type: ${text.type}
                  remarks: Mappings for primary keys to action parameters
              - column:
                  name: visualization_settings
                  type: ${text.type}
                  remarks: Settings for rendering the action

  - changeSet:
      id: v46.00-026
      validCheckSum: 8:948b9653bfbadeb29c847ef41d053dba
      author: metamben
      comment: Added 0.46.0 -- add field for tracking DBMS versions
      changes:
        - addColumn:
            tableName: metabase_database
            columns:
              - column:
                  name: dbms_version
                  type: ${text.type}
                  remarks: 'A JSON object describing the flavor and version of the DBMS.'

  - changeSet:
      id: v46.00-027
      validCheckSum: 8:5f7773b797a3c85a99cd35cb60cfd0b3
      author: snoe
      comment: Added 0.46.0 -- add last_used_at to FieldValues
      changes:
        - addColumn:
            tableName: metabase_fieldvalues
            columns:
              - column:
                  name: last_used_at
                  type: ${timestamp_type}
                  remarks: Timestamp of when these FieldValues were last used.
                  constraints:
                    nullable: false
                  defaultValueComputed: current_timestamp

  - changeSet:
      id: v46.00-028
      validCheckSum: 8:33cc1a038e926acb7dfd7cf29b4fa545
      author: tsmacdonald
      comment: Added 0.46.0 -- Join table connecting cards to dashboards/cards's parameters that need custom filter values from the card
      changes:
        - createTable:
            tableName: parameter_card
            remarks: "Join table connecting cards to entities (dashboards, other cards, etc.) that use the values generated by the card for filter values"
            columns:
              - column:
                  name: id
                  type: int
                  autoIncrement: true
                  constraints:
                    primaryKey: true
                    nullable: false
              - column:
                  name: updated_at
                  type: ${timestamp_type}
                  defaultValueComputed: current_timestamp
                  remarks: "most recent modification time"
                  constraints:
                    nullable: false
              - column:
                  name: created_at
                  type: ${timestamp_type}
                  defaultValueComputed: current_timestamp
                  remarks: "creation time"
                  constraints:
                    nullable: false
              - column:
                  name: card_id
                  type: int
                  remarks: "ID of the card generating the values"
                  constraints:
                    nullable: false
              - column:
                  name: parameterized_object_type
                  type: varchar(32)
                  remarks: "Type of the entity consuming the values (dashboard, card, etc.)"
                  constraints:
                    nullable: false
              - column:
                  name: parameterized_object_id
                  type: int
                  remarks: "ID of the entity consuming the values"
                  constraints:
                    nullable: false
              - column:
                  name: parameter_id
                  type: varchar(32)
                  remarks: "The parameter ID"
                  constraints:
                    nullable: false

  # Make Dimension <=> Field a 1t1 relationship. Replace unique field_id + name with unique field_id.
  # See issue #27054.
  - changeSet:
      id: v46.00-029
      validCheckSum: 8:96336855a4180eaf51d7be4a97f3b1a4
      author: camsaul
      comment: Make Dimension <=> Field a 1t1 relationship. Drop unique constraint on field_id + name. (1/3)
      changes:
        - dropUniqueConstraint:
            tableName: dimension
            constraintName: unique_dimension_field_id_name
      rollback:
        - addUniqueConstraint:
            tableName: dimension
            constraintName: unique_dimension_field_id_name
            columnNames: field_id, name

  - changeSet:
      id: v46.00-030
      validCheckSum: 8:e1f67579cb8dc1102445df299636cb7b
      author: camsaul
      comment: Make Dimension <=> Field a 1t1 relationship. Delete duplicate entries. (2/3)
      changes:
        - sql:
            # Which rows to keep is not 100% clear. I decided to keep newer entries, by ID. I considered keeping new
            # entries by `updated_at` but the SQL for doing that across the three databases was such a hairball and
            # having duplicates in the first place was such an edge case I decided this approach is fine for now. The
            # `row_number()` window function would have made this easier to do but we haven't merged H2 v2 yet.
            #
            # Writing the query with these unnecessary subselects is stupid, but MySQL 5.7 doesn't work without them.
            # See https://metaboat.slack.com/archives/CKZEMT1MJ/p1670624514320419 for more info
            sql: >-
              DELETE FROM dimension
              WHERE field_id IN (
                SELECT field_id
                FROM (
                  SELECT field_id
                  FROM dimension
                  GROUP BY field_id
                  HAVING COUNT(*) > 1
                ) duplicates
              )
              AND id NOT IN (
                SELECT id FROM (
                  SELECT max(id) AS id
                  FROM dimension
                  GROUP BY field_id
                ) most_recents
              );
      rollback: # don't need to roll back anything, deleting duplicate entries doesn't need to be reversed.

  - changeSet:
      id: v46.00-031
      validCheckSum: 8:a9b4c86de880b2bc01e208d8d4d8cf64
      author: camsaul
      comment: Make Dimension <=> Field a 1t1 relationship. Add unique constraint on field_id. (3/3)
      changes:
        - addUniqueConstraint:
            tableName: dimension
            columnNames: field_id
            constraintName: unique_dimension_field_id
        # this change can roll back automatically.

  - changeSet:
      id: v46.00-032
      validCheckSum: 8:2a7de9726282af199737a334395f1068
      author: tsmacdonald
      comment: Added 0.46.0 -- Unique parameter_card
      changes:
        - addUniqueConstraint:
            tableName: parameter_card
            columnNames: parameterized_object_id, parameterized_object_type, parameter_id
            constraintName: unique_parameterized_object_card_parameter

  - changeSet:
      id: v46.00-033
      validCheckSum: 8:25bc5b1a806d4b352d43f5b16e7e6e20
      author: tsmacdonald
      comment: Added 0.46.0 -- parameter_card index on connected object
      changes:
        - createIndex:
            tableName: parameter_card
            columns:
              - column:
                  name: parameterized_object_id
            indexName: idx_parameter_card_parameterized_object_id

  - changeSet:
      id: v46.00-034
      validCheckSum: 8:5a6b5a2cf7160baec4f81f6675de898c
      author: tsmacdonald
      comment: Added 0.46.0 -- parameter_card index on connected card
      changes:
        - createIndex:
            tableName: parameter_card
            columns:
              - column:
                  name: card_id
            indexName: idx_parameter_card_card_id

  - changeSet:
      id: v46.00-035
      validCheckSum: 8:0639e4c0939848b4377792290311f239
      author: tsmacdonald
      comment: Added 0.46.0 - parameter_card.card_id foreign key
      changes:
        - addForeignKeyConstraint:
            baseTableName: parameter_card
            baseColumnNames: card_id
            referencedTableName: report_card
            referencedColumnNames: id
            constraintName: fk_parameter_card_ref_card_id
            onDelete: CASCADE

  - changeSet:
      id: v46.00-036
      validCheckSum: 8:39d440f29a481e9f0915532106079a1a
      author: metamben
      comment: App containers are removed in 0.46.0
      changes:
        - dropTable:
            tableName: app_permission_graph_revision
      rollback:
        - createTable:
            tableName: app_permission_graph_revision
            remarks: 'Used to keep track of changes made to app permissions.'
            columns:
              - column:
                  name: id
                  type: int
                  autoIncrement: true
                  constraints:
                    primaryKey: true
                    nullable: false
              - column:
                  name: before
                  type: ${text.type}
                  remarks: 'Serialized JSON of the apps graph before the changes.'
                  constraints:
                    nullable: false
              - column:
                  name: after
                  type: ${text.type}
                  remarks: 'Serialized JSON of the apps graph after the changes.'
                  constraints:
                    nullable: false
              - column:
                  name: user_id
                  type: int
                  remarks: 'The ID of the admin who made this set of changes.'
                  constraints:
                    nullable: false
                    referencedTableName: core_user
                    referencedColumnNames: id
                    foreignKeyName: fk_app_permission_graph_revision_user_id
              - column:
                  name: created_at
                  type: ${timestamp_type}
                  remarks: 'The timestamp of when these changes were made.'
                  defaultValueComputed: current_timestamp
                  constraints:
                    nullable: false
              - column:
                  name: remark
                  type: ${text.type}
                  remarks: 'Optional remarks explaining why these changes were made.'

  - changeSet:
      id: v46.00-037
      validCheckSum: 8:dbbe898501c554e3ee74c6b9ef9c1575
      author: metamben
      comment: App pages are removed in 0.46.0
      changes:
        - dropColumn:
            tableName: report_dashboard
            columnName: is_app_page
      rollback:
        - addColumn:
            columns:
              - column:
                  name: is_app_page
                  type: boolean
                  defaultValueBoolean: false
                  remarks: Indicates that this dashboard serves as a page of an app
                  constraints:
                    nullable: false
            tableName: report_dashboard

  - changeSet:
      id: v46.00-038
      validCheckSum: 8:220a27bae93423a2c9a76f611f10b87b
      author: metamben
      comment: App containers are removed in 0.46.0
      changes:
        - dropTable:
            tableName: app
      rollback:
        - createTable:
            tableName: app
            remarks: Defines top level concerns for App
            columns:
              - column:
                  name: id
                  type: int
                  autoIncrement: true
                  constraints:
                    primaryKey: true
                    nullable: false
              - column:
                  name: entity_id
                  type: char(21)
                  remarks: Random NanoID tag for unique identity.
                  constraints:
                    nullable: false
                    unique: true
              - column:
                  name: collection_id
                  type: int
                  remarks: The associated collection
                  constraints:
                    nullable: false
                    referencedTableName: collection
                    referencedColumnNames: id
                    foreignKeyName: fk_app_ref_collection_id
                    deleteCascade: true
                    unique: true
              - column:
                  name: dashboard_id
                  type: int
                  remarks: The homepage of the app
              - column:
                  remarks: JSON for the navigation items of the app
                  name: nav_items
                  type: ${text.type}
              - column:
                  remarks: JSON for frontend related additions, such as styling
                  name: options
                  type: ${text.type}
              - column:
                  remarks: The timestamp of when the app was created
                  name: created_at
                  type: ${timestamp_type}
                  defaultValueComputed: current_timestamp
                  constraints:
                    nullable: false
              - column:
                  remarks: The timestamp of when the app was updated
                  name: updated_at
                  type: ${timestamp_type}
                  defaultValueComputed: current_timestamp
                  constraints:
                    nullable: false
        - addForeignKeyConstraint:
            baseTableName: app
            baseColumnNames: dashboard_id
            referencedTableName: report_dashboard
            referencedColumnNames: id
            constraintName: fk_app_ref_dashboard_id
            onDelete: SET NULL

  - changeSet:
      id: v46.00-039
      validCheckSum: 8:7ed32de11fbe8565148d8491f908ad05
      author: qnkhuat
      comment: Added 0.46.0 - add entity_id to parameter_card
      changes:
        - addColumn:
            columns:
            - column:
                remarks: Random NanoID tag for unique identity.
                name: entity_id
                type: char(21)
                constraints:
                  nullable: true
                  unique: true
            tableName: parameter_card

  - changeSet:
      id: v46.00-040
      validCheckSum: 8:7fec881cac598cce34b62c98fcf37563
      author: tsmacdonald
      comment: Added 0.46.0 -- Bump default dashcard size to 4x4
      changes:
        - addDefaultValue:
            tableName: report_dashboardcard
            columnName: size_x
            defaultValue: 4

  - changeSet:
      id: v46.00-041
      validCheckSum: 8:0214a8d0b94a9eb48aad75b1d50dd279
      author: tsmacdonald
      comment: Added 0.46.0 -- Bump default dashcard size to 4x4
      changes:
        - addDefaultValue:
            tableName: report_dashboardcard
            columnName: size_y
            defaultValue: 4

  - changeSet:
      id: v46.00-042
      validCheckSum: 8:7b91ad83569565517c43e9f7b9bfa29a
      author: tsmacdonald
      comment: Added 0.46.0 -- index query_execution.executor_id
      changes:
        - createIndex:
            tableName: query_execution
            columns:
              - column:
                  name: executor_id
            indexName: idx_query_execution_executor_id

  - changeSet:
      id: v46.00-043
      validCheckSum: 8:d9cab29076035068cfc49fb9570832af
      author: tsmacdonald
      comment: Added 0.46.0 -- index query_execution.context
      changes:
        - createIndex:
            tableName: query_execution
            columns:
              - column:
                  name: context
            indexName: idx_query_execution_context

  - changeSet:
      id: v46.00-045
      validCheckSum: 8:7a9cabf1c693de8b0c9555f7deb072a4
      author: calherries
      comment: Added 0.46.0 -- add public_uuid to action.
      changes:
        - addColumn:
            tableName: action
            columns:
              - column:
                  name: public_uuid
                  type: char(36)
                  remarks: 'Unique UUID used to in publically-accessible links to this Action.'
                  constraints:
                    unique: true

  - changeSet:
      id: v46.00-051
      validCheckSum: 8:74e83fc2ee7c1a06a94f07830f361773
      author: calherries
      comment: Added 0.46.0 -- drop defaults for dashcard's position and size
      changes:
        - dropDefaultValue:
            tableName: report_dashboardcard
            columnName: row
      rollback:
        - addDefaultValue:
            tableName: report_dashboardcard
            columnName: row
            defaultValueNumeric: 4

  - changeSet:
      id: v46.00-052
      validCheckSum: 8:948c978fcb2d938d272a05b3e56808d1
      author: calherries
      comment: Added 0.46.0 -- drop defaults for dashcard's position and size
      changes:
        - dropDefaultValue:
            tableName: report_dashboardcard
            columnName: col
      rollback:
        - addDefaultValue:
            tableName: report_dashboardcard
            columnName: col
            defaultValueNumeric: 4

  - changeSet:
      id: v46.00-053
      validCheckSum: 8:04e092dbffdfda13f28b1e3ea38299a7
      author: calherries
      comment: Added 0.46.0 -- drop defaults for dashcard's position and size
      changes:
        - dropDefaultValue:
            tableName: report_dashboardcard
            columnName: size_x
      rollback:
        - addDefaultValue:
            tableName: report_dashboardcard
            columnName: size_x
            defaultValueNumeric: 4

  - changeSet:
      id: v46.00-054
      validCheckSum: 8:bc3abf9ab94199aeaebb2be28dea77aa
      author: calherries
      comment: Added 0.46.0 -- drop defaults for dashcard's position and size
      changes:
        - dropDefaultValue:
            tableName: report_dashboardcard
            columnName: size_y
      rollback:
        - addDefaultValue:
            tableName: report_dashboardcard
            columnName: size_y
            defaultValueNumeric: 4

  - changeSet:
      id: v46.00-055
      validCheckSum: 8:48a516459b84a21e9edbdbfe1bffd671
      author: calherries
      comment: Added 0.46.0 -- add made_public_by_id
      changes:
        - addColumn:
            tableName: action
            columns:
              - column:
                  name: made_public_by_id
                  type: int
                  remarks: 'The ID of the User who first publically shared this Action.'

  - changeSet:
      id: v46.00-056
      validCheckSum: 8:af93ab591b44b5d81d8d8a496600c1bc
      author: calherries
      comment: Added 0.46.0 -- add public_uuid and made_public_by_id to action. public_uuid is indexed
      changes:
        - createIndex:
            tableName: action
            indexName: idx_action_public_uuid
            columns:
              column:
                name: public_uuid

  - changeSet:
      id: v46.00-057
      validCheckSum: 8:aff3b0e15dcfc36a4fd97faade0751c0
      author: dpsutton
      comment: Added 0.46.0 -- parameter_card.parameter_id long enough to hold a uuid
      changes:
        - modifyDataType:
            tableName: parameter_card
            columnName: parameter_id
            newDataType: varchar(36)
      rollback: #nothing to do, char(32) or char(36) are equivalent

  - changeSet:
      id: v46.00-058
      validCheckSum: 8:11440c629413c7231e7f156347353761
      author: calherries
      comment: Added 0.46.0 -- add FK constraint for action.made_public_by_id with core_user.id
      changes:
        - addForeignKeyConstraint:
            baseTableName: action
            baseColumnNames: made_public_by_id
            referencedTableName: core_user
            referencedColumnNames: id
            constraintName: fk_action_made_public_by_id
            onDelete: CASCADE

  - changeSet:
      id: v46.00-059
      validCheckSum: 8:6ddec7d622e9200e36bd5e2e2e0a48c2
      author: tsmacdonald
      comment: Added 0.46.0 -- add actions.creator_id
      changes:
        - addColumn:
            tableName: action
            columns:
              - column:
                  name: creator_id
                  type: int
                  remarks: 'The user who created the action'
      rollback:
        - dropColumn:
            tableName: action
            columnName: creator_id

  - changeSet:
      id: v46.00-060
      validCheckSum: 8:fc1762a930726afb11131acf3a56312b
      author: tsmacdonald
      comment: Added 0.46.0 -- action.creator_id index
      changes:
        - createIndex:
            tableName: action
            columns:
              - column:
                  name: creator_id
            indexName: idx_action_creator_id
      rollback:
        - dropIndex:
            tableName: action
            indexName: idx_action_creator_id

  - changeSet:
      id: v46.00-061
      validCheckSum: 8:d57393ae0e96a9b1a0bd7a66597cb485
      author: tsmacdonald
      comment: Added 0.46.0 -- action.creator_id index
      changes:
        - addForeignKeyConstraint:
            baseTableName: action
            baseColumnNames: creator_id
            referencedTableName: core_user
            referencedColumnNames: id
            constraintName: fk_action_creator_id
            nullable: false

  - changeSet:
      id: v46.00-062
      validCheckSum: 8:20efdbd79df3c76cbf77318d871a9836
      author: tsmacdonald
      comment: Added 0.46.0 -- add actions.archived
      changes:
        - addColumn:
            tableName: action
            columns:
              - column:
                  name: archived
                  type: boolean
                  defaultValueBoolean: false
                  remarks: 'Whether or not the action has been archived'
                  constraints:
                    nullable: false
      rollback:
        - dropColumn:
            tableName: action
            columnName: archived

  - changeSet:
      id: v46.00-064
      validCheckSum: 8:0ac10ca0d82f1bbe39737eb0a8fdcd7d
      author: noahmoss
      comment: Added 0.46.0 -- rename `group_table_access_policy` to `sandboxes`
      changes:
        - renameTable:
            newTableName: sandboxes
            oldTableName: group_table_access_policy

  - changeSet:
      id: v46.00-065
      validCheckSum: 8:5cbb335952dd1ab7a137d80d6c1ab82e
      author: noahmoss
      comment: Added 0.46.0 -- add `permission_id` to `sandboxes`
      changes:
      - addColumn:
          tableName: sandboxes
          columns:
          - column:
              name: permission_id
              type: int
              remarks: The ID of the corresponding permissions path for this sandbox

  - changeSet:
      id: v46.00-070
      validCheckSum: 8:d440a8d0aef0bbfdae24a9c70bd37605
      author: calherries
      comment: Added 0.46.0 - add entity_id column to action
      changes:
        - addColumn:
            columns:
            - column:
                remarks: Random NanoID tag for unique identity.
                name: entity_id
                type: char(21)
                constraints:
                  nullable: true
                  unique: true
            tableName: action

  - changeSet:
      id: v46.00-074
      validCheckSum: 8:c1273a3003d82638a0a5413bf2aa6777
      author: metamben
      comment: Added 0.46.0 -- increase precision of updated_at of report_card
      changes:
        - modifyDataType:
            tableName: report_card
            columnName: updated_at
            newDataType: ${timestamp_type}
      rollback:
        - modifyDataType:
            tableName: report_card
            columnName: updated_at
            newDataType: DATETIME

  - changeSet:
      id: v46.00-079
      validCheckSum: 8:de167f33d3f7670246623466487d2e67
      author: john-metabase
      comment: Added 0.46.0 -- migrates Databases using deprecated and removed presto driver to presto-jdbc
      changes:
        - sql: UPDATE metabase_database SET engine = 'presto-jdbc' WHERE engine = 'presto'
      rollback: # nothing to do, since we don't know which drivers used to be presto

  - changeSet:
      id: v46.00-080
      validCheckSum: 8:022a846feb10103f2e9fe4b58cb792d6
      author: noahmoss
      comment: Migrate data permission paths from v1 to v2 (splitting them into separate data and query permissions)
      changes:
        - customChange:
            class: "metabase.db.custom_migrations.SplitDataPermissions"

  - changeSet:
      id: v46.00-084
      validCheckSum: 8:b4f465ca3be584028e077b907656b804
      author: qnkhuat
      comment: Added 0.46.0 - CASCADE delete for action.model_id
      changes:
        - dropForeignKeyConstraint:
            baseTableName: action
            constraintName: fk_action_model_id
      rollback:
        - addForeignKeyConstraint:
            baseTableName: action
            baseColumnNames: model_id
            referencedTableName: report_card
            referencedColumnNames: id
            constraintName: fk_action_model_id
            onDelete: CASCADE

  - changeSet:
      id: v46.00-085
      validCheckSum: 8:17fe48c56aa457a6a09775099d44d7a5
      author: qnkhuat
      comment: Added 0.46.0 - CASCADE delete for action.model_id
      changes:
        - addForeignKeyConstraint:
            baseTableName: action
            baseColumnNames: model_id
            referencedTableName: report_card
            referencedColumnNames: id
            constraintName: fk_action_model_id
            onDelete: CASCADE

  - changeSet:
      id: v46.00-086
      validCheckSum: 8:677e076d8741275d31a02e97531fd930
      author: calherries
      comment: Added 0.46.0 - Delete the abandonment email task
      changes:
        - customChange:
            class: "metabase.db.custom_migrations.DeleteAbandonmentEmailTask"

  - changeSet:
      id: v46.00-088
      validCheckSum: 8:ff9defc19920960db55ef71e4d32b4ea
      author: noahmoss
      comment: Added 0.46.5 -- backfill `permission_id` values in `sandboxes`. This is a fixed verison of v46.00-066
               which has been removed, since it had a bug that blocked a customer from upgrading.
      changes:
        - sql: >-
            UPDATE sandboxes s
            SET permission_id = (
              SELECT p.id
              FROM permissions p
              WHERE
                p.object = CONCAT('/db/',
                                  (SELECT t.db_id FROM metabase_table t WHERE t.id = s.table_id),
                                  '/schema/',
                                  (SELECT t.schema FROM metabase_table t WHERE t.id = s.table_id),
                                  '/table/',
                                  s.table_id,
                                  '/query/segmented/')
                AND p.group_id = s.group_id
              LIMIT 1
            )
            WHERE permission_id IS NULL;
      rollback:
        # not required, new values added here do not need to be dropped

  - changeSet:
      id: v46.00-089
      validCheckSum: 8:e0fbd2514cc960cc74106204ac65a3ea
      author: noahmoss
      comment: Added 0.46.5 -- remove orphaned entries in `sandboxes`
      changes:
        - sql: >-
            DELETE FROM sandboxes
            WHERE permission_id IS NULL;
      rollback: # not required, orphaned sandboxes should not be re-added to the DB

  - changeSet:
      id: v46.00-090
      validCheckSum: 8:963c0cd3a7bd2858e4dbfd4d4aad95cb
      author: noahmoss
      comment: Add foreign key constraint on sandboxes.permission_id
      preConditions:
        - onFail: MARK_RAN
        - not:
            - foreignKeyConstraintExists:
                - foreignKeyName: fk_sandboxes_ref_permissions
      changes:
        - addForeignKeyConstraint:
            baseTableName: sandboxes
            baseColumnNames: permission_id
            referencedTableName: permissions
            referencedColumnNames: id
            constraintName: fk_sandboxes_ref_permissions
            onDelete: CASCADE

  - changeSet:
      id: v47.00-001
      validCheckSum: 8:14bf2732687c04256e9c036ba142aa93
      author: calherries
      comment: Added 0.47.0 -- set base-type to type/JSON for JSON database-types for postgres and mysql
      changes:
        - sql:
            sql: >-
              UPDATE metabase_field f
              SET base_type = 'type/JSON'
              WHERE EXISTS (
                SELECT *
                FROM metabase_database d
                JOIN metabase_table t ON t.db_id = d.id
                WHERE f.table_id = t.id
                  AND lower(f.database_type) in ('json', 'jsonb')
                  AND d.engine in ('postgres', 'mysql')
              )
      rollback:
        - sql:
            dbms: postgresql
            sql: >-
              UPDATE metabase_field f
              SET base_type = case when d.engine = 'postgres' then 'type/Structured' else 'type/SerializedJSON' end
              FROM metabase_database d
              JOIN metabase_table t ON t.db_id = d.id
              WHERE f.table_id = t.id
                AND lower(f.database_type) in ('json', 'jsonb')
                AND d.engine in ('postgres', 'mysql')
        - sql:
            dbms: mysql,mariadb
            sql: >-
              UPDATE metabase_field f
              JOIN metabase_table t ON f.table_id = t.id
              JOIN metabase_database d ON t.db_id = d.id
              SET base_type = case when d.engine = 'postgres' then 'type/Structured' else 'type/SerializedJSON' end
              WHERE lower(f.database_type) in ('json', 'jsonb')
                AND d.engine in ('postgres', 'mysql')
        - sql:
            dbms: h2
            sql: >-
              MERGE INTO metabase_field f
              USING (
                SELECT f.id, case when d.engine = 'postgres' then 'type/Structured' else 'type/SerializedJSON' end as base_type
                FROM metabase_field f
                JOIN metabase_table t ON f.table_id = t.id
                JOIN metabase_database d ON t.db_id = d.id
                WHERE lower(f.database_type) in ('json', 'jsonb')
                  AND d.engine in ('postgres', 'mysql')
              ) as updates
              ON f.id = updates.id
              WHEN MATCHED THEN
                UPDATE SET f.base_type = updates.base_type;

  - changeSet:
      id: v47.00-002
      validCheckSum: 8:963690f41f487b122464277c627823f6
      author: calherries
      comment: Added 0.47.0 - Add json_unfolding column to metabase_field
      changes:
        - addColumn:
            columns:
            - column:
                remarks: 'Enable/disable JSON unfolding for a field'
                name: json_unfolding
                type: boolean
                defaultValueBoolean: false
                constraints:
                  nullable: false
            tableName: metabase_field

  - changeSet:
      id: v47.00-003
      validCheckSum: 8:97bccdf5e9bcdfacd1c315fa1342c167
      author: calherries
      comment: Added 0.47.0 - Populate metabase_field.json_unfolding based on base_type
      changes:
        - sql:
            sql: >-
              UPDATE metabase_field
              SET json_unfolding = true
              WHERE base_type = 'type/JSON';
      rollback: # nothing to do, since json_unfolding is new in 47

  - changeSet:
      id: v47.00-004
      validCheckSum: 8:58ad79be7de00e413da51fab3c8beea0
      author: qnkhuat
      comment: Added 0.47.0 - Add auto_incremented to metabase_field
      changes:
        - addColumn:
            tableName: metabase_field
            columns:
              - column:
                  name: database_is_auto_increment
                  type: boolean
                  remarks: Indicates this field is auto incremented
                  defaultValueBoolean: false
                  constraints:
                    nullable: false

  - changeSet:
      id: v47.00-005
      validCheckSum: 8:ccf53f27a551fd0799d0103bd65cca99
      author: winlost
      comment: Added 0.47.0 - Add auto_apply_filters to dashboard
      changes:
        - addColumn:
            tableName: report_dashboard
            columns:
              - column:
                  name: auto_apply_filters
                  type: boolean
                  remarks: Whether or not to auto-apply filters on a dashboard
                  defaultValueBoolean: true
                  constraints:
                    nullable: false

  - changeSet:
      id: v47.00-006
      validCheckSum: 8:b63ff10d3d121bed42eece1ae3dbb177
      author: qnkhuat
      comment: Added 0.47.0 - Add dashboard_tab table
      changes:
        - createTable:
            tableName: dashboard_tab
            remarks: "Join table connecting dashboard to dashboardcards"
            columns:
              - column:
                  name: id
                  type: int
                  autoIncrement: true
                  constraints:
                    primaryKey: true
                    nullable: false
              - column:
                  name: dashboard_id
                  type: int
                  remarks: The dashboard that a tab is on
                  constraints:
                    nullable: false
                    referencedTableName: report_dashboard
                    referencedColumnNames: id
                    foreignKeyName: fk_dashboard_tab_ref_dashboard_id
                    deleteCascade: true
              - column:
                  name: name
                  remarks: Displayed name of the tab
                  type: ${text.type}
                  constraints:
                    nullable: false
              - column:
                  name: position
                  remarks: Position of the tab with respect to others tabs in dashboard
                  type: int
                  constraints:
                    nullable: false
              - column:
                  name: entity_id
                  type: char(21)
                  remarks: Random NanoID tag for unique identity.
                  constraints:
                    nullable: false
                    unique: true
              - column:
                  name: created_at
                  remarks: The timestamp at which the tab was created
                  type: ${timestamp_type}
                  defaultValueComputed: current_timestamp
                  constraints:
                    nullable: false
              - column:
                  name: updated_at
                  remarks: The timestamp at which the tab was last updated
                  type: ${timestamp_type}
                  defaultValueComputed: current_timestamp
                  constraints:
                    nullable: false

  - changeSet:
      id: v47.00-007
      validCheckSum: 8:e9f7d6b18d65be6fde07c0b5471b8760
      author: qnkhuat
      comment: Added 0.47.0 -- add report_dashboardcard.dashboard_tab_id
      changes:
        - addColumn:
            tableName: report_dashboardcard
            columns:
              - column:
                  name: dashboard_tab_id
                  type: int
                  remarks: The referenced tab id that dashcard is on, it's nullable for dashboard with no tab
                  constraints:
                    nullable: true

  - changeSet:
      id: v47.00-008
      validCheckSum: 8:e37c88d202007bd3e6a72b6404d1b0e9
      author: qnkhuat
      comment: Added 0.47.0 -- add report_dashboardcard.dashboard_tab_id fk constraint
      changes:
        - addForeignKeyConstraint:
            baseTableName: report_dashboardcard
            baseColumnNames: dashboard_tab_id
            referencedTableName: dashboard_tab
            referencedColumnNames: id
            constraintName: fk_report_dashboardcard_ref_dashboard_tab_id
            deleteCascade: true

  - changeSet:
      id: v47.00-009
      validCheckSum: 8:398124b0dd4dd6e117cdc1378152469b
      author: qwef
      comment: Added 0.47.0 - Replace user google_auth and ldap_auth columns with sso_source values
      changes:
        - sql:
            sql: UPDATE core_user SET sso_source = 'google' WHERE google_auth = true;
      rollback:
        - sql:
            sql: UPDATE core_user SET google_auth = true, sso_source = NULL WHERE sso_source = 'google';

  - changeSet:
      id: v47.00-010
      validCheckSum: 8:3c4f9fc116fbced18c50952def65b3e0
      author: tsmacdonald
      comment: Added 0.47.0 - Make metabase_table.name long enough for H2 names
      changes:
        - modifyDataType:
            tableName: metabase_table
            columnName: name
            newDataType: varchar(256)
      rollback: # no rollback needed, varchar(256) is backwards compatible

  - changeSet:
      id: v47.00-011
      validCheckSum: 8:148b982debddfa511cb45b87179b8c46
      author: tsmacdonald
      comment: Added 0.47.0 - Make metabase_table.display_name long enough for H2 names
      changes:
        - modifyDataType:
            tableName: metabase_table
            columnName: display_name
            newDataType: varchar(256)
      rollback: # no rollback needed, varchar(256) is backwards compatible

  - changeSet:
      id: v47.00-012
      validCheckSum: 8:bf19ef077bc6bc517c515dd78ca46e3b
      author: qwef
      comment: Added 0.47.0 - Replace user google_auth and ldap_auth columns with sso_source values
      changes:
        - dropColumn:
            tableName: core_user
            columnName: google_auth
      rollback:
        - addColumn:
            tableName: core_user
            columns:
              - column:
                  name: google_auth
                  type: boolean
                  defaultValueBoolean: false
                  constraints:
                    nullable: false

  - changeSet:
      id: v47.00-013
      validCheckSum: 8:044aec6d07049e3c5a45830797189ab0
      author: qwef
      comment: Added 0.47.0 - Replace user google_auth and ldap_auth columns with sso_source values
      changes:
        - sql:
            sql: UPDATE core_user SET sso_source = 'ldap' WHERE ldap_auth = true;
      rollback:
        - sql:
            sql: UPDATE core_user SET ldap_auth = true, sso_source = NULL WHERE sso_source = 'ldap';

  - changeSet:
      id: v47.00-014
      validCheckSum: 8:6a973f3198ad4596ecade95e61b35991
      author: qwef
      comment: Added 0.47.0 - Replace user google_auth and ldap_auth columns with sso_source values
      changes:
        - dropColumn:
            tableName: core_user
            columnName: ldap_auth
      rollback:
        - addColumn:
            tableName: core_user
            columns:
              - column:
                  name: ldap_auth
                  type: boolean
                  defaultValueBoolean: false
                  constraints:
                    nullable: false

  - changeSet:
      id: v47.00-015
      validCheckSum: 8:d2d5eea99db75e656709006b3a7749f0
      author: escherize
      comment: added 0.47.0 - Add is_audit to metabase_database
      changes:
        - addColumn:
            tableName: metabase_database
            columns:
              - column:
                  name: is_audit
                  type: boolean
                  defaultValueBoolean: false
                  remarks: 'Only the app db, visible to admins via auditing should have this set true.'
                  constraints:
                    nullable: false

  - changeSet:
      id: v47.00-016
      validCheckSum: 8:62290f0389eb2a17170a9c0351ac8a85
      author: calherres
      comment: Added 0.47.0 - Migrate the report_card.visualization_settings.column_settings field refs from legacy format
      changes:
        - customChange:
            class: "metabase.db.custom_migrations.MigrateLegacyColumnSettingsFieldRefs"

  - changeSet:
      id: v47.00-018
      validCheckSum: 8:7bacd2f60393eebd3bebcfdb0e952ecd
      author: dpsutton
      comment: Indexed Entities information table
      changes:
        - createTable:
            tableName: model_index
            remarks: 'Used to keep track of which models have indexed columns.'
            columns:
              - column:
                  name: id
                  type: int
                  autoIncrement: true
                  constraints:
                    primaryKey: true
                    nullable: false
              - column:
                  name: model_id
                  type: int
                  remarks: 'The ID of the indexed model.'
              - column:
                  name: pk_ref
                  type: ${text.type}
                  remarks: 'Serialized JSON of the primary key field ref.'
                  constraints:
                    nullable: false
              - column:
                  name: value_ref
                  type: ${text.type}
                  remarks: 'Serialized JSON of the label field ref.'
                  constraints:
                    nullable: false
              - column:
                  name: schedule
                  type: ${text.type}
                  remarks: 'The cron schedule for when value syncing should happen.'
                  constraints:
                    nullable: false
              - column:
                  name: state
                  type: ${text.type}
                  remarks: 'The status of the index: initializing, indexed, error, overflow.'
                  constraints:
                    nullable: false
              - column:
                  name: indexed_at
                  type: ${timestamp_type}
                  remarks: 'When the status changed'
                  constraints:
                    nullable: true
              - column:
                  name: error
                  type: ${text.type}
                  remarks: 'The error message if the status is error.'
                  constraints:
                    nullable: true
              - column:
                  name: created_at
                  type: ${timestamp_type}
                  remarks: 'The timestamp of when these changes were made.'
                  defaultValueComputed: current_timestamp
                  constraints:
                    nullable: false
              - column:
                  remarks: 'ID of the user who created the event'
                  name: creator_id
                  type: int
                  constraints:
                    nullable: false
                    references: core_user(id)
                    foreignKeyName: fk_model_index_creator_id
                    deleteCascade: true
      rollback:
        - dropTable:
            tableName: model_index

  - changeSet:
      id: v47.00-019
      validCheckSum: 8:7a5589d70c80b3ffc99a85722f440a91
      author: dpsutton
      comment: Indexed Entities values table
      changes:
        - createTable:
            tableName: model_index_value
            remarks: 'Used to keep track of the values indexed in a model'
            columns:
              - column:
                  name: model_index_id
                  type: int
                  remarks: 'The ID of the indexed model.'
              - column:
                  name: model_pk
                  type: int
                  remarks: 'The primary key of the indexed value'
                  constraints:
                    nullable: false
              - column:
                  name: name
                  type: ${text.type}
                  remarks: 'The label to display identifying the indexed value.'
                  constraints:
                    nullable: false
      rollback:
        - dropTable:
            tableName: model_index_value

  - changeSet:
      id: v47.00-020
      validCheckSum: 8:d32a4cf7b37f012a7db74628cdde48df
      author: dpsutton
      comment: Add unique constraint on index_id and pk
      changes:
        - addUniqueConstraint:
            tableName: model_index_value
            constraintName: unique_model_index_value_model_index_id_model_pk
            columnNames: model_index_id, model_pk
      rollback:
        - dropUniqueConstraint:
            tableName: model_index_value
            constraintName: unique_model_index_value_model_index_id_model_pk

  - changeSet:
      id: v47.00-023
      validCheckSum: 8:5d9e81c3e950afad66cb5e9e823b1f03
      author: dpsutton
      comment: Added 0.47.0 -- model_index index
      changes:
        - createIndex:
            tableName: model_index
            columns:
              - column:
                  name: model_id
            indexName: idx_model_index_model_id

  - changeSet:
      id: v47.00-024
      validCheckSum: 8:3079db8d91e54ff2b41050f7dab27936
      author: dpsutton
      comment: Added 0.47.0 -- model_index foriegn key to report_card
      changes:
        - addForeignKeyConstraint:
            baseTableName: model_index
            baseColumnNames: model_id
            referencedTableName: report_card
            referencedColumnNames: id
            constraintName: fk_model_index_model_id
            nullable: false
            deleteCascade: true

  - changeSet:
      id: v47.00-025
      validCheckSum: 8:6889e314a2016c9bc017a358b81ed24e
      author: dpsutton
      comment: Added 0.47.0 -- model_index_value foriegn key to model_index
      changes:
        - addForeignKeyConstraint:
            baseTableName: model_index_value
            baseColumnNames: model_index_id
            referencedTableName: model_index
            referencedColumnNames: id
            constraintName: fk_model_index_value_model_id
            nullable: false
            deleteCascade: true

  - changeSet:
      id: v47.00-026
      validCheckSum: 8:acf279edf538ee29a4ea9103d809b3da
      author: noahmoss
      comment: Added 0.47.0 - New table for connection impersonation policies
      changes:
        - createTable:
            tableName: connection_impersonations
            remarks: Table for holding connection impersonation policies
            columns:
              - column:
                  name: id
                  type: int
                  autoIncrement: true
                  constraints:
                    primaryKey: true
                    nullable: false
              - column:
                  name: db_id
                  type: int
                  remarks: 'ID of the database this connection impersonation policy affects'
                  constraints:
                    nullable: false
                    referencedTableName: metabase_database
                    referencedColumnNames: id
                    foreignKeyName: fk_conn_impersonation_db_id
                    deleteCascade: true
              - column:
                  name: group_id
                  type: int
                  remarks: 'ID of the permissions group this connection impersonation policy affects'
                  constraints:
                    nullable: false
                    referencedTableName: permissions_group
                    referencedColumnNames: id
                    foreignKeyName: fk_conn_impersonation_group_id
                    deleteCascade: true
              - column:
                  name: attribute
                  type: ${text.type}
                  remarks: 'User attribute associated with the database role to use for this connection impersonation policy'

  - changeSet:
      id: v47.00-027
      validCheckSum: 8:c720f3de8feed35e592c0ca9b9975a18
      author: calherries
      comment: Added 0.47.0 - Migrate field_ref in report_card.result_metadata from legacy format
      changes:
        - customChange:
            class: "metabase.db.custom_migrations.MigrateLegacyResultMetadataFieldRefs"

  - changeSet:
      id: v47.00-028
      validCheckSum: 8:f38598170766acaaa8fd3b20ef683372
      author: calherries
      comment: Added 0.47.0 - Add join-alias to the report_card.visualization_settings.column_settings field refs
      changes:
        - customChange:
            class: "metabase.db.custom_migrations.AddJoinAliasToVisualizationSettingsFieldRefs"

  - changeSet:
      id: v47.00-029
      validCheckSum: 8:c7625e5018087e915e547f9318b2b8f5
      author: qnkhuat
      comment: Added 0.47.0 - Stack cards vertically for dashboard with tabs on downgrade
      changes:
        - customChange:
            class: "metabase.db.custom_migrations.DowngradeDashboardTab"

  - changeSet:
      id: v47.00-030
      validCheckSum: 8:7919d959008457419a09fd3275d3ed00
      author: escherize
      comment: Added 0.47.0 - Type column for collections for instance-analytics
      changes:
        - addColumn:
            tableName: collection
            columns:
              - column:
                  name: type
                  type: varchar(256)
                  defaultValue: null
                  remarks: 'This is used to differentiate instance-analytics collections from all other collections.'

  - changeSet:
      id: v47.00-031
      author: qnkhuat
      comment: Added 0.47.0 - migrate dashboard grid size from 18 to 24
      validCheckSum: 8:ad9bdb62df65cf26a5a9892a82779ea7
      changes:
          # new_size_x = size_x + ((col + size_x + 1) // 3) - ((col + 1) // 3)
          # new_col    = col + ((col + 1) // 3)
          - sql:
              dbms: postgresql
              sql: >-
                  update report_dashboardcard set size_x = size_x + floor(cast(size_x + col + 1  as decimal) / 3) - floor(cast(col + 1 as decimal) / 3);
                  update report_dashboardcard set col    = col + floor(cast(col + 1 as decimal) / 3);
          - sql:
              dbms: mysql,mariadb,h2
              sql: >-
                  update report_dashboardcard set size_x = size_x + floor(cast(size_x + col + 1  as decimal) / 3) - floor(cast(col + 1 as decimal) / 3);
                  update report_dashboardcard set col    = col + floor(cast(col + 1 as decimal) / 3);

      rollback:
          # new_size_x = size_x - ((size_x + col + 1) // 4 - (col + 1) // 4) for size_x > 1
          # new_col    = col - (col + 1) // 4
          # for size_x, we keep it as it is, because it can't be smaller right?
          - sql:
              dbms: postgresql
              sql: >-
                  update report_dashboardcard set size_x = size_x - (floor(cast(size_x + col + 1 as decimal) / 4) - floor(cast(col + 1 as decimal) / 4)) where size_x <> 1;
                  update report_dashboardcard set col    = col - floor(cast(col + 1 as decimal) / 4);

          - sql:
              dbms: mysql,mariadb,h2
              sql: >-
                  update report_dashboardcard set size_x = size_x - (floor(cast(size_x + col + 1 as decimal) / 4) - floor(cast(col + 1 as decimal) / 4)) where size_x <> 1;
                  update report_dashboardcard set col    = col - floor(cast(col + 1 as decimal) / 4);

  - changeSet:
      id: v47.00-032
      author: qnkhuat
      comment: Added 0.47.0 - migrate dashboard grid size from 18 to 24 for revisions
      validCheckSum: ANY
      changes:
        - customChange:
            class: "metabase.db.custom_migrations.RevisionDashboardMigrateGridFrom18To24"

  - changeSet:
      id: v47.00-033
      validCheckSum: 8:c4a38673bf2a702e807a2074c0d0b719
      author: calherries
      comment: Added 0.47.0 - Migrate field refs in visualization_settings.column_settings keys from legacy format
      changes:
        - customChange:
            class: "metabase.db.custom_migrations.RevisionMigrateLegacyColumnSettingsFieldRefs"

  - changeSet:
      id: v47.00-034
      validCheckSum: 8:bb77d686c5c204e480a1da5fcfb518e2
      author: calherries
      comment: Added 0.47.0 - Add join-alias to the visualization_settings.column_settings field refs in card revisions
      changes:
        - customChange:
            class: "metabase.db.custom_migrations.RevisionAddJoinAliasToColumnSettingsFieldRefs"

  - changeSet:
      id: v47.00-035
      validCheckSum: 8:aeafa7ff310f799eb3fb2e14640a9e06
      author: calherries
      comment: Added 0.47.0 - Drop foreign key constraint on implicit_action.action_id
      changes:
        - dropForeignKeyConstraint:
            baseTableName: implicit_action
            constraintName: fk_implicit_action_action_id
      rollback:
        - addForeignKeyConstraint:
            baseTableName: implicit_action
            baseColumnNames: action_id
            referencedTableName: action
            referencedColumnNames: id
            constraintName: fk_implicit_action_action_id
            onDelete: CASCADE

  - changeSet:
      id: v47.00-036
      validCheckSum: 8:e815729b6ebfd4799743b249409558aa
      author: calherries
      comment: Added 0.47.0 - Set primary key to action_id for implicit_action table
      changes:
        - addPrimaryKey:
            tableName: implicit_action
            columnNames: action_id
            constraintName: pk_implicit_action

  - changeSet:
      id: v47.00-037
      validCheckSum: 8:58c705a18bb3441e3ed5d1167ec64fcb
      author: calherries
      comment: Added 0.47.0 - Add foreign key constraint on implicit_action.action_id
      changes:
        - addForeignKeyConstraint:
            baseTableName: implicit_action
            baseColumnNames: action_id
            referencedTableName: action
            referencedColumnNames: id
            constraintName: fk_implicit_action_action_id
            onDelete: CASCADE

  - changeSet:
      id: v47.00-043
      validCheckSum: 8:5e030b73be03e7cd8b19a5a46f9b2a4c
      author: calherres
      comment: Added 0.47.0 - Migrate report_dashboardcard.visualization_settings.column_settings field refs from legacy format
      changes:
        - customChange:
            class: "metabase.db.custom_migrations.MigrateLegacyDashboardCardColumnSettingsFieldRefs"

  - changeSet:
      id: v47.00-044
      validCheckSum: 8:1828d1bd8e2da6eec14ca61e6c01a56f
      author: calherries
      comment: Added 0.47.0 - Add join-alias to the report_dashboardcard.visualization_settings.column_settings field refs
      changes:
        - customChange:
            class: "metabase.db.custom_migrations.AddJoinAliasToDashboardCardColumnSettingsFieldRefs"

  - changeSet:
      id: v47.00-045
      validCheckSum: 8:d7f479a389877010f5af9dc7ec859b51
      author: calherres
      comment: Added 0.47.0 - Migrate dashboard revision dashboard cards' visualization_settings.column_settings field refs from legacy format
      changes:
        - customChange:
            class: "metabase.db.custom_migrations.RevisionMigrateLegacyDashboardCardColumnSettingsFieldRefs"

  - changeSet:
      id: v47.00-046
      validCheckSum: 8:1e43c8712a5b36809a3c3fa9933a523c
      author: calherries
      comment: Added 0.47.0 - Add join-alias to dashboard revision dashboard cards' visualization_settings.column_settings field refs
      changes:
        - customChange:
            class: "metabase.db.custom_migrations.RevisionAddJoinAliasToDashboardCardColumnSettingsFieldRefs"

  - changeSet:
      id: v47.00-050
      validCheckSum: 8:a5d516f2b5ea92f401387646b49a9950
      author: tsmacdonald
      comment: Added 0.47.0 - table.is_upload
      changes:
        - addColumn:
            tableName: metabase_table
            columns:
              - column:
                  name: is_upload
                  type: boolean
                  defaultValueBoolean: false
                  remarks: 'Was the table created from user-uploaded (i.e., from a CSV) data?'
                  constraints:
                    nullable: false

  - changeSet:
      id: v47.00-051
      validCheckSum: 8:83a8b7ad58b2deb0732e671db51fa608
      author: noahmoss
      comment: Added 0.47.0 - Drop foreign key constraint on connection_impersonations.db_id
      changes:
        - dropForeignKeyConstraint:
            baseTableName: connection_impersonations
            constraintName: fk_conn_impersonation_db_id
      rollback:
        - addForeignKeyConstraint:
            baseTableName: connection_impersonations
            baseColumnNames: db_id
            referencedTableName: metabase_database
            referencedColumnNames: id
            constraintName: fk_conn_impersonation_db_id
            onDelete: CASCADE

  - changeSet:
      id: v47.00-052
      validCheckSum: 8:d170bef8f707027360cf08fb55e91452
      author: noahmoss
      comment: Added 0.47.0 - Drop foreign key constraint on connection_impersonations.group_id
      changes:
        - dropForeignKeyConstraint:
            baseTableName: connection_impersonations
            constraintName: fk_conn_impersonation_group_id
      rollback:
        - addForeignKeyConstraint:
            baseTableName: connection_impersonations
            baseColumnNames: group_id
            referencedTableName: permissions_group
            referencedColumnNames: id
            constraintName: fk_conn_impersonation_group_id
            onDelete: CASCADE

  - changeSet:
      id: v47.00-053
      validCheckSum: 8:3b52631c2c82b88043b840391c7d9ef0
      author: noahmoss
      comment: Added 0.47.0 -- connection_impersonations index for db_id column
      changes:
        - createIndex:
            tableName: connection_impersonations
            columns:
              - column:
                  name: db_id
            indexName: idx_conn_impersonations_db_id

  - changeSet:
      id: v47.00-054
      validCheckSum: 8:5404d7e3781f0dfcc984676ea434c842
      author: noahmoss
      comment: Added 0.47.0 -- connection_impersonations index for group_id column
      changes:
        - createIndex:
            tableName: connection_impersonations
            columns:
              - column:
                  name: group_id
            indexName: idx_conn_impersonations_group_id

  - changeSet:
      id: v47.00-055
      validCheckSum: 8:295c4477995058b93eba2857090eb6f6
      author: noahmoss
      comment: Added 0.47.0 - unique constraint for connection impersonations
      changes:
        - addUniqueConstraint:
            tableName: connection_impersonations
            columnNames: group_id, db_id
            constraintName: conn_impersonation_unique_group_id_db_id
      rollback:
        - dropUniqueConstraint:
            tableName: connection_impersonations
            constraintName: conn_impersonation_unique_group_id_db_id

  - changeSet:
      id: v47.00-056
      validCheckSum: 8:bd965141f770a65982ecebab51a565e9
      author: noahmoss
      comment: Added 0.47.0 - re-add foreign key constraint on connection_impersonations.db_id
      changes:
        - addForeignKeyConstraint:
            baseTableName: connection_impersonations
            baseColumnNames: db_id
            referencedTableName: metabase_database
            referencedColumnNames: id
            constraintName: fk_conn_impersonation_db_id
            onDelete: CASCADE

  - changeSet:
      id: v47.00-057
      validCheckSum: 8:fe79acdba9db58709b6fffbb7aac2844
      author: noahmoss
      comment: Added 0.47.0 - re-add foreign key constraint on connection_impersonations.group_id
      changes:
        - addForeignKeyConstraint:
            baseTableName: connection_impersonations
            baseColumnNames: group_id
            referencedTableName: permissions_group
            referencedColumnNames: id
            constraintName: fk_conn_impersonation_group_id
            onDelete: CASCADE

  - changeSet:
      id: v47.00-058
      validCheckSum: 8:05731b3e62deb09c64b60bc10031d206
      author: qnkhuat
      comment: 'Drop parameter_card.entity_id'
      preConditions:
        - onFail: MARK_RAN
        - columnExists:
            tableName: parameter_card
            columnName: entity_id
      changes:
        - dropColumn:
            tableName: parameter_card
            columnName: entity_id
      rollback:
        - addColumn:
            tableName: parameter_card
            columns:
              - column:
                  remarks: Random NanoID tag for unique identity.
                  name: entity_id
                  type: char(21)
                  constraints:
                    nullable: true
                    unique: true

  - changeSet:
      id: v47.00-059
      validCheckSum: 8:123cf42eed168444f88418f071d2730f
      author: piranha
      comment: 'Drops not null from dashboard_tab.entity_id since it breaks drop-entity-ids command'
      changes:
        - dropNotNullConstraint:
            tableName: dashboard_tab
            columnName: entity_id
            columnDataType: char(21)
      rollback: # noop, and 'drop not null' is a noop if it's dropped already

  - changeSet:
      id: v48.00-001
      validCheckSum: 8:c38ceb502af7907aed614f17da6c3f80
      author: qnkhuat
      comment: Added 0.47.0 - Migrate database.options to database.settings
      changes:
        - customChange:
            class: "metabase.db.custom_migrations.MigrateDatabaseOptionsToSettings"

  - changeSet:
      id: v48.00-002
      validCheckSum: 8:deceb81591f51f2d7253976f247e36cc
      author: qnkhuat
      comment: Added 0.47.0 - drop metabase_database.options
      changes:
        - dropColumn:
            tableName: metabase_database
            columnName: options
      rollback:
        - addColumn:
            tableName: metabase_database
            columns:
              - column:
                  name: options
                  type: ${text.type}
                  remarks: "Serialized JSON containing various options like QB behavior."

  - changeSet:
      id: v48.00-003
      validCheckSum: 8:da33cde0f1f93eed56c0f6d9ac2007df
      author: qnkhuat
      comment: Added 0.48.0 - drop computation_job_result table
      preConditions:
        - onFail: MARK_RAN
        - tableExists:
            tableName: computation_job_result
      changes:
          - dropTable:
              tableName: computation_job_result
      rollback: # no rollback needed since this table has been unused since 2018

  - changeSet:
      id: v48.00-004
      validCheckSum: 8:d0b1d7cc179c332b7e31f065325b7275
      author: qnkhuat
      comment: Added 0.48.0 - drop computation_job table
      preConditions:
        - onFail: MARK_RAN
        - tableExists:
            tableName: computation_job
      changes:
          - dropTable:
              tableName: computation_job
      rollback: # no rollback needed since this table has been unused since 2018

  - changeSet:
      id: v48.00-005
      validCheckSum: 8:a570f2e1d90a302bc207c00e3776eaaf
      author: qnkhuat
      comment: Added 0.48.0 - Add query_execution.action_id
      changes:
        - addColumn:
            tableName: query_execution
            columns:
              - column:
                  name: action_id
                  type: integer
                  remarks: 'The ID of the action associated with this query execution, if any.'

  - changeSet:
      id: v48.00-006
      validCheckSum: 8:cf1413241565a186bf98eece35d519bf
      author: qnkhuat
      comment: Added 0.48.0 - Index query_execution.action_id
      changes:
        - createIndex:
            tableName: query_execution
            indexName: idx_query_execution_action_id
            columns:
              column:
                name: action_id

  - changeSet:
      id: v48.00-007
      validCheckSum: 8:15d05ceba05e5b7d25d351fb6ec5b100
      author: qnkhuat
      comment: Added 0.48.0 - Add revision.most_recent
      changes:
        - addColumn:
            tableName: revision
            columns:
              - column:
                  name: most_recent
                  type: boolean
                  defaultValueBoolean: false
                  remarks: 'Whether a revision is the most recent one'
                  constraints:
                    nullable: false

  - changeSet:
      id: v48.00-008
      validCheckSum: 8:c0a512701d6dfd5cc1c4a689919be074
      author: qnkhuat
      comment: Set revision.most_recent = true for latest revisions
      changes:
        - sql:
            dbms: postgresql,h2
            sql: >-
              UPDATE revision r
              SET most_recent = true
              WHERE (model, model_id, timestamp) IN (
                                 SELECT model, model_id, MAX(timestamp)
                                 FROM revision
                                 GROUP BY model, model_id);
          # mysql and mariadb does not allow update on a table that is in the select part
          # so it we join for them
        - sql:
            dbms: mysql,mariadb
            sql: >-
              UPDATE revision r
              JOIN (
                  SELECT model, model_id, MAX(timestamp) AS max_timestamp
                  FROM revision
                  GROUP BY model, model_id
              ) AS subquery
              ON r.model = subquery.model AND r.model_id = subquery.model_id AND r.timestamp = subquery.max_timestamp
              SET r.most_recent = true;
      rollback: # nothing to do since the most_recent will be dropped anyway

  - changeSet:
      id: v48.00-009
      validCheckSum: 8:dfd90256380263274ea7f5cc0c5ed413
      author: calherries
      comment: Added 0.48.0 - Create table_privileges table
      changes:
        - createTable:
            tableName: table_privileges
            remarks: Table for user and role privileges by table
            columns:
              - column:
                  name: table_id
                  type: int
                  remarks: 'Table ID'
                  constraints:
                    foreignKeyName: fk_table_privileges_table_id
                    nullable: false
                    referencedTableName: metabase_table
                    referencedColumnNames: id
                    deleteCascade: true
              - column:
                  name: role
                  type: varchar(255)
                  remarks: 'Role name. NULL indicates the privileges are the current user''s'
              - column:
                  name: select
                  type: boolean
                  remarks: 'Privilege to select from the table'
                  constraints:
                    nullable: false
                  defaultValue: false
              - column:
                  name: update
                  type: boolean
                  remarks: 'Privilege to update records in the table'
                  constraints:
                    nullable: false
                  defaultValue: false
              - column:
                  name: insert
                  type: boolean
                  remarks: 'Privilege to insert records into the table'
                  constraints:
                    nullable: false
                  defaultValue: false
              - column:
                  name: delete
                  type: boolean
                  remarks: 'Privilege to delete records from the table'
                  constraints:
                    nullable: false
                  defaultValue: false
            uniqueConstraints:
              - unique:
                  columnNames: table_id, role
                  name: uq_table_privileges_table_id_role


  - changeSet:
      id: v48.00-010
      validCheckSum: 8:da6117039b6e0249b710cc3160af982d
      author: qnkhuat
      comment: Remove ON UPDATE for revision.timestamp on mysql, mariadb
      preConditions:
          # If preconditions fail (i.e., dbms is not mysql or mariadb) then mark this migration as 'ran'
          - onFail: MARK_RAN
          - dbms:
              type: mysql,mariadb
      changes:
          - sql:
                sql: ALTER TABLE `revision` CHANGE `timestamp` `timestamp` timestamp(6) NOT NULL DEFAULT current_timestamp(6);
      rollback: # no need

  - changeSet:
      id: v48.00-011
      validCheckSum: 8:65ef87949a7e9555fabaf69069806ee0
      author: qnkhuat
      comment: Index revision.most_recent
      changes:
        - createIndex:
            tableName: revision
            indexName: idx_revision_most_recent
            columns:
              column:
                name: most_recent

  - changeSet:
      id: v48.00-013
      validCheckSum: 8:145eb766e2d49e95f31d8a08df8ff776
      author: qnkhuat
      comment: Index unindexed FKs for postgres
      preConditions:
        - onFail: MARK_RAN
        - dbms:
            type: postgresql
      changes:
          - sql:
              sql: >-
                  CREATE INDEX IF NOT EXISTS idx_action_made_public_by_id ON action (made_public_by_id);
                  CREATE INDEX IF NOT EXISTS idx_action_model_id ON action (model_id);
                  CREATE INDEX IF NOT EXISTS idx_application_permissions_revision_user_id ON application_permissions_revision (user_id);
                  CREATE INDEX IF NOT EXISTS idx_collection_permission_graph_revision_user_id ON collection_permission_graph_revision (user_id);
                  CREATE INDEX IF NOT EXISTS idx_core_session_user_id ON core_session (user_id);
                  CREATE INDEX IF NOT EXISTS idx_dashboard_tab_dashboard_id ON dashboard_tab (dashboard_id);
                  CREATE INDEX IF NOT EXISTS idx_dimension_human_readable_field_id ON dimension (human_readable_field_id);
                  CREATE INDEX IF NOT EXISTS idx_metabase_database_creator_id ON metabase_database (creator_id);
                  CREATE INDEX IF NOT EXISTS idx_model_index_creator_id ON model_index (creator_id);
                  CREATE INDEX IF NOT EXISTS idx_native_query_snippet_creator_id ON native_query_snippet (creator_id);
                  CREATE INDEX IF NOT EXISTS idx_permissions_revision_user_id ON permissions_revision (user_id);
                  CREATE INDEX IF NOT EXISTS idx_persisted_info_creator_id ON persisted_info (creator_id);
                  CREATE INDEX IF NOT EXISTS idx_persisted_info_database_id ON persisted_info (database_id);
                  CREATE INDEX IF NOT EXISTS idx_pulse_dashboard_id ON pulse (dashboard_id);
                  CREATE INDEX IF NOT EXISTS idx_pulse_card_dashboard_card_id ON pulse_card (dashboard_card_id);
                  CREATE INDEX IF NOT EXISTS idx_pulse_channel_recipient_pulse_channel_id ON pulse_channel_recipient (pulse_channel_id);
                  CREATE INDEX IF NOT EXISTS idx_pulse_channel_recipient_user_id ON pulse_channel_recipient (user_id);
                  CREATE INDEX IF NOT EXISTS idx_query_action_database_id ON query_action (database_id);
                  CREATE INDEX IF NOT EXISTS idx_report_card_database_id ON report_card (database_id);
                  CREATE INDEX IF NOT EXISTS idx_report_card_made_public_by_id ON report_card (made_public_by_id);
                  CREATE INDEX IF NOT EXISTS idx_report_card_table_id ON report_card (table_id);
                  CREATE INDEX IF NOT EXISTS idx_report_dashboard_made_public_by_id ON report_dashboard (made_public_by_id);
                  CREATE INDEX IF NOT EXISTS idx_report_dashboardcard_action_id ON report_dashboardcard (action_id);
                  CREATE INDEX IF NOT EXISTS idx_report_dashboardcard_dashboard_tab_id ON report_dashboardcard (dashboard_tab_id);
                  CREATE INDEX IF NOT EXISTS idx_revision_user_id ON revision (user_id);
                  CREATE INDEX IF NOT EXISTS idx_sandboxes_card_id ON sandboxes (card_id);
                  CREATE INDEX IF NOT EXISTS idx_sandboxes_permission_id ON sandboxes (permission_id);
                  CREATE INDEX IF NOT EXISTS idx_secret_creator_id ON secret (creator_id);
                  CREATE INDEX IF NOT EXISTS idx_timeline_creator_id ON timeline (creator_id);
                  CREATE INDEX IF NOT EXISTS idx_timeline_event_creator_id ON timeline_event (creator_id);
      rollback: # no need

  - changeSet:
      id: v48.00-014
      validCheckSum: 8:b2c1361f1dc14c2390a1dc25a4a86311
      author: calherries
      comment: Added 0.48.0 - Create table_privileges.table_id index
      preConditions:
        - onFail: MARK_RAN
        - dbms:
            type: postgresql
      changes:
        - createIndex:
            indexName: idx_table_privileges_table_id
            tableName: table_privileges
            columns:
              - column:
                  name: table_id
      rollback: # not needed, it will be removed with the table

  - changeSet:
      id: v48.00-015
      validCheckSum: 8:6f58cf60c8048bb39bbf6128058ff85e
      author: calherries
      comment: Added 0.48.0 - Create table_privileges.role index
      changes:
        - createIndex:
            indexName: idx_table_privileges_role
            tableName: table_privileges
            columns:
              - column:
                  name: role
      rollback: # not needed, it will be removed with the table

  - changeSet:
      id: v48.00-016
      validCheckSum: 8:ea2cb901edad5cf3a1250bdd2a9b0866
      author: calherries
      comment: Added 0.48.0 - Change the type of collection.slug to varchar(510)
      changes:
        - modifyDataType:
            tableName: collection
            columnName: slug
            newDataType: varchar(510)
      rollback:
        - modifyDataType:
            tableName: collection
            columnName: slug
            newDataType: varchar(254)

  - changeSet:
      id: v48.00-018
      validCheckSum: 8:efae52e7403f39c1458f53e885b4393d
      author: noahmoss
      comment: Add new recent_views table
      changes:
        - createTable:
            tableName: recent_views
            remarks: Used to store recently viewed objects for each user
            columns:
              - column:
                  name: id
                  type: int
                  autoIncrement: true
                  constraints:
                    primaryKey: true
                    nullable: false
              - column:
                  name: user_id
                  type: int
                  remarks: The user associated with this view
                  constraints:
                    nullable: false
                    referencedTableName: core_user
                    referencedColumnNames: id
                    foreignKeyName: fk_recent_views_ref_user_id
              - column:
                  name: model
                  type: varchar(16)
                  remarks: The name of the model that was viewed
                  constraints:
                    nullable: false
              - column:
                  name: model_id
                  type: int
                  remarks: The ID of the model that was viewed
                  constraints:
                    nullable: false
              - column:
                  name: timestamp
                  type: DATETIME
                  remarks: The time a view was recorded
                  constraints:
                    nullable: false

  - changeSet:
      id: v48.00-019
      validCheckSum: 8:c3866a4b7cfbb49d4b626dc2fd750935
      author: nemanjaglumac
      comment: 'Collection color is removed in 0.48.0'
      changes:
        - dropColumn:
            tableName: collection
            columnName: color
      rollback:
        - addColumn:
            tableName: collection
            columns:
              - column:
                  name: color
                  type: char(7)
                  remarks: 'Seven-character hex color for this Collection, including the preceding hash sign.'
                  constraints:
                    nullable: false
                  defaultValue: '#31698A'

  - changeSet:
      id: v48.00-020
      validCheckSum: 8:2c410019e1834304131ff57278003d35
      author: noahmoss
      comment: Added 0.48.0 - Create recent_views.user_id index
      changes:
        - createIndex:
            indexName: idx_recent_views_user_id
            tableName: recent_views
            columns:
              - column:
                  name: user_id
      rollback: # not needed, it will be removed with the table

  - changeSet:
      id: v48.00-021
      validCheckSum: 8:a1543239e39c70dc9bab3bbc303242b1
      author: piranha
      comment: 'Cards store Metabase version used to create them'
      changes:
        - addColumn:
            tableName: report_card
            columns:
              - column:
                  name: metabase_version
                  type: varchar(100)
                  remarks: 'Metabase version used to create the card.'

  - changeSet:
      id: v48.00-022
      validCheckSum: 8:0f034d06b1ad5336c3c81b0d22cde259
      author: johnswanson
      comment: Migrate migrate-click-through to a custom migration
      preConditions:
        - onFail: MARK_RAN
        - sqlCheck:
            expectedResult: 0
            sql: SELECT count(*) FROM data_migrations WHERE id = 'migrate-click-through';
      changes:
        - customChange:
            class: "metabase.db.custom_migrations.MigrateClickThrough"

  - changeSet:
      id: v48.00-023
      validCheckSum: 8:f18e5e053b508aab0bdd8c4bf1d7de4b
      author: piranha
      comment: Data migration migrate-remove-admin-from-group-mapping-if-needed
      preConditions:
        - onFail: MARK_RAN
        - sqlCheck:
            expectedResult: 0
            sql: SELECT count(*) FROM data_migrations WHERE id = 'migrate-remove-admin-from-group-mapping-if-needed';
      changes:
        - customChange:
            class: "metabase.db.custom_migrations.MigrateRemoveAdminFromGroupMappingIfNeeded"

  - changeSet:
      id: v48.00-024
      validCheckSum: 8:fab2a51d73c66cea059d55a6fea8bb2f
      author: piranha
      comment: All data migrations were transferred to custom_migrations!
      changes:
        - dropTable:
            tableName: data_migrations
      rollback:
        - sql:
            sql: >-
              CREATE TABLE data_migrations (
                id varchar(254) primary key,
                timestamp ${timestamp_type} not null
              );
              INSERT INTO data_migrations VALUES
                  ('set-card-database-and-table-ids', current_timestamp),
                  ('set-mongodb-databases-ssl-false', current_timestamp),
                  ('set-default-schemas', current_timestamp),
                  ('set-admin-email', current_timestamp),
                  ('remove-database-sync-activity-entries', current_timestamp),
                  ('remove-duplicate-fk-entries', current_timestamp),
                  ('update-dashboards-to-new-grid', current_timestamp),
                  ('migrate-field-visibility-type', current_timestamp),
                  ('fix-dashboard-cards-without-positions', current_timestamp),
                  ('migrate-fk-metadata', current_timestamp),
                  ('create-raw-tables', current_timestamp),
                  ('migrate-base-types', current_timestamp),
                  ('migrate-field-types', current_timestamp),
                  ('fix-invalid-field-types', current_timestamp),
                  ('add-users-to-default-permissions-groups', current_timestamp),
                  ('add-admin-group-root-entry', current_timestamp),
                  ('add-databases-to-magic-permissions-groups', current_timestamp),
                  ('fix-legacy-magic-group-names', current_timestamp),
                  ('remove-trailing-slashes-from-site-url-setting', current_timestamp),
                  ('copy-site-url-setting-and-remove-trailing-slashes', current_timestamp),
                  ('migrate-query-executions', current_timestamp),
                  ('drop-old-query-execution-table', current_timestamp),
                  ('ensure-protocol-specified-in-site-url', current_timestamp),
                  ('populate-card-database-id', current_timestamp),
                  ('migrate-humanization-setting', current_timestamp),
                  ('populate-card-read-permissions', current_timestamp),
                  ('mark-category-fields-as-list', current_timestamp),
                  ('repopulate-card-read-permissions', current_timestamp),
                  ('add-legacy-sql-directive-to-bigquery-sql-cards', current_timestamp),
                  ('clear-ldap-user-local-passwords', current_timestamp),
                  ('add-migrated-collections', current_timestamp),
                  ('migrate-map-regions', current_timestamp),
                  ('migrate-click-through', current_timestamp),
                  ('migrate-remove-admin-from-group-mapping-if-needed', current_timestamp);

  - changeSet:
      id: v48.00-025
      validCheckSum: 8:a2fa9ab0913b9e4b97dff91f973344d6
      author: piranha
      comment: 'Revisions store Metabase version used to create them'
      changes:
        - addColumn:
            tableName: revision
            columns:
              - column:
                  name: metabase_version
                  type: varchar(100)
                  remarks: 'Metabase version used to create the revision.'

  - changeSet:
      id: v48.00-026
      validCheckSum: 8:7c8330e861c16997780a9b0881144b26
      author: lbrdnk
      comment: Set semantic_type with value type/Number to null (#18754)
      changes:
        - update:
            tableName: metabase_field
            columns:
              - column:
                  name: semantic_type
                  value: NULL
            where: semantic_type = 'type/Number'
      rollback:

  # this is a no op, it was previously used to Drop parameter_card.entity_id,
  # now it's moved to v47.00-058
  # this is still here because we want the change set id to be consistent
  # see #35239 for details
  - changeSet:
      id: v48.00-027
      author: qnkhuat
      validCheckSum: ANY
      comment: 'No op migration'
      changes:
        - sql:
          sql: SELECT 1;
      rollback:

  - changeSet:
      id: v48.00-028
      validCheckSum: 8:818119252c2e7877bbf46aec40fab160
      author: noahmoss
      comment: Add new audit_log table
      changes:
        - createTable:
            tableName: audit_log
            remarks: Used to store application events for auditing use cases
            columns:
              - column:
                  name: id
                  type: int
                  autoIncrement: true
                  constraints:
                    primaryKey: true
                    nullable: false
              - column:
                  name: topic
                  type: varchar(32)
                  remarks: The topic of a given audit event
                  constraints:
                    nullable: false
              - column:
                  name: timestamp
                  type: ${timestamp_type}
                  remarks: The time an event was recorded
                  constraints:
                    nullable: false
              - column:
                  name: end_timestamp
                  type: ${timestamp_type}
                  remarks: The time an event ended, if applicable
                  constraints:
                    nullable: true
              - column:
                  name: user_id
                  type: int
                  remarks: The user who performed an action or triggered an event
                  constraints:
                    nullable: true
              - column:
                  name: model
                  type: varchar(32)
                  remarks: The name of the model this event applies to (e.g. Card, Dashboard), if applicable
                  constraints:
                    nullable: true
              - column:
                  name: model_id
                  type: int
                  remarks: The ID of the model this event applies to, if applicable
                  constraints:
                    nullable: true
              - column:
                  name: details
                  type: ${text.type}
                  remarks: A JSON map with metadata about the event
                  constraints:
                    nullable: false

  - changeSet:
      id: v48.00-029
      validCheckSum: 8:1994760ab0950e7f591c40e887295e1a
      author: noahmoss
      comment: Added 0.48.0 - new view v_audit_log
      changes:
        - sqlFile:
            dbms: postgresql
            path: instance_analytics_views/audit_log/v1/postgres-audit_log.sql
            relativeToChangelogFile: true
        - sqlFile:
            dbms: mysql,mariadb
            path: instance_analytics_views/audit_log/v1/mysql-audit_log.sql
            relativeToChangelogFile: true
        - sqlFile:
            dbms: h2
            path: instance_analytics_views/audit_log/v1/h2-audit_log.sql
            relativeToChangelogFile: true
      rollback:
        - sql:
            sql: drop view if exists v_audit_log;

  - changeSet:
      id: v48.00-030
      validCheckSum: 8:965d6479698fe55f2f6799be552b5edb
      author: noahmoss
      comment: Added 0.48.0 - new view v_content
      changes:
        - sqlFile:
            dbms: postgresql
            path: instance_analytics_views/content/v1/postgres-content.sql
            relativeToChangelogFile: true
        - sqlFile:
            dbms: mysql,mariadb
            path: instance_analytics_views/content/v1/mysql-content.sql
            relativeToChangelogFile: true
        - sqlFile:
            dbms: h2
            path: instance_analytics_views/content/v1/h2-content.sql
            relativeToChangelogFile: true
      rollback:
        - sql:
            sql: drop view if exists v_content;

  - changeSet:
      id: v48.00-031
      validCheckSum: 8:721bedb0dd362793a1a216cf3e552f3b
      author: noahmoss
      comment: Added 0.48.0 - new view v_dashboardcard
      changes:
        - sqlFile:
            path: instance_analytics_views/dashboardcard/v1/dashboardcard.sql
            relativeToChangelogFile: true
      rollback:
        - sql:
            sql: drop view if exists v_dashboardcard;

  - changeSet:
      id: v48.00-032
      validCheckSum: 8:64d52462def7bb6981a3b6a40d42e67e
      author: noahmoss
      comment: Added 0.48.0 - new view v_group_members
      changes:
        - sqlFile:
            path: instance_analytics_views/group_members/v1/group_members.sql
            relativeToChangelogFile: true
      rollback:
        - sql:
            sql: drop view if exists v_group_members;

  - changeSet:
      id: v48.00-033
      validCheckSum: 8:7ac57373a0fba4bd9613c242702c863d
      author: noahmoss
      comment: Added 0.48.0 - new view v_subscriptions for postgres
      changes:
        - sqlFile:
            dbms: postgresql
            path: instance_analytics_views/subscriptions/v1/postgres-subscriptions.sql
            relativeToChangelogFile: true
        - sqlFile:
            dbms: mysql,mariadb
            path: instance_analytics_views/subscriptions/v1/mysql-subscriptions.sql
            relativeToChangelogFile: true
        - sqlFile:
            dbms: h2
            path: instance_analytics_views/subscriptions/v1/h2-subscriptions.sql
            relativeToChangelogFile: true
      rollback:
        - sql:
            sql: drop view if exists v_subscriptions;

  - changeSet:
      id: v48.00-034
      validCheckSum: 8:1c268d93ce69eaee11e3ecdf9951449a
      author: noahmoss
      comment: Added 0.48.0 - new view v_users
      changes:
        - sqlFile:
            dbms: postgresql
            path: instance_analytics_views/users/v1/postgres-users.sql
            relativeToChangelogFile: true
        - sqlFile:
            dbms: mysql,mariadb
            path: instance_analytics_views/users/v1/mysql-users.sql
            relativeToChangelogFile: true
        - sqlFile:
            dbms: h2
            path: instance_analytics_views/users/v1/h2-users.sql
            relativeToChangelogFile: true
      rollback:
        - sql:
            sql: drop view if exists v_users;

  - changeSet:
      id: v48.00-035
      validCheckSum: 8:c0276764af3e1b4b5b0c4e5fdc979e60
      author: noahmoss
      comment: Added 0.48.0 - new view v_alerts
      changes:
        - sqlFile:
            dbms: postgresql
            path: instance_analytics_views/alerts/v1/postgres-alerts.sql
            relativeToChangelogFile: true
        - sqlFile:
            dbms: mysql,mariadb
            path: instance_analytics_views/alerts/v1/mysql-alerts.sql
            relativeToChangelogFile: true
        - sqlFile:
            dbms: h2
            path: instance_analytics_views/alerts/v1/h2-alerts.sql
            relativeToChangelogFile: true
      rollback:
        - sql:
            sql: drop view if exists v_alerts;

  - changeSet:
      id: v48.00-036
      validCheckSum: 8:8a35e1bdf0738ccac5da8062d6671dd0
      author: noahmoss
      comment: Added 0.48.0 - new view v_databases
      changes:
        - sqlFile:
            path: instance_analytics_views/databases/v1/databases.sql
            relativeToChangelogFile: true
      rollback:
        - sql:
            sql: drop view if exists v_databases;

  - changeSet:
      id: v48.00-037
      validCheckSum: 8:a4b6ebd594b4663a6a888211f36ce6c3
      author: noahmoss
      comment: Added 0.48.0 - new view v_fields
      changes:
        - sqlFile:
            dbms: postgresql
            path: instance_analytics_views/fields/v1/postgres-fields.sql
            relativeToChangelogFile: true
        - sqlFile:
            dbms: mysql,mariadb
            path: instance_analytics_views/fields/v1/mysql-fields.sql
            relativeToChangelogFile: true
        - sqlFile:
            dbms: h2
            path: instance_analytics_views/fields/v1/h2-fields.sql
            relativeToChangelogFile: true
      rollback:
        - sql:
            sql: drop view if exists v_fields;

  - changeSet:
      id: v48.00-038
      validCheckSum: 8:a24f4bcd3336e79d1c8ef33ab81c0db3
      author: noahmoss
      comment: Added 0.48.0 - new view v_query_log
      changes:
        - sqlFile:
            dbms: postgresql
            path: instance_analytics_views/query_log/v1/postgres-query_log.sql
            relativeToChangelogFile: true
        - sqlFile:
            dbms: mysql,mariadb
            path: instance_analytics_views/query_log/v1/mysql-query_log.sql
            relativeToChangelogFile: true
        - sqlFile:
            dbms: h2
            path: instance_analytics_views/query_log/v1/h2-query_log.sql
            relativeToChangelogFile: true
      rollback:
        - sql:
            sql: drop view if exists v_query_log;

  - changeSet:
      id: v48.00-039
      validCheckSum: 8:b43481a01df86830c4cb1adb8189d400
      author: noahmoss
      comment: Added 0.48.0 - new view v_tables
      changes:
        - sqlFile:
            dbms: postgresql
            path: instance_analytics_views/tables/v1/postgres-tables.sql
            relativeToChangelogFile: true
        - sqlFile:
            dbms: mysql,mariadb
            path: instance_analytics_views/tables/v1/mysql-tables.sql
            relativeToChangelogFile: true
        - sqlFile:
            dbms: h2
            path: instance_analytics_views/tables/v1/h2-tables.sql
            relativeToChangelogFile: true
      rollback:
        - sql:
            sql: drop view if exists v_tables;

  - changeSet:
      id: v48.00-040
      validCheckSum: 8:b8842eac1c7cba6e997d4d288306e36c
      author: noahmoss
      comment: Added 0.48.0 - new view v_view_log
      changes:
        - sqlFile:
            dbms: postgresql
            path: instance_analytics_views/view_log/v1/postgres-view_log.sql
            relativeToChangelogFile: true
        - sqlFile:
            dbms: mysql,mariadb
            path: instance_analytics_views/view_log/v1/mysql-view_log.sql
            relativeToChangelogFile: true
        - sqlFile:
            dbms: h2
            path: instance_analytics_views/view_log/v1/h2-view_log.sql
            relativeToChangelogFile: true
      rollback:
        - sql:
            sql: drop view if exists v_view_log;

  - changeSet:
      id: v48.00-045
      validCheckSum: 8:874f14ae26d742448d8dd2b47dc8aa3d
      author: qwef
      comment: Added 0.48.0 - add is_sandboxed to query_execution
      changes:
        - addColumn:
            tableName: query_execution
            columns:
              - column:
                  name: is_sandboxed
                  type: boolean
                  remarks: "Is query from a sandboxed user"
                  constraints:
                    nullable: true

  - changeSet:
      id: v48.00-046
      validCheckSum: 8:4bb11295621890202e066cd15de93a52
      author: noahmoss
      comment: Added 0.48.0 - new indexes to optimize audit v2 queries
      changes:
        - sqlFile:
            dbms: postgresql
            path: instance_analytics_views/indexes/v1/postgres-indexes.sql
            relativeToChangelogFile: true
        - sqlFile:
            dbms: mysql
            path: instance_analytics_views/indexes/v1/mysql-indexes.sql
            relativeToChangelogFile: true
        - sqlFile:
            dbms: mariadb
            path: instance_analytics_views/indexes/v1/mariadb-indexes.sql
            relativeToChangelogFile: true
        - sqlFile:
            dbms: h2
            path: instance_analytics_views/indexes/v1/h2-indexes.sql
            relativeToChangelogFile: true
      rollback:
        # Only MySQL needes a rollback because all the other DBs support "CREATE INDEX IF NOT EXISTS"
        - sqlFile:
            dbms: mysql
            path: instance_analytics_views/indexes/v1/mysql-rollback.sql
            relativeToChangelogFile: true

  - changeSet:
      id: v48.00-047
      validCheckSum: 8:2b18bed0e1ae18dd7b26a0770dac54c0
      author: noahmoss
      comment: Drop foreign key on recent_views so that it can be recreated with onDelete policy
      changes:
        - dropForeignKeyConstraint:
            baseTableName: recent_views
            constraintName: fk_recent_views_ref_user_id
      rollback:
        - addForeignKeyConstraint:
            baseTableName: recent_views
            constraintName: fk_recent_views_ref_user_id
            referencedTableName: core_user
            baseColumnNames: user_id
            referencedColumnNames: id
            onDelete: CASCADE

  - changeSet:
      id: v48.00-048
      validCheckSum: 8:872e632a8ffa42eb2969f77823e8bfc8
      author: noahmoss
      comment: Add foreign key on recent_views with onDelete CASCADE
      changes:
        - addForeignKeyConstraint:
            baseTableName: recent_views
            constraintName: fk_recent_views_ref_user_id
            referencedTableName: core_user
            baseColumnNames: user_id
            referencedColumnNames: id
            onDelete: CASCADE
      rollback:
        - dropForeignKeyConstraint:
            baseTableName: recent_views
            constraintName: fk_recent_views_ref_user_id

  - changeSet:
      id: v48.00-049
      validCheckSum: 8:853f2a24c53470bf2d9e85b1246bab7b
      author: noahmoss
      comment: Migrate data from activity to audit_log
      changes:
        - sql:
            dbms: postgresql
            sql: >-
              INSERT INTO audit_log (topic, timestamp, user_id, model, model_id, details)
              SELECT
                topic,
                timestamp,
                user_id,
                model,
                model_id,
                details::jsonb || json_strip_nulls(json_build_object('database_id', database_id, 'table_id', table_id))::jsonb
              FROM activity;
        - sql:
            dbms: mysql,mariadb
            sql: >-
              INSERT INTO audit_log (topic, timestamp, user_id, model, model_id, details)
              SELECT
                  topic,
                  timestamp,
                  user_id,
                  model,
                  model_id,
                  JSON_MERGE(
                      details,
                      JSON_OBJECT('database_id', database_id, 'table_id', table_id)
                  )
              FROM activity;
        - sql:
            dbms: h2
            sql: >-
              INSERT INTO audit_log (topic, timestamp, user_id, model, model_id, details)
              SELECT
                  topic,
                  timestamp,
                  user_id,
                  model,
                  model_id,
                  JSON_OBJECT(
                    'database_id': database_id,
                    'table_id': table_id
                    ABSENT ON NULL
                  )
              FROM activity;
      rollback: # not necessary

  - changeSet:
      id: v48.00-050
      validCheckSum: 8:d41d8cd98f00b204e9800998ecf8427e
      author: noahmoss
      comment: Added 0.48.0 - no-op migration to remove audit DB and collection on downgrade
      changes:
        - comment: "No operation performed for this changeset on execution."
      rollback:
        - sql: DELETE FROM metabase_database WHERE is_audit = TRUE;
        - sql: DELETE FROM collection WHERE type = 'instance_analytics';

  - changeSet:
      id: v48.00-051
      validCheckSum: 8:5f5d1fd5b6153a6613511fd8f765737d
      author: calherries
      comment: Migrate metabase_field when the fk target field is inactive
      changes:
        - sql:
            dbms: mariadb,mysql
            sql: >-
              UPDATE metabase_field AS a
              JOIN metabase_field AS b ON b.id = a.fk_target_field_id
              SET a.fk_target_field_id = NULL,
                  a.semantic_type = NULL
              WHERE b.active = FALSE;
        - sql:
            dbms: postgresql,h2
            sql: >-
              UPDATE metabase_field
              SET fk_target_field_id = NULL,
                  semantic_type = NULL
              WHERE fk_target_field_id IN (
                  SELECT id
                  FROM metabase_field
                  WHERE active = FALSE
              );
      rollback: # no change

  - changeSet:
      id: v48.00-053
      validCheckSum: 8:8b41162170f6d712871b2ee9221adc1a
      author: johnswanson
      comment: Increase length of `activity.model` to fit longer model names
      changes:
        - modifyDataType:
            tableName: activity
            columnName: model
            newDataType: VARCHAR(32)
      rollback: # not necessary

  - changeSet:
      id: v48.00-054
      validCheckSum: 8:d41d8cd98f00b204e9800998ecf8427e
      author: escherize
      comment: Added 0.48.0 - no-op migration to remove Internal Metabase User on downgrade
      changes:
        - comment: "No operation performed for this changeset on execution."
      rollback:
        - sql: DELETE FROM core_user WHERE id = 13371338;

  - changeSet:
      id: v48.00-055
      validCheckSum: 8:fd36092d50982fbf31ce16757c16e47e
      author: noahmoss
      comment: Added 0.48.0 - new view v_tasks
      changes:
        - sqlFile:
            dbms: postgresql
            path: instance_analytics_views/tasks/v1/postgres-tasks.sql
            relativeToChangelogFile: true
        - sqlFile:
            dbms: mysql,mariadb
            path: instance_analytics_views/tasks/v1/mysql-tasks.sql
            relativeToChangelogFile: true
        - sqlFile:
            dbms: h2
            path: instance_analytics_views/tasks/v1/h2-tasks.sql
            relativeToChangelogFile: true
      rollback:
        - sql:
            sql: drop view if exists v_tasks;

  - changeSet:
      id: v48.00-056
      validCheckSum: 8:229e8058cc8309053b344bbfdb042405
      author: noahmoss
      comment: 'Adjust view_log schema for Audit Log v2'
      changes:
        - addColumn:
            tableName: view_log
            columns:
              - column:
                  name: has_access
                  type: boolean
                  constraints:
                    nullable: true
                  remarks: 'Whether the user who initiated the view had read access to the item being viewed.'

  - changeSet:
      id: v48.00-057
      validCheckSum: 8:8e32153df1031ea12005d58ce1674873
      author: noahmoss
      comment: 'Adjust view_log schema for Audit Log v2'
      changes:
        - addColumn:
            tableName: view_log
            columns:
              - column:
                  name: context
                  type: varchar(32)
                  constraints:
                    nullable: true
                  remarks: 'The context of the view, can be collection, question, or dashboard. Only for cards.'

  - changeSet:
      id: v48.00-059
      validCheckSum: 8:fd8b5031dbbf69c4588ce2699eb20f33
      author: qwef
      comment: 'Update the namespace of any audit collections that are already loaded'
      changes:
        - sql:
            sql: UPDATE collection SET namespace = 'analytics' WHERE entity_id = 'okNLSZKdSxaoG58JSQY54' OR entity_id = 'vG58R8k-QddHWA7_47umn'
      rollback: # not necessary

  - changeSet:
      id: v48.00-060
      validCheckSum: 8:a59027f5494811033ce77cd0ba05d6bd
      author: noahmoss
      comment: Added 0.48.0 - task_history.started_at
      changes:
        - createIndex:
            indexName: idx_task_history_started_at
            tableName: task_history
            columns:
              - column:
                  name: started_at

  - changeSet:
      id: v48.00-061
      validCheckSum: 8:9b9939aad6ca12f7cf4dfa85dae6eb1c
      author: piranha
      comment: 'Adds query_execution.cache_hash -> query_cache.query_hash'
      changes:
        - addColumn:
            tableName: query_execution
            columns:
              - column:
                  name: cache_hash
                  type: ${blob.type}
                  constraints:
                    nullable: true
                  remarks: 'Hash of normalized query, calculated in middleware.cache'

  # this index was added in migration 95, but during our split migration work in #34400 we didn't include this index
  # in the sql initialization, so we need to recreate one here for new instances running 48+
  - changeSet:
      id: v48.00-067
      validCheckSum: 8:e7cd8168533c58c865dacf320e819218
      author: qnkhuat
      comment: 'Add unique constraint idx_databasechangelog_id_author_filename'
      preConditions:
        - onFail: MARK_RAN
        # If we're dumping the migration as a SQL file or trying to force-migrate we can't check the preconditions
        # so just go ahead and skip the entire thing. This is a non-critical migration
        - onUpdateSQL: IGNORE
        - and:
          - sqlCheck:
              expectedResult: 0
              sql: SELECT count(*) FROM (SELECT count(*) FROM DATABASECHANGELOG GROUP BY ID, AUTHOR, FILENAME HAVING count(*) > 1) t1
          - or:
            - and:
              - dbms:
                  type: postgresql
              - sqlCheck:
                  expectedResult: 0
                  sql: >-
                    SELECT COUNT(*)
                    FROM pg_indexes
                    WHERE tablename = 'databasechangelog' AND
                          indexname = 'idx_databasechangelog_id_author_filename';
            - and:
              - dbms:
                  type: h2
              - sqlCheck:
                  expectedResult: 0
                  sql: >-
                    SELECT COUNT(*)
                    FROM INFORMATION_SCHEMA.INDEXES
                    WHERE TABLE_NAME = 'DATABASECHANGELOG' AND
                          INDEX_NAME = 'IDX_DATABASECHANGELOG_ID_AUTHOR_FILENAME_INDEX_1';
            - and:
              - dbms:
                  type: mysql,mariadb
              - not:
                - indexExists:
                    tableName: ${databasechangelog.name}
                    indexName: idx_databasechangelog_id_author_filename
      changes:
        - addUniqueConstraint:
            constraintName: idx_databasechangelog_id_author_filename
            tableName: ${databasechangelog.name}
            columnNames: id, author, filename
      rollback:
        - dropUniqueConstraint:
            tableName: ${databasechangelog.name}
            constraintName: idx_databasechangelog_id_author_filename

  - changeSet:
      id: v49.00-000
      author: qnkhuat
      comment: Remove leagcy pulses
      changes:
        - sql: DELETE FROM pulse where dashboard_id is null and alert_condition is null;
      # pulse has been deprecated in v38(~2.5 years ago), even the UI to view it is broken
      # so we don't need to worry about recovering it on rollback
      rollback:

  - changeSet:
      id: v49.00-003
      author: johnswanson
      comment: Add a `type` to users
      changes:
        - addColumn:
            columns:
              - column:
                  name: type
                  type: varchar(64)
                  constraints:
                    nullable: false
                  defaultValue: 'personal'
                  remarks: The type of user
            tableName: core_user

  - changeSet:
      id: v49.00-004
      author: johnswanson
      comment: Add a table for API keys
      changes:
        - createTable:
            tableName: api_key
            remarks: An API Key
            columns:
              - column:
                  remarks: The ID of the API Key itself
                  name: id
                  type: int
                  autoIncrement: true
                  constraints:
                    primaryKey: true
                    nullable: false
              - column:
                  name: user_id
                  type: int
                  remarks: The ID of the user who this API Key acts as
                  constraints:
                    nullable: false
                    referencedTableName: core_user
                    referencedColumnNames: id
                    foreignKeyName: fk_api_key_user_id
              - column:
                  remarks: The hashed API key
                  name: key
                  type: varchar(254)
                  constraints:
                    nullable: false
              - column:
                  remarks: The first 7 characters of the unhashed key
                  name: key_prefix
                  type: varchar(7)
                  constraints:
                    nullable: false
                    unique: true
              - column:
                  remarks: The ID of the user that created this API key
                  name: created_by
                  type: integer
                  constraints:
                    nullable: false
                    referencedTableName: core_user
                    referencedColumnNames: id
                    foreignKeyName: fk_api_key_created_by_user_id
              - column:
                  remarks: The timestamp when the key was created
                  name: created_at
                  type: ${timestamp_type}
                  defaultValueComputed: current_timestamp
                  constraints:
                    nullable: false
              - column:
                  remarks: The timestamp when the key was last updated
                  name: updated_at
                  type: ${timestamp_type}
                  defaultValueComputed: current_timestamp
                  constraints:
                    nullable: false

  - changeSet:
      id: v49.00-005
      author: johnswanson
      comment: Add an index on `api_key.created_by`
      rollback: # not necessary, will be removed with the table
      changes:
        - createIndex:
            tableName: api_key
            indexName: idx_api_key_created_by
            columns:
              column:
                name: created_by

  - changeSet:
      id: v49.00-006
      author: johnswanson
      comment: Add an index on `api_key.user_id`
      rollback: # not necessary, will be removed with the table
      changes:
        - createIndex:
            tableName: api_key
            indexName: idx_api_key_user_id
            columns:
              column:
                name: user_id

  - changeSet:
      id: v49.00-007
      author: johnswanson
      comment: Set the `type` of the internal user
      changes:
        - sql:
            sql: UPDATE core_user SET type='internal' WHERE id=13371338;
      rollback: # not necessary

  - changeSet:
      id: v49.00-008
      author: qnkhuat
      comment: Add metabase_field.database_indexed
      changes:
        - addColumn:
            tableName: metabase_field
            columns:
              - column:
                  name: database_indexed
                  type: boolean
                  constraints:
                    nullable: true
                  remarks: 'If the database supports indexing, this column indicate whether or not a field is indexed, or is the 1st column in a composite index'

  - changeSet:
      id: v49.00-009
      author: adam-james
      comment: Migrate pulse_card.include_csv to 'true' when the joined card.display is 'table'
      changes:
        - sql:
            dbms: mariadb,mysql
            sql: >-
              UPDATE pulse_card AS pc
              JOIN report_card AS rc ON rc.id = pc.card_id
              SET pc.include_csv = TRUE
              WHERE rc.display = 'table';
        - sql:
            dbms: postgresql,h2
            sql: >-
              UPDATE pulse_card pc
              SET include_csv = TRUE
              WHERE pc.card_id IN (
                  SELECT rc.id
                  FROM report_card rc
                  WHERE rc.display = 'table'
                  AND rc.id = pc.card_id
              );
      rollback: # no change

  - changeSet:
      id: v49.00-010
      author: johnswanson
      comment: Add a name to API Keys
      changes:
        - addColumn:
            tableName: api_key
            columns:
              - column:
                  name: name
                  type: varchar(254)
                  constraints:
                    nullable: false
                    unique: true
                  remarks: 'The user-defined name of the API key.'

  - changeSet:
      id: v49.00-011
      author: qnkhuat
      comment: Add metabase_table.database_require_filter
      changes:
        - addColumn:
            tableName: metabase_table
            columns:
              - column:
                  name: database_require_filter
                  type: boolean
                  constraints:
                    nullable: true
                  remarks: 'If true, the table requires a filter to be able to query it'

  - changeSet:
      id: v49.00-012
      author: qnkhuat
      comment: Add metabase_field.database_partitioned
      changes:
        - addColumn:
            tableName: metabase_field
            columns:
              - column:
                  name: database_partitioned
                  type: boolean
                  constraints:
                    nullable: true
                  remarks: 'Whether the table is partitioned by this field'

  - changeSet:
      id: v49.00-013
      author: johnswanson
      comment: Add `api_key.updated_by_id`
      rollback: # will be removed with the table
      changes:
        - addColumn:
            tableName: api_key
            columns:
              - column:
                  remarks: The ID of the user that last updated this API key
                  name: updated_by_id
                  type: integer
                  constraints:
                    # no default and nullable: false for a new column? yikes! But this should probably be ok, because
                    # we don't yet have any UI for creating a new API key.
                    nullable: false
                    referencedTableName: core_user
                    referencedColumnNames: id
                    foreignKeyName: fk_api_key_updated_by_id_user_id

  - changeSet:
      id: v49.00-014
      author: johnswanson
      comment: Add an index on `api_key.updated_by_id`
      rollback: # not necessary, will be removed with the table
      changes:
        - createIndex:
            tableName: api_key
            indexName: idx_api_key_updated_by_id
            columns:
              column:
                name: updated_by_id

  - changeSet:
      id: v49.00-015
      author: johnswanson
      comment: Rename `created_by` to `creator_id`
      rollback: # not necessary, will be removed with the table
      changes:
        - renameColumn:
            tableName: api_key
            columnDataType: integer
            oldColumnName: created_by
            newColumnName: creator_id

  - changeSet:
      id: v49.00-016
      author: noahmoss
      comment: >-
        Added 0.49.0 - modify type of action.archived from boolean to
        ${boolean.type} on mysql,mariadb
      dbms: mysql,mariadb
      changes:
        - modifyDataType:
            tableName: action
            columnName: archived
            newDataType: ${boolean.type}
      rollback:
        - modifyDataType:
            tableName: action
            columnName: archived
            newDataType: boolean
      preConditions:
        - onFail: MARK_RAN
        - dbms:
            type: mysql,mariadb

  - changeSet:
      id: v49.00-017
      author: noahmoss
      comment: Add NOT NULL constraint to action.archived
      changes:
        - addNotNullConstraint:
            columnDataType: ${boolean.type}
            tableName: action
            columnName: archived
            defaultNullValue: false
      preConditions:
        - onFail: MARK_RAN
        - dbms:
            type: mysql,mariadb

  - changeSet:
      id: v49.00-018
      author: noahmoss
      comment: Add default value to action.archived
      changes:
        - addDefaultValue:
            defaultValueBoolean: false
            tableName: action
            columnName: archived
      preConditions:
        - onFail: MARK_RAN
        - dbms:
            type: mysql,mariadb

  - changeSet:
      id: v49.00-019
      author: noahmoss
      comment: >-
        Added 0.49.0 - modify type of metabase_field.json_unfolding from
        boolean to ${boolean.type} on mysql,mariadb
      dbms: mysql,mariadb
      changes:
        - modifyDataType:
            tableName: metabase_field
            columnName: json_unfolding
            newDataType: ${boolean.type}
      rollback:
        - modifyDataType:
            tableName: metabase_field
            columnName: json_unfolding
            newDataType: boolean
      preConditions:
        - onFail: MARK_RAN
        - dbms:
            type: mysql,mariadb

  - changeSet:
      id: v49.00-020
      author: noahmoss
      comment: Add NOT NULL constraint to metabase_field.json_unfolding
      changes:
        - addNotNullConstraint:
            columnDataType: ${boolean.type}
            tableName: metabase_field
            columnName: json_unfolding
            defaultNullValue: false
      preConditions:
        - onFail: MARK_RAN
        - dbms:
            type: mysql,mariadb

  - changeSet:
      id: v49.00-021
      author: noahmoss
      comment: Add default value to metabase_field.json_unfolding
      changes:
        - addDefaultValue:
            defaultValueBoolean: false
            tableName: metabase_field
            columnName: json_unfolding
      preConditions:
        - onFail: MARK_RAN
        - dbms:
            type: mysql,mariadb

  - changeSet:
      id: v49.00-022
      author: noahmoss
      comment: >-
        Added 0.49.0 - modify type of metabase_field.database_is_auto_increment
        from boolean to ${boolean.type} on mysql,mariadb
      dbms: mysql,mariadb
      changes:
        - modifyDataType:
            tableName: metabase_field
            columnName: database_is_auto_increment
            newDataType: ${boolean.type}
      rollback:
        - modifyDataType:
            tableName: metabase_field
            columnName: database_is_auto_increment
            newDataType: boolean
      preConditions:
        - onFail: MARK_RAN
        - dbms:
            type: mysql,mariadb

  - changeSet:
      id: v49.00-023
      author: noahmoss
      comment: Add NOT NULL constraint to metabase_field.database_is_auto_increment
      changes:
        - addNotNullConstraint:
            columnDataType: ${boolean.type}
            tableName: metabase_field
            columnName: database_is_auto_increment
            defaultNullValue: false
      preConditions:
        - onFail: MARK_RAN
        - dbms:
            type: mysql,mariadb

  - changeSet:
      id: v49.00-024
      author: noahmoss
      comment: Add default value to metabase_field.database_is_auto_increment
      changes:
        - addDefaultValue:
            defaultValueBoolean: false
            tableName: metabase_field
            columnName: database_is_auto_increment
      preConditions:
        - onFail: MARK_RAN
        - dbms:
            type: mysql,mariadb

  - changeSet:
      id: v49.00-025
      author: noahmoss
      comment: >-
        Added 0.49.0 - modify type of report_dashboard.auto_apply_filters
        from boolean to ${boolean.type} on mysql,mariadb
      dbms: mysql,mariadb
      changes:
        - modifyDataType:
            tableName: report_dashboard
            columnName: auto_apply_filters
            newDataType: ${boolean.type}
      rollback:
        - modifyDataType:
            tableName: report_dashboard
            columnName: auto_apply_filters
            newDataType: boolean
      preConditions:
        - onFail: MARK_RAN
        - dbms:
            type: mysql,mariadb

  - changeSet:
      id: v49.00-026
      author: noahmoss
      comment: Add NOT NULL constraint to report_dashboard.auto_apply_filters
      changes:
        - addNotNullConstraint:
            columnDataType: ${boolean.type}
            tableName: report_dashboard
            columnName: auto_apply_filters
            defaultNullValue: true
      preConditions:
        - onFail: MARK_RAN
        - dbms:
            type: mysql,mariadb

  - changeSet:
      id: v49.00-027
      author: noahmoss
      comment: Add default value to report_dashboard.auto_apply_filters
      changes:
        - addDefaultValue:
            defaultValueBoolean: true
            tableName: report_dashboard
            columnName: auto_apply_filters
      preConditions:
        - onFail: MARK_RAN
        - dbms:
            type: mysql,mariadb

  - changeSet:
      id: v49.00-028
      author: noahmoss
      comment: >-
        Added 0.49.0 - modify type of metabase_database.is_audit
        from boolean to ${boolean.type} on mysql,mariadb
      dbms: mysql,mariadb
      changes:
        - modifyDataType:
            tableName: metabase_database
            columnName: is_audit
            newDataType: ${boolean.type}
      rollback:
        - modifyDataType:
            tableName: metabase_database
            columnName: is_audit
            newDataType: boolean
      preConditions:
        - onFail: MARK_RAN
        - dbms:
            type: mysql,mariadb

  - changeSet:
      id: v49.00-029
      author: noahmoss
      comment: Add NOT NULL constraint to metabase_database.is_audit
      changes:
        - addNotNullConstraint:
            columnDataType: ${boolean.type}
            tableName: metabase_database
            columnName: is_audit
            defaultNullValue: false
      preConditions:
        - onFail: MARK_RAN
        - dbms:
            type: mysql,mariadb

  - changeSet:
      id: v49.00-030
      author: noahmoss
      comment: Add default value to metabase_database.is_audit
      changes:
        - addDefaultValue:
            defaultValueBoolean: false
            tableName: metabase_database
            columnName: is_audit
      preConditions:
        - onFail: MARK_RAN
        - dbms:
            type: mysql,mariadb

  - changeSet:
      id: v49.00-031
      author: noahmoss
      comment: >-
        Added 0.49.0 - modify type of metabase_table.is_upload
        from boolean to ${boolean.type} on mysql,mariadb
      dbms: mysql,mariadb
      changes:
        - modifyDataType:
            tableName: metabase_table
            columnName: is_upload
            newDataType: ${boolean.type}
      rollback:
        - modifyDataType:
            tableName: metabase_table
            columnName: is_upload
            newDataType: boolean
      preConditions:
        - onFail: MARK_RAN
        - dbms:
            type: mysql,mariadb

  - changeSet:
      id: v49.00-032
      author: noahmoss
      comment: Add NOT NULL constraint to metabase_table.is_upload
      changes:
        - addNotNullConstraint:
            columnDataType: ${boolean.type}
            tableName: metabase_table
            columnName: is_upload
            defaultNullValue: false
      preConditions:
        - onFail: MARK_RAN
        - dbms:
            type: mysql,mariadb

  - changeSet:
      id: v49.00-033
      author: noahmoss
      comment: Add default value to metabase_table.is_upload
      changes:
        - addDefaultValue:
            defaultValueBoolean: false
            tableName: metabase_table
            columnName: is_upload
      preConditions:
        - onFail: MARK_RAN
        - dbms:
            type: mysql,mariadb

  - changeSet:
      id: v49.00-034
      author: noahmoss
      comment: >-
        Added 0.49.0 - modify type of revision.most_recent
        from boolean to ${boolean.type} on mysql,mariadb
      dbms: mysql,mariadb
      changes:
        - modifyDataType:
            tableName: revision
            columnName: most_recent
            newDataType: ${boolean.type}
      rollback:
        - modifyDataType:
            tableName: revision
            columnName: most_recent
            newDataType: boolean
      preConditions:
        - onFail: MARK_RAN
        - dbms:
            type: mysql,mariadb

  - changeSet:
      id: v49.00-035
      author: noahmoss
      comment: >-
        Added 0.49.0 - modify type of revision.most_recent
        from boolean to ${boolean.type} on mysql,mariadb
      dbms: mysql,mariadb
      changes:
        - modifyDataType:
            tableName: revision
            columnName: most_recent
            newDataType: ${boolean.type}
      rollback:
        - modifyDataType:
            tableName: revision
            columnName: most_recent
            newDataType: boolean
      preConditions:
        - onFail: MARK_RAN
        - dbms:
            type: mysql,mariadb

  - changeSet:
      id: v49.00-036
      author: noahmoss
      comment: Add NOT NULL constraint to revision.most_recent
      changes:
        - addNotNullConstraint:
            columnDataType: ${boolean.type}
            tableName: revision
            columnName: most_recent
            defaultNullValue: false
      preConditions:
        - onFail: MARK_RAN
        - dbms:
            type: mysql,mariadb

  - changeSet:
      id: v49.00-037
      author: noahmoss
      comment: Add default value to revision.most_recent
      changes:
        - addDefaultValue:
            defaultValueBoolean: false
            tableName: revision
            columnName: most_recent
      preConditions:
        - onFail: MARK_RAN
        - dbms:
            type: mysql,mariadb

  - changeSet:
      id: v49.00-038
      author: noahmoss
      comment: >-
        Added 0.49.0 - modify type of table_privileges.select
        from boolean to ${boolean.type} on mysql,mariadb
      dbms: mysql,mariadb
      changes:
        - modifyDataType:
            tableName: table_privileges
            columnName: select
            newDataType: ${boolean.type}
      rollback:
        - modifyDataType:
            tableName: table_privileges
            columnName: select
            newDataType: boolean
      preConditions:
        - onFail: MARK_RAN
        - dbms:
            type: mysql,mariadb

  - changeSet:
      id: v49.00-039
      author: noahmoss
      comment: Add NOT NULL constraint to table_privileges.select
      changes:
        - addNotNullConstraint:
            columnDataType: ${boolean.type}
            tableName: table_privileges
            columnName: select
            defaultNullValue: false
      preConditions:
        - onFail: MARK_RAN
        - dbms:
            type: mysql,mariadb

  - changeSet:
      id: v49.00-040
      author: noahmoss
      comment: Add default value to table_privileges.select
      changes:
        - addDefaultValue:
            defaultValueBoolean: false
            tableName: table_privileges
            columnName: select
      preConditions:
        - onFail: MARK_RAN
        - dbms:
            type: mysql,mariadb

  - changeSet:
      id: v49.00-041
      author: noahmoss
      comment: >-
        Added 0.49.0 - modify type of table_privileges.update
        from boolean to ${boolean.type} on mysql,mariadb
      dbms: mysql,mariadb
      changes:
        - modifyDataType:
            tableName: table_privileges
            columnName: update
            newDataType: ${boolean.type}
      rollback:
        - modifyDataType:
            tableName: table_privileges
            columnName: update
            newDataType: boolean
      preConditions:
        - onFail: MARK_RAN
        - dbms:
            type: mysql,mariadb

  - changeSet:
      id: v49.00-042
      author: noahmoss
      comment: Add NOT NULL constraint to table_privileges.update
      changes:
        - addNotNullConstraint:
            columnDataType: ${boolean.type}
            tableName: table_privileges
            columnName: update
            defaultNullValue: false
      preConditions:
        - onFail: MARK_RAN
        - dbms:
            type: mysql,mariadb

  - changeSet:
      id: v49.00-043
      author: noahmoss
      comment: Add default value to table_privileges.update
      changes:
        - addDefaultValue:
            defaultValueBoolean: false
            tableName: table_privileges
            columnName: update
      preConditions:
        - onFail: MARK_RAN
        - dbms:
            type: mysql,mariadb

  - changeSet:
      id: v49.00-044
      author: noahmoss
      comment: >-
        Added 0.49.0 - modify type of table_privileges.insert
        from boolean to ${boolean.type} on mysql,mariadb
      dbms: mysql,mariadb
      changes:
        - modifyDataType:
            tableName: table_privileges
            columnName: insert
            newDataType: ${boolean.type}
      rollback:
        - modifyDataType:
            tableName: table_privileges
            columnName: insert
            newDataType: boolean
      preConditions:
        - onFail: MARK_RAN
        - dbms:
            type: mysql,mariadb

  - changeSet:
      id: v49.00-045
      author: noahmoss
      comment: Add NOT NULL constraint to table_privileges.insert
      changes:
        - addNotNullConstraint:
            columnDataType: ${boolean.type}
            tableName: table_privileges
            columnName: insert
            defaultNullValue: false
      preConditions:
        - onFail: MARK_RAN
        - dbms:
            type: mysql,mariadb

  - changeSet:
      id: v49.00-046
      author: noahmoss
      comment: Add default value to table_privileges.insert
      changes:
        - addDefaultValue:
            defaultValueBoolean: false
            tableName: table_privileges
            columnName: insert
      preConditions:
        - onFail: MARK_RAN
        - dbms:
            type: mysql,mariadb

  - changeSet:
      id: v49.00-047
      author: noahmoss
      comment: >-
        Added 0.49.0 - modify type of table_privileges.delete
        from boolean to ${boolean.type} on mysql,mariadb
      dbms: mysql,mariadb
      changes:
        - modifyDataType:
            tableName: table_privileges
            columnName: delete
            newDataType: ${boolean.type}
      rollback:
        - modifyDataType:
            tableName: table_privileges
            columnName: delete
            newDataType: boolean
      preConditions:
        - onFail: MARK_RAN
        - dbms:
            type: mysql,mariadb

  - changeSet:
      id: v49.00-048
      author: noahmoss
      comment: Add NOT NULL constraint to table_privileges.delete
      changes:
        - addNotNullConstraint:
            columnDataType: ${boolean.type}
            tableName: table_privileges
            columnName: delete
            defaultNullValue: false
      preConditions:
        - onFail: MARK_RAN
        - dbms:
            type: mysql,mariadb

  - changeSet:
      id: v49.00-049
      author: noahmoss
      comment: Add default value to table_privileges.delete
      changes:
        - addDefaultValue:
            defaultValueBoolean: false
            tableName: table_privileges
            columnName: delete
      preConditions:
        - onFail: MARK_RAN
        - dbms:
            type: mysql,mariadb

  - changeSet:
      id: v49.00-050
      author: noahmoss
      comment: >-
        Added 0.49.0 - modify type of query_execution.is_sandboxed
        from boolean to ${boolean.type} on mysql,mariadb
      dbms: mysql,mariadb
      changes:
        - modifyDataType:
            tableName: query_execution
            columnName: is_sandboxed
            newDataType: ${boolean.type}
      rollback:
        - modifyDataType:
            tableName: query_execution
            columnName: is_sandboxed
            newDataType: boolean
      preConditions:
        - onFail: MARK_RAN
        - dbms:
            type: mysql,mariadb

  - changeSet:
      id: v49.00-051
      author: noahmoss
      comment: >-
        Added 0.49.0 - modify type of view_log.has_access
        from boolean to ${boolean.type} on mysql,mariadb
      dbms: mysql,mariadb
      changes:
        - modifyDataType:
            tableName: view_log
            columnName: has_access
            newDataType: ${boolean.type}
      rollback:
        - modifyDataType:
            tableName: view_log
            columnName: has_access
            newDataType: boolean
      preConditions:
        - onFail: MARK_RAN
        - dbms:
            type: mysql,mariadb

  - changeSet:
      id: v49.00-052
      author: noahmoss
      comment: >-
        Added 0.49.0 - modify type of metabase_field.database_indexed
        from boolean to ${boolean.type} on mysql,mariadb
      dbms: mysql,mariadb
      changes:
        - modifyDataType:
            tableName: metabase_field
            columnName: database_indexed
            newDataType: ${boolean.type}
      rollback:
        - modifyDataType:
            tableName: metabase_field
            columnName: database_indexed
            newDataType: boolean
      preConditions:
        - onFail: MARK_RAN
        - dbms:
            type: mysql,mariadb

  - changeSet:
      id: v49.00-053
      author: noahmoss
      comment: >-
        Added 0.49.0 - modify type of metabase_table.database_require_filter
        from boolean to ${boolean.type} on mysql,mariadb
      dbms: mysql,mariadb
      changes:
        - modifyDataType:
            tableName: metabase_table
            columnName: database_require_filter
            newDataType: ${boolean.type}
      rollback:
        - modifyDataType:
            tableName: metabase_table
            columnName: database_require_filter
            newDataType: boolean
      preConditions:
        - onFail: MARK_RAN
        - dbms:
            type: mysql,mariadb

  - changeSet:
      id: v49.00-059
      author: qnkhuat
      comment: Added 0.49.0 - unify type of time columns
      changes:
        - customChange:
            class: "metabase.db.custom_migrations.UnifyTimeColumnsType"

  - changeSet:
      id: v49.00-060
      author: qnkhuat
      comment: >-
        Added 0.49.0 - modify type of metabase_field.database_partitioned
        from boolean to ${boolean.type} on mysql,mariadb
      dbms: mysql,mariadb
      changes:
        - modifyDataType:
            tableName: metabase_field
            columnName: database_partitioned
            newDataType: ${boolean.type}
      rollback:
        - modifyDataType:
            tableName: metabase_field
            columnName: database_partitioned
            newDataType: boolean
      preConditions:
        - onFail: MARK_RAN
        - dbms:
            type: mysql,mariadb

  - changeSet:
      id: v49.2023-01-24T12:00:00
      author: piranha
      comment: >-
        This significantly speeds up api.database/autocomplete-fields query
        and is an improvement for issue 30588.
        H2 does not support this: https://github.com/h2database/h2database/issues/3535
        Mariadb does not support this.
        Mysql says it does, but reports an error during migration.
      dbms: postgresql
      changes:
        - createIndex:
            tableName: metabase_field
            indexName: idx_field_name_lower
            columns:
              - column:
                  name: lower(name)
                  computed: true
      rollback:
        - dropIndex:
            tableName: metabase_field
            indexName: idx_field_name_lower

  - changeSet:
      id: v49.2024-01-22T11:50:00
      author: qnkhuat
      comment: Add `report_card.type`
      changes:
        - addColumn:
            tableName: report_card
            columns:
              - column:
                  remarks: The type of card, could be 'question', 'model', 'metric'
                  name: type
                  type: varchar(16)
                  defaultValue: "question"
                  constraints:
                    nullable: false

  - changeSet:
      id: v49.2024-01-22T11:51:00
      author: qnkhuat
      comment: Backfill `report_card.type`
      changes:
        - sql:
            sql: >-
              UPDATE report_card
              SET type = 'model'
              WHERE dataset is true
      rollback: # no need, the column will be dropped

  - changeSet:
      id: v49.2024-01-22T11:52:00
      author: qnkhuat
      comment: Backfill `report_card.type`
      changes:
        - customChange:
            class: "metabase.db.custom_migrations.CardRevisionAddType"

  - changeSet:
      id: v49.2024-01-29T19:26:40
      author: adam-james
      comment: Add width setting to Dashboards
      changes:
        - addColumn:
            tableName: report_dashboard
            columns:
              - column:
                  name: width
                  type: varchar(16)
                  defaultValue: "fixed"
                  remarks: "The value of the dashboard's width setting can be fixed or full. New dashboards will be set to fixed"

  - changeSet:
      id: v49.2024-01-29T19:30:00
      author: adam-james
      comment: Update existing report_dashboard width values to full
      changes:
        - update:
            tableName: report_dashboard
            columns:
              - column:
                  name: width
                  value: "full"
      rollback: []

  - changeSet:
      id: v49.2024-01-29T19:56:40
      author: adam-james
      comment: Dashboard width setting must have a value
      changes:
        - addNotNullConstraint:
            tableName: report_dashboard
            columnName: width
            columnDatatype: varchar(16)
            defaultNullvalue: "full"
            remarks: "If for some reason an existing dashboard has null width value it is set to full"

  - changeSet:
      id: v49.2024-01-29T19:59:12
      author: adam-james
      comment: Add default value to report_dashboard.width for mysql and mariadb
      changes:
        - addDefaultValue:
            defaultValue: "fixed"
            tableName: report_dashboard
            columnName: width
      preConditions:
        - onFail: MARK_RAN
        - dbms:
            type: mysql,mariadb

  - changeSet:
      id: v49.2024-02-02T11:27:49
      author: oisincoveney
      comment: >-
        Add report_card.initially_published_at
      changes:
        - addColumn:
            tableName: report_card
            columns:
              - column:
                  name: initially_published_at
                  type: ${timestamp_type}
                  constraints:
                    nullable: true
                  remarks: The timestamp when the card was first published in a static embed

  - changeSet:
        id: v49.2024-02-02T11:28:36
        author: oisincoveney
        comment: >-
          Add report_dashboard.initially_published_at
        changes:
          - addColumn:
              tableName: report_dashboard
              columns:
                - column:
                    name: initially_published_at
                    type: ${timestamp_type}
                    constraints:
                      nullable: true
                    remarks: The timestamp when the dashboard was first published in a static embed

  - changeSet:
      id: v49.2024-02-07T21:52:01
      author: noahmoss
      comment: Added 0.49.0 - updated view v_view_log
      changes:
        - sqlFile:
            dbms: postgresql
            path: instance_analytics_views/view_log/v2/postgres-view_log.sql
            relativeToChangelogFile: true
        - sqlFile:
            dbms: mysql,mariadb
            path: instance_analytics_views/view_log/v2/mysql-view_log.sql
            relativeToChangelogFile: true
        - sqlFile:
            dbms: h2
            path: instance_analytics_views/view_log/v2/h2-view_log.sql
            relativeToChangelogFile: true
      rollback:
        - sqlFile:
            dbms: postgresql
            path: instance_analytics_views/view_log/v1/postgres-view_log.sql
            relativeToChangelogFile: true
        - sqlFile:
            dbms: mysql,mariadb
            path: instance_analytics_views/view_log/v1/mysql-view_log.sql
            relativeToChangelogFile: true
        - sqlFile:
            dbms: h2
            path: instance_analytics_views/view_log/v1/h2-view_log.sql
            relativeToChangelogFile: true

  - changeSet:
      id: v49.2024-02-07T21:52:02
      author: noahmoss
      comment: Added 0.49.0 - updated view v_audit_log
      changes:
        - sqlFile:
            dbms: postgresql
            path: instance_analytics_views/audit_log/v2/postgres-audit_log.sql
            relativeToChangelogFile: true
        - sqlFile:
            dbms: mysql,mariadb
            path: instance_analytics_views/audit_log/v2/mysql-audit_log.sql
            relativeToChangelogFile: true
        - sqlFile:
            dbms: h2
            path: instance_analytics_views/audit_log/v2/h2-audit_log.sql
            relativeToChangelogFile: true
      rollback:
        - sqlFile:
            dbms: postgresql
            path: instance_analytics_views/audit_log/v1/postgres-audit_log.sql
            relativeToChangelogFile: true
        - sqlFile:
            dbms: mysql,mariadb
            path: instance_analytics_views/audit_log/v1/mysql-audit_log.sql
            relativeToChangelogFile: true
        - sqlFile:
            dbms: h2
            path: instance_analytics_views/audit_log/v1/h2-audit_log.sql
            relativeToChangelogFile: true

  - changeSet:
      id: v49.2024-02-07T21:52:03
      author: noahmoss
      comment: Added 0.49.0 - updated view v_group_members
      changes:
        - sqlFile:
            path: instance_analytics_views/group_members/v2/group_members.sql
            relativeToChangelogFile: true
      rollback:
        - sqlFile:
            dbms: postgresql
            path: instance_analytics_views/group_members/v1/group_members.sql
            relativeToChangelogFile: true

  - changeSet:
      id: v49.2024-02-07T21:52:04
      author: noahmoss
      comment: Added 0.49.0 - updated view v_query_log
      changes:
        - sqlFile:
            dbms: postgresql
            path: instance_analytics_views/query_log/v2/postgres-query_log.sql
            relativeToChangelogFile: true
        - sqlFile:
            dbms: mysql,mariadb
            path: instance_analytics_views/query_log/v2/mysql-query_log.sql
            relativeToChangelogFile: true
        - sqlFile:
            dbms: h2
            path: instance_analytics_views/query_log/v2/h2-query_log.sql
            relativeToChangelogFile: true
      rollback:
        - sqlFile:
            dbms: postgresql
            path: instance_analytics_views/query_log/v1/postgres-query_log.sql
            relativeToChangelogFile: true
        - sqlFile:
            dbms: mysql,mariadb
            path: instance_analytics_views/query_log/v1/mysql-query_log.sql
            relativeToChangelogFile: true
        - sqlFile:
            dbms: h2
            path: instance_analytics_views/query_log/v1/h2-query_log.sql
            relativeToChangelogFile: true

  - changeSet:
      id: v49.2024-02-07T21:52:05
      author: noahmoss
      comment: Added 0.49.0 - updated view v_users
      changes:
        - sqlFile:
            dbms: postgresql
            path: instance_analytics_views/users/v2/postgres-users.sql
            relativeToChangelogFile: true
        - sqlFile:
            dbms: mysql,mariadb
            path: instance_analytics_views/users/v2/mysql-users.sql
            relativeToChangelogFile: true
        - sqlFile:
            dbms: h2
            path: instance_analytics_views/users/v2/h2-users.sql
            relativeToChangelogFile: true
      rollback:
        - sqlFile:
            dbms: postgresql
            path: instance_analytics_views/users/v1/postgres-users.sql
            relativeToChangelogFile: true
        - sqlFile:
            dbms: mysql,mariadb
            path: instance_analytics_views/users/v1/mysql-users.sql
            relativeToChangelogFile: true
        - sqlFile:
            dbms: h2
            path: instance_analytics_views/users/v1/h2-users.sql
            relativeToChangelogFile: true

  - changeSet:
      id: v49.2024-02-09T13:55:26
      author: noahmoss
      comment: Set default value for enable-public-sharing to `false` for existing instances with users, if not already set
      preConditions:
        - onFail: MARK_RAN
        - and:
            - or:
                - and:
                    - dbms:
                        type: postgresql
                    - sqlCheck:
                        expectedResult: 0
                        sql: SELECT count(*) FROM setting WHERE key = 'enable-public-sharing';
                - and:
                    - dbms:
                        type: h2
                    - sqlCheck:
                        expectedResult: 0
                        sql: SELECT count(*) FROM setting WHERE "KEY" = 'enable-public-sharing';
                - and:
                    - dbms:
                        type: mysql,mariadb
                    - sqlCheck:
                        expectedResult: 0
                        sql: SELECT count(*) FROM setting WHERE `key` = 'enable-public-sharing';
            - sqlCheck:
                expectedResult: 1
                sql: >
                  SELECT CASE WHEN COUNT(*) > 0 THEN 1 ELSE 0 END FROM core_user;
      changes:
        - sql:
            dbms: postgresql
            sql: INSERT INTO setting (key, value) VALUES ('enable-public-sharing', 'false');
        - sql:
            dbms: mysql,mariadb
            sql: INSERT INTO setting (`key`, value) VALUES ('enable-public-sharing', 'false');
        - sql:
            dbms: h2
            sql: INSERT INTO setting ("KEY", "VALUE") VALUES ('enable-public-sharing', 'false');
      rollback: # not needed

  - changeSet:
      id: v49.2024-03-26T10:23:12
      author: adam-james
      comment: Add pulse_card.format_rows
      changes:
        - addColumn:
            tableName: pulse_card
            columns:
              - column:
                  name: format_rows
                  type: ${boolean.type}
                  defaultValue: true
                  remarks: Whether or not to apply formatting to the rows of the export

  - changeSet:
      id: v49.2024-03-26T20:27:58
      author: noahmoss
      comment: Added 0.46.0 - Delete the truncate audit log task (renamed to truncate audit tables)
      changes:
        - customChange:
            class: "metabase.db.custom_migrations.DeleteTruncateAuditLogTask"

  - changeSet:
      id: v49.2024-04-09T10:00:00
      author: qnkhuat
      comment: Drop not null constraint on metabase_database.cache_field_values_schedule
      changes:
        - dropNotNullConstraint:
            tableName: metabase_database
            columnName: cache_field_values_schedule
            columnDataType: varchar(254)
      # nothing because it should always be like this
      rollback:

  - changeSet:
      id: v49.2024-04-09T10:00:01
      author: qnkhuat
      comment: Drop default value on metabase_database.cache_field_values_schedule
      changes:
        - dropDefaultValue:
            tableName: metabase_database
            columnName: cache_field_values_schedule
      # nothing because it should always be like this
      rollback:

  - changeSet:
      id: v49.2024-04-09T10:00:02
      author: qnkhuat
      comment: Add null as default value for metabase_database.cache_field_values_schedule
      changes:
        - addDefaultValue:
            defaultValue: "null"
            tableName: metabase_database
            columnName: cache_field_values_schedule
      # nothing because it should always be like this
      rollback:

  - changeSet:
      id: v49.2024-04-09T10:00:03
      author: qnkhuat
      comment: This clears the schedule for caching field values for databases with period scanning disabled.
      changes:
        - customChange:
            class: "metabase.db.custom_migrations.DeleteScanFieldValuesTriggerForDBThatTurnItOff"

  - changeSet:
      id: v49.2024-05-07T10:00:00
      author: qnkhuat
      comment: Set revision.most_recent = true to latest revision and false to others. A redo of v48.00-008 for mysql
      preConditions:
        - onFail: MARK_RAN
        - dbms:
            type: mysql,mariadb
      changes:
        - sql:
            dbms: mysql,mariadb
            sql: >-
              UPDATE revision AS r
              JOIN (
                  SELECT inner_revision.id,
                        ROW_NUMBER() OVER (PARTITION BY inner_revision.model, inner_revision.model_id ORDER BY inner_revision.timestamp DESC, inner_revision.id DESC) AS row_num
                    FROM revision AS inner_revision
                    JOIN (
                          SELECT model, model_id
                          FROM revision
                          WHERE most_recent = true
                          GROUP BY model, model_id
                          HAVING count(*) > 1
                        ) AS infected_revision ON inner_revision.model = infected_revision.model AND inner_revision.model_id = infected_revision.model_id
              ) AS n ON r.id = n.id
              SET r.most_recent = (n.row_num = 1);
      rollback: # nothing

  - changeSet:
      id: v49.2024-05-20T19:10:34
      author: johnswanson
      comment: >-
        Modify type of report_card.collection_preview to ${boolean.type} on mysql,mariadb
      dbms: mysql,mariadb
      changes:
        - modifyDataType:
            tableName: report_card
            columnName: collection_preview
            newDataType: ${boolean.type}
      rollback:
        - modifyDataType:
            tableName: report_card
            columnName: collection_preview
            newDataType: boolean
            defaultValueBoolean: true
      preConditions:
        - onFail: MARK_RAN
        - dbms:
            type: mysql,mariadb

  - changeSet:
      id: v49.2024-05-20T20:37:55
      author: johnswanson
      comment: Add NOT NULL constraint to report_card.collection_preview
      changes:
        - addNotNullConstraint:
            columnDataType: ${boolean.type}
            tableName: report_card
            columnName: collection_preview
            defaultNullValue: true
      preConditions:
        - onFail: MARK_RAN
        - dbms:
            type: mysql,mariadb
  - changeSet:
      id: v49.2024-05-20T20:38:34
      author: johnswanson
      comment: Add default value to report_card.collection_preview
      changes:
        - addDefaultValue:
            defaultValueBoolean: true
            tableName: report_card
            columnName: collection_preview
      preConditions:
        - onFail: MARK_RAN
        - dbms:
            type: mysql,mariadb

  - changeSet:
      id: v49.2024-05-29T09:26:20
      author: johnswanson
      comment: >-
        Modify type of report_card.dataset to ${boolean.type} on mysql,mariadb
      dbms: mysql,mariadb
      changes:
        - modifyDataType:
            tableName: report_card
            columnName: dataset
            newDataType: ${boolean.type}
      rollback:
        - modifyDataType:
            tableName: report_card
            columnName: dataset
            newDataType: boolean
            defaultValueBoolean: false
      preConditions:
        - onFail: MARK_RAN
        - dbms:
            type: mysql,mariadb

  - changeSet:
      id: v49.2024-05-29T09:27:15
      author: johnswanson
      dbms: mysql,mariadb
      comment: Add NOT NULL constraint to report_card.dataset
      changes:
        - addNotNullConstraint:
            columnDataType: ${boolean.type}
            tableName: report_card
            columnName: dataset
            defaultNullValue: false
      preConditions:
        - onFail: MARK_RAN
        - dbms:
            type: mysql,mariadb

  - changeSet:
      id: v49.2024-05-29T09:28:25
      author: johnswanson
      dbms: mysql,mariadb
      comment: Add default value to report_card.dataset
      changes:
        - addDefaultValue:
            defaultValueBoolean: false
            tableName: report_card
            columnName: dataset
      preConditions:
        - onFail: MARK_RAN
        - dbms:
            type: mysql,mariadb

  - changeSet:
      id: v49.2024-06-05T09:01:01
      author: johnswanson
      comment: >-
        Modify type of core_user.is_datasetnewb to ${boolean.type} on mysql,mariadb
      dbms: mysql,mariadb
      changes:
        - modifyDataType:
            tableName: core_user
            columnName: is_datasetnewb
            newDataType: ${boolean.type}
      rollback:
        - modifyDataType:
            tableName: core_user
            columnName: is_datasetnewb
            newDataType: boolean
            defaultValueBoolean: true
      preConditions:
        - onFail: MARK_RAN
        - dbms:
            type: mysql,mariadb

  - changeSet:
      id: v49.2024-06-05T09:01:02
      author: johnswanson
      comment: >-
        Add NOT NULL constraint to core_user.is_datasetnewb on mysql,mariadb
      dbms: mysql,mariadb
      changes:
        - addNotNullConstraint:
            tableName: core_user
            columnName: is_datasetnewb
            columnDataType: ${boolean.type}
            defaultNullValue: true
      rollback:
        - dropNotNullConstraint:
            tableName: core_user
            columnName: is_datasetnewb
            columnDataType: boolean
      preConditions:
        - onFail: MARK_RAN
        - dbms:
            type: mysql,mariadb

  - changeSet:
      id: v49.2024-06-05T09:01:03
      author: johnswanson
      comment: >-
        Add default value to core_user.is_datasetnewb on mysql,mariadb
      changes:
        - addDefaultValue:
            tableName: core_user
            columnName: is_datasetnewb
            defaultValueBoolean: true
      dbms: mysql,mariadb
      preConditions:
        - onFail: MARK_RAN
        - dbms:
            type: mysql,mariadb

  - changeSet:
      id: v49.2024-06-05T09:02:01
      author: johnswanson
      comment: >-
        Modify type of metabase_field.database_required to ${boolean.type} on mysql,mariadb
      dbms: mysql,mariadb
      changes:
        - modifyDataType:
            tableName: metabase_field
            columnName: database_required
            newDataType: ${boolean.type}
      rollback:
        - modifyDataType:
            tableName: metabase_field
            columnName: database_required
            newDataType: boolean
            defaultValueBoolean: false
      preConditions:
        - onFail: MARK_RAN
        - dbms:
            type: mysql,mariadb

  - changeSet:
      id: v49.2024-06-05T09:02:02
      author: johnswanson
      comment: >-
        Add NOT NULL constraint to metabase_field.database_required on mysql,mariadb
      dbms: mysql,mariadb
      changes:
        - addNotNullConstraint:
            tableName: metabase_field
            columnName: database_required
            columnDataType: ${boolean.type}
            defaultNullValue: false
      rollback:
        - dropNotNullConstraint:
            tableName: metabase_field
            columnName: database_required
            columnDataType: boolean
      preConditions:
        - onFail: MARK_RAN
        - dbms:
            type: mysql,mariadb

  - changeSet:
      id: v49.2024-06-05T09:02:03
      author: johnswanson
      comment: >-
        Add default value to metabase_field.database_required on mysql,mariadb
      changes:
        - addDefaultValue:
            tableName: metabase_field
            columnName: database_required
            defaultValueBoolean: false
      dbms: mysql,mariadb
      preConditions:
        - onFail: MARK_RAN
        - dbms:
            type: mysql,mariadb

  - changeSet:
      id: v49.2024-06-05T09:03:01
      author: johnswanson
      comment: >-
        Modify type of metabase_fieldvalues.has_more_values to ${boolean.type} on mysql,mariadb
      dbms: mysql,mariadb
      changes:
        - modifyDataType:
            tableName: metabase_fieldvalues
            columnName: has_more_values
            newDataType: ${boolean.type}
      rollback:
        - modifyDataType:
            tableName: metabase_fieldvalues
            columnName: has_more_values
            newDataType: boolean
            defaultValueBoolean: false
      preConditions:
        - onFail: MARK_RAN
        - dbms:
            type: mysql,mariadb

  - changeSet:
      id: v49.2024-06-05T09:03:03
      author: johnswanson
      comment: >-
        Add default value to metabase_fieldvalues.has_more_values on mysql,mariadb
      changes:
        - addDefaultValue:
            tableName: metabase_fieldvalues
            columnName: has_more_values
            defaultValueBoolean: false
      dbms: mysql,mariadb
      preConditions:
        - onFail: MARK_RAN
        - dbms:
            type: mysql,mariadb

  - changeSet:
      id: v49.2024-06-05T09:04:01
      author: johnswanson
      comment: >-
        Modify type of permissions_group_membership.is_group_manager to ${boolean.type} on mysql,mariadb
      dbms: mysql,mariadb
      changes:
        - modifyDataType:
            tableName: permissions_group_membership
            columnName: is_group_manager
            newDataType: ${boolean.type}
      rollback:
        - modifyDataType:
            tableName: permissions_group_membership
            columnName: is_group_manager
            newDataType: boolean
            defaultValueBoolean: false
      preConditions:
        - onFail: MARK_RAN
        - dbms:
            type: mysql,mariadb

  - changeSet:
      id: v49.2024-06-05T09:04:02
      author: johnswanson
      comment: >-
        Add NOT NULL constraint to permissions_group_membership.is_group_manager on mysql,mariadb
      dbms: mysql,mariadb
      changes:
        - addNotNullConstraint:
            tableName: permissions_group_membership
            columnName: is_group_manager
            columnDataType: ${boolean.type}
            defaultNullValue: false
      rollback:
        - dropNotNullConstraint:
            tableName: permissions_group_membership
            columnName: is_group_manager
            columnDataType: boolean
      preConditions:
        - onFail: MARK_RAN
        - dbms:
            type: mysql,mariadb

  - changeSet:
      id: v49.2024-06-05T09:04:03
      author: johnswanson
      comment: >-
        Add default value to permissions_group_membership.is_group_manager on mysql,mariadb
      changes:
        - addDefaultValue:
            tableName: permissions_group_membership
            columnName: is_group_manager
            defaultValueBoolean: false
      dbms: mysql,mariadb
      preConditions:
        - onFail: MARK_RAN
        - dbms:
            type: mysql,mariadb

  - changeSet:
      id: v49.2024-06-05T09:05:01
      author: johnswanson
      comment: >-
        Modify type of persisted_info.active to ${boolean.type} on mysql,mariadb
      dbms: mysql,mariadb
      changes:
        - modifyDataType:
            tableName: persisted_info
            columnName: active
            newDataType: ${boolean.type}
      rollback:
        - modifyDataType:
            tableName: persisted_info
            columnName: active
            newDataType: boolean
            defaultValueBoolean: false
      preConditions:
        - onFail: MARK_RAN
        - dbms:
            type: mysql,mariadb

  - changeSet:
      id: v49.2024-06-05T09:05:02
      author: johnswanson
      comment: >-
        Add NOT NULL constraint to persisted_info.active on mysql,mariadb
      dbms: mysql,mariadb
      changes:
        - addNotNullConstraint:
            tableName: persisted_info
            columnName: active
            columnDataType: ${boolean.type}
            defaultNullValue: false
      rollback:
        - dropNotNullConstraint:
            tableName: persisted_info
            columnName: active
            columnDataType: boolean
      preConditions:
        - onFail: MARK_RAN
        - dbms:
            type: mysql,mariadb

  - changeSet:
      id: v49.2024-06-05T09:05:03
      author: johnswanson
      comment: >-
        Add default value to persisted_info.active on mysql,mariadb
      changes:
        - addDefaultValue:
            tableName: persisted_info
            columnName: active
            defaultValueBoolean: false
      dbms: mysql,mariadb
      preConditions:
        - onFail: MARK_RAN
        - dbms:
            type: mysql,mariadb

  - changeSet:
      id: v49.2024-06-05T09:06:01
      author: johnswanson
      comment: >-
        Modify type of report_card.dataset to ${boolean.type} on mysql,mariadb
      dbms: mysql,mariadb
      changes:
        - modifyDataType:
            tableName: report_card
            columnName: dataset
            newDataType: ${boolean.type}
      rollback:
        - modifyDataType:
            tableName: report_card
            columnName: dataset
            newDataType: boolean
            defaultValueBoolean: false
      preConditions:
        - onFail: MARK_RAN
        - dbms:
            type: mysql,mariadb

  - changeSet:
      id: v49.2024-06-05T09:06:02
      author: johnswanson
      comment: >-
        Add NOT NULL constraint to report_card.dataset on mysql,mariadb
      dbms: mysql,mariadb
      changes:
        - addNotNullConstraint:
            tableName: report_card
            columnName: dataset
            columnDataType: ${boolean.type}
            defaultNullValue: false
      rollback:
        - dropNotNullConstraint:
            tableName: report_card
            columnName: dataset
            columnDataType: boolean
      preConditions:
        - onFail: MARK_RAN
        - dbms:
            type: mysql,mariadb

  - changeSet:
      id: v49.2024-06-05T09:06:03
      author: johnswanson
      comment: >-
        Add default value to report_card.dataset on mysql,mariadb
      changes:
        - addDefaultValue:
            tableName: report_card
            columnName: dataset
            defaultValueBoolean: false
      dbms: mysql,mariadb
      preConditions:
        - onFail: MARK_RAN
        - dbms:
            type: mysql,mariadb

  - changeSet:
      id: v49.2024-06-05T09:07:01
      author: johnswanson
      comment: >-
        Modify type of timeline.archived to ${boolean.type} on mysql,mariadb
      dbms: mysql,mariadb
      changes:
        - modifyDataType:
            tableName: timeline
            columnName: archived
            newDataType: ${boolean.type}
      rollback:
        - modifyDataType:
            tableName: timeline
            columnName: archived
            newDataType: boolean
            defaultValueBoolean: false
      preConditions:
        - onFail: MARK_RAN
        - dbms:
            type: mysql,mariadb

  - changeSet:
      id: v49.2024-06-05T09:07:02
      author: johnswanson
      comment: >-
        Add NOT NULL constraint to timeline.archived on mysql,mariadb
      dbms: mysql,mariadb
      changes:
        - addNotNullConstraint:
            tableName: timeline
            columnName: archived
            columnDataType: ${boolean.type}
            defaultNullValue: false
      rollback:
        - dropNotNullConstraint:
            tableName: timeline
            columnName: archived
            columnDataType: boolean
      preConditions:
        - onFail: MARK_RAN
        - dbms:
            type: mysql,mariadb

  - changeSet:
      id: v49.2024-06-05T09:07:03
      author: johnswanson
      comment: >-
        Add default value to timeline.archived on mysql,mariadb
      changes:
        - addDefaultValue:
            tableName: timeline
            columnName: archived
            defaultValueBoolean: false
      dbms: mysql,mariadb
      preConditions:
        - onFail: MARK_RAN
        - dbms:
            type: mysql,mariadb

  - changeSet:
      id: v49.2024-06-05T09:08:01
      author: johnswanson
      comment: >-
        Modify type of timeline.default to ${boolean.type} on mysql,mariadb
      dbms: mysql,mariadb
      changes:
        - modifyDataType:
            tableName: timeline
            columnName: default
            newDataType: ${boolean.type}
      rollback:
        - modifyDataType:
            tableName: timeline
            columnName: default
            newDataType: boolean
            defaultValueBoolean: false
      preConditions:
        - onFail: MARK_RAN
        - dbms:
            type: mysql,mariadb

  - changeSet:
      id: v49.2024-06-05T09:08:02
      author: johnswanson
      comment: >-
        Add NOT NULL constraint to timeline.default on mysql,mariadb
      dbms: mysql,mariadb
      changes:
        - addNotNullConstraint:
            tableName: timeline
            columnName: default
            columnDataType: ${boolean.type}
            defaultNullValue: false
      rollback:
        - dropNotNullConstraint:
            tableName: timeline
            columnName: default
            columnDataType: boolean
      preConditions:
        - onFail: MARK_RAN
        - dbms:
            type: mysql,mariadb

  - changeSet:
      id: v49.2024-06-05T09:08:03
      author: johnswanson
      comment: >-
        Add default value to timeline.default on mysql,mariadb
      changes:
        - addDefaultValue:
            tableName: timeline
            columnName: default
            defaultValueBoolean: false
      dbms: mysql,mariadb
      preConditions:
        - onFail: MARK_RAN
        - dbms:
            type: mysql,mariadb

  - changeSet:
      id: v49.2024-06-05T09:09:01
      author: johnswanson
      comment: >-
        Modify type of timeline_event.archived to ${boolean.type} on mysql,mariadb
      dbms: mysql,mariadb
      changes:
        - modifyDataType:
            tableName: timeline_event
            columnName: archived
            newDataType: ${boolean.type}
      rollback:
        - modifyDataType:
            tableName: timeline_event
            columnName: archived
            newDataType: boolean
            defaultValueBoolean: false
      preConditions:
        - onFail: MARK_RAN
        - dbms:
            type: mysql,mariadb

  - changeSet:
      id: v49.2024-06-05T09:09:02
      author: johnswanson
      comment: >-
        Add NOT NULL constraint to timeline_event.archived on mysql,mariadb
      dbms: mysql,mariadb
      changes:
        - addNotNullConstraint:
            tableName: timeline_event
            columnName: archived
            columnDataType: ${boolean.type}
            defaultNullValue: false
      rollback:
        - dropNotNullConstraint:
            tableName: timeline_event
            columnName: archived
            columnDataType: boolean
      preConditions:
        - onFail: MARK_RAN
        - dbms:
            type: mysql,mariadb

  - changeSet:
      id: v49.2024-06-05T09:09:03
      author: johnswanson
      comment: >-
        Add default value to timeline_event.archived on mysql,mariadb
      changes:
        - addDefaultValue:
            tableName: timeline_event
            columnName: archived
            defaultValueBoolean: false
      dbms: mysql,mariadb
      preConditions:
        - onFail: MARK_RAN
        - dbms:
            type: mysql,mariadb

  - changeSet:
      id: v49.2024-06-05T09:10:01
      author: johnswanson
      comment: >-
        Modify type of timeline_event.time_matters to ${boolean.type} on mysql,mariadb
      dbms: mysql,mariadb
      changes:
        - modifyDataType:
            tableName: timeline_event
            columnName: time_matters
            newDataType: ${boolean.type}
      rollback:
        - modifyDataType:
            tableName: timeline_event
            columnName: time_matters
            newDataType: boolean
            defaultValueBoolean: NULL
      preConditions:
        - onFail: MARK_RAN
        - dbms:
            type: mysql,mariadb

  - changeSet:
      id: v49.2024-06-05T09:10:02
      author: johnswanson
      comment: >-
        Add NOT NULL constraint to timeline_event.time_matters on mysql,mariadb
      dbms: mysql,mariadb
      changes:
        - addNotNullConstraint:
            tableName: timeline_event
            columnName: time_matters
            columnDataType: ${boolean.type}
            defaultNullValue: false
      rollback:
        - dropNotNullConstraint:
            tableName: timeline_event
            columnName: time_matters
            columnDataType: boolean
      preConditions:
        - onFail: MARK_RAN
        - dbms:
            type: mysql,mariadb

  - changeSet:
      id: v50.2024-01-04T13:52:51
      author: noahmoss
      comment: Data permissions table
      changes:
        - createTable:
            tableName: data_permissions
            remarks: A table to store database and table permissions
            columns:
              - column:
                  remarks: The ID of the permission
                  name: id
                  type: int
                  autoIncrement: true
                  constraints:
                    primaryKey: true
                    nullable: false
              - column:
                  remarks: The ID of the associated permission group
                  name: group_id
                  type: int
                  constraints:
                    nullable: false
                    referencedTableName: permissions_group
                    referencedColumnNames: id
                    foreignKeyName: fk_data_permissions_ref_permissions_group
                    deleteCascade: true
              - column:
                  remarks: The type of the permission (e.g. "data", "collection", "download"...)
                  name: perm_type
                  type: varchar(64)
                  constraints:
                    nullable: false
              - column:
                  remarks: A database ID, for DB and table-level permissions
                  name: db_id
                  type: int
                  constraints:
                    nullable: false
                    referencedTableName: metabase_database
                    referencedColumnNames: id
                    foreignKeyName: fk_data_permissions_ref_db_id
                    deleteCascade: true
              - column:
                  remarks: A schema name, for table-level permissions
                  name: schema_name
                  type: varchar(254)
                  constraints:
                    nullable: true
              - column:
                  remarks: A table ID
                  name: table_id
                  type: int
                  constraints:
                    nullable: true
                    referencedTableName: metabase_table
                    referencedColumnNames: id
                    foreignKeyName: fk_data_permissions_ref_table_id
                    deleteCascade: true
              - column:
                  remarks: The value this permission is set to.
                  name: perm_value
                  type: varchar(64)
                  constraints:
                    nullable: false

  - changeSet:
      id: v50.2024-01-09T13:52:21
      author: noahmoss
      comment: Index on data_permissions.table_id
      rollback: # not necessary, will be removed with the table
      changes:
        - createIndex:
            tableName: data_permissions
            columns:
              - column:
                  name: table_id
            indexName: idx_data_permissions_table_id

  - changeSet:
      id: v50.2024-01-09T13:53:50
      author: noahmoss
      comment: Index on data_permissions.db_id
      rollback: # not necessary, will be removed with the table
      changes:
        - createIndex:
            tableName: data_permissions
            columns:
              - column:
                  name: db_id
            indexName: idx_data_permissions_db_id

  - changeSet:
      id: v50.2024-01-09T13:53:54
      author: noahmoss
      comment: Index on data_permissions.group_id
      rollback: # not necessary, will be removed with the table
      changes:
        - createIndex:
            tableName: data_permissions
            columns:
              - column:
                  name: group_id
            indexName: idx_data_permissions_group_id

  - changeSet:
      id: v50.2024-01-10T03:27:29
      author: noahmoss
      comment: Drop foreign key constraint on sandboxes.permissions_id
      changes:
        - dropForeignKeyConstraint:
            baseTableName: sandboxes
            constraintName: fk_sandboxes_ref_permissions
      rollback:
        - addForeignKeyConstraint:
            baseTableName: sandboxes
            baseColumnNames: permission_id
            referencedTableName: permissions
            referencedColumnNames: id
            constraintName: fk_sandboxes_ref_permissions
            onDelete: CASCADE

  - changeSet:
      id: v50.2024-01-10T03:27:30
      author: noahmoss
      comment: Migrate data-access permissions from `permissions` to `data_permissions`
      changes:
        - sqlFile:
            dbms: postgresql,h2
            path: permissions/data_access.sql
            relativeToChangelogFile: true
        - sqlFile:
            dbms: mysql,mariadb
            path: permissions/mysql_data_access.sql
            relativeToChangelogFile: true
      rollback:
        - sqlFile:
            dbms: postgresql,h2
            path: permissions/rollback/data_access.sql
            relativeToChangelogFile: true
        - sqlFile:
            dbms: mysql,mariadb
            path: permissions/rollback/mysql_data_access.sql
            relativeToChangelogFile: true

  - changeSet:
      id: v50.2024-01-10T03:27:31
      author: noahmoss
      comment: Migrate native-query-editing permissions from `permissions` to `data_permissions`
      changes:
        - sqlFile:
            path: permissions/native_query_editing.sql
            relativeToChangelogFile: true
      rollback:
        - sqlFile:
            path: permissions/rollback/native_query_editing.sql
            relativeToChangelogFile: true

  - changeSet:
      id: v50.2024-01-10T03:27:32
      author: noahmoss
      comment: Migrate download-results permissions from `permissions` to `data_permissions`
      changes:
        - sqlFile:
            dbms: postgresql,h2
            path: permissions/download_results.sql
            relativeToChangelogFile: true
        - sqlFile:
            dbms: mysql,mariadb
            path: permissions/mysql_download_results.sql
            relativeToChangelogFile: true
      rollback:
        - sqlFile:
            dbms: postgresql,h2
            path: permissions/rollback/download_results.sql
            relativeToChangelogFile: true
        - sqlFile:
            dbms: mysql,mariadb
            path: permissions/rollback/mysql_download_results.sql
            relativeToChangelogFile: true

  - changeSet:
      id: v50.2024-01-10T03:27:33
      author: noahmoss
      comment: Migrate manage-data-metadata permissions from `permissions` to `data_permissions`
      changes:
        - sqlFile:
            dbms: postgresql,h2
            path: permissions/manage_table_metadata.sql
            relativeToChangelogFile: true
        - sqlFile:
            dbms: mysql,mariadb
            path: permissions/mysql_manage_table_metadata.sql
            relativeToChangelogFile: true
      rollback:
        - sqlFile:
            dbms: postgresql,h2
            path: permissions/rollback/manage_table_metadata.sql
            relativeToChangelogFile: true
        - sqlFile:
            dbms: mysql,mariadb
            path: permissions/rollback/mysql_manage_table_metadata.sql
            relativeToChangelogFile: true

  - changeSet:
      id: v50.2024-01-10T03:27:34
      author: noahmoss
      comment: Migrate manage-database permissions from `permissions` to `data_permissions`
      changes:
        - sqlFile:
            path: permissions/manage_database.sql
            relativeToChangelogFile: true
      rollback:
        - sqlFile:
            path: permissions/rollback/manage_database.sql
            relativeToChangelogFile: true

  - changeSet:
      id: v50.2024-02-19T21:32:04
      author: noahmoss
      comment: Clear data permission paths
      changes:
        - sql: >-
            DELETE FROM permissions WHERE object LIKE '%/db/%';
      rollback: # not needed; handled by the permission migrations above

  - changeSet:
      id: v50.2024-02-20T19:21:04
      author: camsaul
      comment: Drop v1 version of v_content view since it references report_card.dataset which we are dropping in next migration
      changes:
        - sql:
            sql: >
              DROP VIEW IF EXISTS v_content;
      rollback:
        - sqlFile:
            dbms: postgresql
            path: instance_analytics_views/content/v1/postgres-content.sql
            relativeToChangelogFile: true
        - sqlFile:
            dbms: mysql,mariadb
            path: instance_analytics_views/content/v1/mysql-content.sql
            relativeToChangelogFile: true
        - sqlFile:
            dbms: h2
            path: instance_analytics_views/content/v1/h2-content.sql
            relativeToChangelogFile: true

  - changeSet:
      id: v50.2024-02-20T19:25:40
      author: camsaul
      comment: Remove report_card.dataset (indicated whether Card was a Model; migrated to report_card.type in 49)
      changes:
        - dropColumn:
            tableName: report_card
            columnName: dataset
      rollback:
        - addColumn:
            tableName: report_card
            columns:
              - column:
                  name: dataset
                  type: boolean
                  remarks: "Indicate whether question is a model"
                  constraints:
                    nullable: false
                  defaultValue: false
        - sql:
            sql: >-
              UPDATE report_card
              SET dataset = true
              WHERE type = 'model';

  - changeSet:
      id: v50.2024-02-20T19:26:38
      author: camsaul
      comment: Add new v2 version of v_content view which uses report_card.type instead of report_card.dataset (removed in previous migration)
      changes:
        - sqlFile:
            dbms: postgresql
            path: instance_analytics_views/content/v2/postgres-content.sql
            relativeToChangelogFile: true
        - sqlFile:
            dbms: mysql,mariadb
            path: instance_analytics_views/content/v2/mysql-content.sql
            relativeToChangelogFile: true
        - sqlFile:
            dbms: h2
            path: instance_analytics_views/content/v2/h2-content.sql
            relativeToChangelogFile: true
      rollback:
        - sql:
            sql: >-
              DROP VIEW IF EXISTS v_content;

  - changeSet:
      id: v50.2024-02-26T22:15:54
      author: noahmoss
      comment: New `view-data` permission
      changes:
        - sqlFile:
            dbms: postgresql,h2
            path: permissions/view_data.sql
            relativeToChangelogFile: true
        - sqlFile:
            dbms: mysql,mariadb
            path: permissions/mysql_view_data.sql
            relativeToChangelogFile: true
      rollback:
        - sqlFile:
            path: permissions/rollback/view_data.sql
            relativeToChangelogFile: true

  - changeSet:
      id: v50.2024-02-26T22:15:55
      author: noahmoss
      comment: New `create_queries` permission
      changes:
        - sqlFile:
            path: permissions/create_queries.sql
            relativeToChangelogFile: true
      rollback:
        - sqlFile:
            path: permissions/rollback/create_queries.sql
            relativeToChangelogFile: true

  - changeSet:
      id: v50.2024-02-29T15:06:43
      author: tsmacdonald
      comment: Add the query_field join table
      changes:
        - createTable:
            tableName: query_field
            remarks: Fields used by a card's query
            columns:
              - column:
                  name: id
                  remarks: PK
                  type: int
                  autoIncrement: true
                  constraints:
                    primaryKey: true
                    nullable: false
              - column:
                  name: card_id
                  remarks: referenced card
                  type: int
                  constraints:
                    nullable: false
                    referencedTableName: report_card
                    referencedColumnNames: id
                    foreignKeyName: fk_query_field_card_id
                    deleteCascade: true
              - column:
                  name: field_id
                  remarks: referenced field
                  type: int
                  constraints:
                    nullable: false
                    referencedTableName: metabase_field
                    referencedColumnNames: id
                    foreignKeyName: fk_query_field_field_id
                    deleteCascade: true

  - changeSet:
      id: v50.2024-02-29T15:07:43
      author: tsmacdonald
      comment: Index query_field.card_id
      rollback: # not necessary, will be removed with the table
      changes:
        - createIndex:
            tableName: query_field
            columns:
              - column:
                  name: card_id
            indexName: idx_query_field_card_id

  - changeSet:
      id: v50.2024-02-29T15:08:43
      author: tsmacdonald
      comment: Index query_field.field_id
      rollback: # not necessary, will be removed with the table
      changes:
        - createIndex:
            tableName: query_field
            columns:
              - column:
                  name: field_id
            indexName: idx_query_field_field_id

  - changeSet:
      id: v50.2024-03-12T17:16:38
      author: noahmoss
      comment: Drops the `activity` table which is now unused
      changes:
        - dropTable:
            tableName: activity
      rollback:
        - createTable:
            tableName: activity
            columns:
              - column:
                  name: id
                  type: int
                  autoIncrement: true
                  constraints:
                    primaryKey: true
                    nullable: false
              - column:
                  name: topic
                  type: varchar(32)
                  constraints:
                    nullable: false
              - column:
                  name: timestamp
                  type: DATETIME
                  constraints:
                    nullable: false
              - column:
                  name: user_id
                  type: int
                  constraints:
                    nullable: true
                    referencedTableName: core_user
                    referencedColumnNames: id
                    foreignKeyName: fk_activity_ref_user_id
                    deferrable: false
                    initiallyDeferred: false
              - column:
                  name: model
                  type: varchar(16)
                  constraints:
                    nullable: true
              - column:
                  name: model_id
                  type: int
                  constraints:
                    nullable: true
              - column:
                  name: database_id
                  type: int
                  constraints:
                    nullable: true
              - column:
                  name: table_id
                  type: int
                  constraints:
                    nullable: true
              - column:
                  name: custom_id
                  type: varchar(48)
                  constraints:
                    nullable: true
              - column:
                  name: details
                  type: ${text.type}
                  constraints:
                    nullable: false
        - sql:
            dbms: mysql
            sql: >
              CREATE index idx_activity_entity_qualified_id ON activity (
                (
                  CASE
                    WHEN model = 'Dataset' THEN (concat('card_', model_id))
                    WHEN model_id IS NULL THEN NULL
                    ELSE (concat(lower(model), '_', model_id))
                  END
                )
              );

  - changeSet:
      id: v50.2024-03-18T16:00:00
      author: piranha
      comment: 'Effective caching #36847'
      changes:
        - createTable:
            tableName: cache_config
            remarks: Cache Configuration
            columns:
              - column:
                  name: id
                  remarks: Unique ID
                  type: int
                  autoIncrement: true
                  constraints:
                    primaryKey: true
                    nullable: false
              - column:
                  name: model
                  remarks: Name of an entity model
                  type: varchar(32)
                  constraints:
                    nullable: false
              - column:
                  name: model_id
                  remarks: ID of the said entity
                  type: int
                  constraints:
                    nullable: false
              - column:
                  name: created_at
                  remarks: Timestamp when the config was inserted
                  type: ${timestamp_type}
                  defaultValueComputed: current_timestamp
                  constraints:
                    nullable: false
              - column:
                  name: updated_at
                  remarks: Timestamp when the config was updated
                  type: ${timestamp_type}
                  defaultValueComputed: current_timestamp
                  constraints:
                    nullable: false
              - column:
                  name: strategy
                  remarks: caching strategy name
                  type: ${text.type}
                  constraints:
                    nullable: false
              - column:
                  name: config
                  remarks: caching strategy configuration
                  type: ${text.type}
                  constraints:
                    nullable: false
              - column:
                  name: state
                  remarks: state for strategies needing to keep some data between runs
                  type: ${text.type}
                  constraints:
                    nullable: true
              - column:
                  name: invalidated_at
                  remarks: indicates when a cache was invalidated last time for schedule-based strategies
                  type: ${timestamp_type}
                  constraints:
                    nullable: true
              - column:
                  name: next_run_at
                  remarks: keeps next time to run for schedule-based strategies
                  type: ${timestamp_type}
                  constraints:
                    nullable: true

  - changeSet:
      id: v50.2024-03-18T16:00:01
      author: piranha
      comment: 'Effective caching #36847'
      rollback: # will be removed with the table
      changes:
        - addUniqueConstraint:
            remarks: Unique config for cache_config (model, model_id)
            tableName: cache_config
            constraintName: idx_cache_config_unique_model
            columnNames: model, model_id

  - changeSet:
      id: v50.2024-03-21T17:41:00
      author: qnkhuat
      comment: Add metabase_table.estimated_row_count
      changes:
        - addColumn:
            tableName: metabase_table
            columns:
              - column:
                  name: estimated_row_count
                  type: bigint
                  remarks: The estimated row count

  - changeSet:
      id: v50.2024-03-22T00:38:28
      author: qnkhuat
      comment: Add field_usage table
      changes:
        - createTable:
            tableName: field_usage
            remarks: Used to store field usage during query execution
            columns:
              - column:
                  name: id
                  remarks: Unique ID
                  type: int
                  autoIncrement: true
                  constraints:
                    primaryKey: true
                    nullable: false
              - column:
                  name: field_id
                  remarks: ID of the field
                  type: int
                  constraints:
                    nullable: false
                    referencedTableName: metabase_field
                    referencedColumnNames: id
                    foreignKeyName: fk_field_usage_field_id_metabase_field_id
                    deleteCascade: true
              - column:
                  name: query_execution_id
                  remarks: referenced query execution
                  type: int
                  constraints:
                    nullable: false
                    referencedTableName: query_execution
                    referencedColumnNames: id
                    foreignKeyName: fk_field_usage_query_execution_id
                    deleteCascade: true
              - column:
                  name: used_in
                  remarks: which part of the query the field was used in
                  type: varchar(25)
                  constraints:
                    nullable: false
              - column:
                  name: filter_op
                  remarks: filter's operator that applied to the field
                  type: varchar(25)
                  constraints:
                    nullable: true
              - column:
                  name: aggregation_function
                  remarks: the aggregation function that field applied to
                  type: varchar(25)
                  constraints:
                    nullable: true
              - column:
                  name: breakout_temporal_unit
                  remarks: temporal unit options of the breakout
                  type: varchar(25)
                  constraints:
                    nullable: true
              - column:
                  name: breakout_binning_strategy
                  remarks: the strategy of breakout
                  type: varchar(25)
                  constraints:
                    nullable: true
              - column:
                  name: breakout_binning_num_bins
                  remarks: The numbin option of breakout
                  type: int
                  constraints:
                    nullable: true
              - column:
                  name: breakout_binning_bin_width
                  remarks: The numbin option of breakout
                  type: int
                  constraints:
                    nullable: true
              - column:
                  name: created_at
                  type: ${timestamp_type}
                  remarks: The time a field usage was recorded
                  defaultValueComputed: current_timestamp
                  constraints:
                    nullable: false

  - changeSet:
      id: v50.2024-03-22T00:39:28
      author: qnkhuat
      comment: Index field_usage.field_id
      rollback: # not necessary, will be removed with the table
      changes:
        - createIndex:
            tableName: field_usage
            indexName: idx_field_usage_field_id
            columns:
              column:
                name: field_id

  - changeSet:
      id: v50.2024-03-24T19:34:11
      author: noahmoss
      comment: Clean up deprecated view-data and native-query-editing permissions
      rollback: # handled by the rollbacks for `v50.2024-02-26T22:15:54` and `v50.2024-02-26T22:15:55`
      changes:
        - sql:
            sql: >
              DELETE FROM data_permissions where perm_type = 'perms/data-access' OR perm_type = 'perms/native-query-editing';

  - changeSet:
      id: v50.2024-03-25T14:53:00
      author: tsmacdonald
      comment: Add query_field.direct_reference
      changes:
        - addColumn:
            tableName: query_field
            columns:
              - column:
                  name: direct_reference
                  type: ${boolean.type}
                  remarks: "Is the Field referenced directly or via a wildcard"
                  constraints:
                    nullable: false
                  defaultValue: true

  - changeSet:
      id: v50.2024-03-28T16:30:35
      author: calherries
      comment: Create internal user
      changes:
        - customChange:
            class: "metabase.db.custom_migrations.CreateInternalUser"

  - changeSet:
      id: v50.2024-03-29T10:00:00
      author: piranha
      comment: 'Granular cache invalidation'
      changes:
        - addColumn:
            tableName: report_card
            columns:
              - column:
                  name: cache_invalidated_at
                  type: ${timestamp_type}
                  remarks: 'An invalidation time that can supersede cache_config.invalidated_at'
                  constraints:
                    nullable: true

  - changeSet:
      id: v50.2024-04-09T15:55:19
      author: calherries
      comment: Add collection.is_sample column
      changes:
        - addColumn:
            tableName: collection
            columns:
              - column:
                  name: is_sample
                  type: ${boolean.type}
                  remarks: "Is the collection part of the sample content?"
                  constraints:
                    nullable: false
                  defaultValue: false

  - changeSet:
      id: v50.2024-04-12T12:33:09
      author: piranha
      comment: 'Copy old cache configurations to cache_config table'
      changes:
        - sqlFile:
            dbms: postgresql
            path: custom_sql/fill_cache_config.pg.sql
            relativeToChangelogFile: true
        - sqlFile:
            dbms: mysql,mariadb
            path: custom_sql/fill_cache_config.my.sql
            relativeToChangelogFile: true
        - sqlFile:
            dbms: h2
            path: custom_sql/fill_cache_config.h2.sql
            relativeToChangelogFile: true
      rollback: # no rollback necessary, we're not removing the columns yet

  - changeSet:
      id: v50.2024-04-15T16:30:35
      author: qnkhuat
      comment: Add report_card.last_used_at
      changes:
        - addColumn:
            tableName: report_card
            columns:
              - column:
                  name: last_used_at
                  type: ${timestamp_type}
                  remarks: The timestamp of when the card is last used
                  constraints:
                    nullable: true

  - changeSet:
      id: v50.2024-04-19T17:04:04
      author: noahmoss
      comment: Clean up deprecated view-data and native-query-editing permissions (again)
      rollback: # handled by the rollbacks for `v50.2024-02-26T22:15:54` and `v50.2024-02-26T22:15:55`
      changes:
        - sql:
            sql: >
              DELETE FROM data_permissions where perm_type = 'perms/data-access' OR perm_type = 'perms/native-query-editing';

  - changeSet:
      id: v50.2024-04-25T01:04:05
      author: qnkhuat
      comment: Delete the old SendPulses job and trigger
      changes:
        - customChange:
            class: "metabase.db.custom_migrations.DeleteSendPulsesTask"

  - changeSet:
      id: v50.2024-04-25T01:04:06
      author: qnkhuat
      comment: Delete SendPulse Job on downgrade
      changes:
        - customChange:
            class: "metabase.db.custom_migrations.DeleteSendPulseTaskOnDowngrade"

  - changeSet:
      id: v50.2024-04-25T01:04:07
      author: qnkhuat
      comment: Delete InitSendPulseTriggers Job on downgrade
      changes:
        - customChange:
            class: "metabase.db.custom_migrations.DeleteInitSendPulseTriggersOnDowngrade"

  - changeSet:
      id: v50.2024-04-25T03:15:01
      author: noahmoss
      comment: Add entity_id to core_user
      changes:
        - addColumn:
            columns:
              - column:
                  remarks: NanoID tag for each user
                  name: entity_id
                  type: char(21)
                  constraints:
                    nullable: true
                    unique: true
            tableName: core_user

  - changeSet:
      id: v50.2024-04-25T03:15:02
      author: noahmoss
      comment: Add entity_id to permissions_group
      changes:
        - addColumn:
            columns:
              - column:
                  remarks: NanoID tag for each user
                  name: entity_id
                  type: char(21)
                  constraints:
                    nullable: true
                    unique: true
            tableName: permissions_group

  - changeSet:
      id: v50.2024-04-25T16:29:31
      author: calherries
      comment: Add report_card.view_count
      changes:
        - addColumn:
            columns:
              - column:
                  name: view_count
                  type: integer
                  defaultValueNumeric: 0
                  remarks: Keeps a running count of card views
                  constraints:
                    nullable: false
            tableName: report_card

  - changeSet:
      id: v50.2024-04-25T16:29:32
      author: calherries
      comment: Populate report_card.view_count
      changes:
        - sql:
            dbms: mysql,mariadb
            sql: >-
              UPDATE report_card c
              SET c.view_count = (
                  SELECT COUNT(*)
                  FROM view_log v
                  WHERE v.model = 'card'
                  AND v.model_id = c.id
              );
        - sql:
            dbms: postgresql,h2
            sql: >-
              UPDATE report_card c
              SET view_count = (
                  SELECT count(*)
                  FROM view_log v
                  WHERE v.model = 'card'
                  AND v.model_id = c.id
              );
      rollback: # nothing to do, since view_count didn't exist in v49

  - changeSet:
      id: v50.2024-04-25T16:29:33
      author: calherries
      comment: Add report_dashboard.view_count
      changes:
        - addColumn:
            columns:
              - column:
                  name: view_count
                  type: integer
                  defaultValueNumeric: 0
                  remarks: Keeps a running count of dashboard views
                  constraints:
                    nullable: false
            tableName: report_dashboard

  - changeSet:
      id: v50.2024-04-25T16:29:34
      author: calherries
      comment: Populate report_dashboard.view_count
      changes:
        - sql:
            dbms: mysql,mariadb
            sql: >-
              UPDATE report_dashboard c
              SET c.view_count = (
                  SELECT COUNT(*)
                  FROM view_log v
                  WHERE v.model = 'dashboard'
                  AND v.model_id = c.id
              );
        - sql:
            dbms: postgresql,h2
            sql: >-
              UPDATE report_dashboard c
              SET view_count = (
                  SELECT count(*)
                  FROM view_log v
                  WHERE v.model = 'dashboard'
                  AND v.model_id = c.id
              );
      rollback: # nothing to do, since view_count didn't exist in v49

  - changeSet:
      id: v50.2024-04-25T16:29:35
      author: calherries
      comment: Add metabase_table.view_count
      changes:
        - addColumn:
            columns:
              - column:
                  name: view_count
                  type: integer
                  defaultValueNumeric: 0
                  remarks: Keeps a running count of card views
                  constraints:
                    nullable: false
            tableName: metabase_table

  - changeSet:
      id: v50.2024-04-25T16:29:36
      author: calherries
      comment: Populate metabase_table.view_count
      changes:
        - sql:
            dbms: mysql,mariadb
            sql: >-
              UPDATE metabase_table t
              SET t.view_count = (
                  SELECT count(*)
                  FROM view_log v
                  WHERE v.model = 'table'
                  AND v.model_id = t.id
              );
        - sql:
            dbms: postgresql,h2
            sql: >-
              UPDATE metabase_table t
              SET view_count = (
                  SELECT count(*)
                  FROM view_log v
                  WHERE v.model = 'table'
                  AND v.model_id = t.id
              );
      rollback: # nothing to do, since view_count didn't exist in v49

  - changeSet:
      id: v50.2024-04-26T09:19:00
      author: adam-james
      comment: Added 0.50.0 - Per-user Dashboard Parameter values table
      changes:
        - createTable:
            tableName: user_parameter_value
            remarks: Table holding last set value of a parameter per user
            columns:
              - column:
                  name: id
                  type: int
                  autoIncrement: true
                  constraints:
                    primaryKey: true
                    nullable: false
              - column:
                  name: user_id
                  type: int
                  remarks: 'ID of the User who has set the parameter value'
                  constraints:
                    nullable: false
                    references: core_user(id)
                    foreignKeyName: fk_user_parameter_value_user_id
                    deleteCascade: true
              - column:
                  name: parameter_id
                  type: varchar(36)
                  remarks: "The parameter ID"
                  constraints:
                    nullable: false
              - column:
                  name: value
                  type: ${text.type}
                  remarks: Value of the parameter
                  constraints:
                    nullable: true

  - changeSet:
      id: v50.2024-04-26T09:25:00
      author: adam-james
      comment: Index user_parameter_value.user_id
      rollback: # not necessary, will be removed with the table
      changes:
        - createIndex:
            tableName: user_parameter_value
            indexName: idx_user_parameter_value_user_id
            columns:
              column:
                name: user_id

  - changeSet:
      id: v50.2024-04-30T23:57:23
      author: noahmoss
      comment: Add `scope` column to api_key to support SCIM authentication
      changes:
        - addColumn:
            columns:
              - column:
                  name: scope
                  type: varchar(64)
                  remarks: The scope of the API key, if applicable
                  constraints:
                    nullable: true
            tableName: api_key

  - changeSet:
      id: v50.2024-04-30T23:58:24
      author: noahmoss
      comment: Drop NOT NULL constraint on api_key.user_id to support SCIM-scoped API keys
      changes:
        - dropNotNullConstraint:
            tableName: api_key
            columnName: user_id
            columnDataType: integer
      rollback: # we can't reliably add back the constraint while downgrading

  - changeSet:
      id: v50.2024-05-08T09:00:00
      author: qnkhuat
      comment: Add task_history.status
      changes:
        - addColumn:
            tableName: task_history
            columns:
              - column:
                  name: status
                  type: varchar(21)
                  remarks: "the status of task history, could be started, failed, success, unknown"
                  constraints:
                    nullable: false
                  defaultValue: "unknown"

  - changeSet:
      id: v50.2024-05-08T09:00:01
      author: qnkhuat
      comment: Drop default value task_history.status
      changes:
        - dropDefaultValue:
            tableName: task_history
            columnName: status
      # the column will be dropped
      rollback:

  - changeSet:
      id: v50.2024-05-08T09:00:02
      author: qnkhuat
      comment: Add "started" as default value for task_history.status, now that backfill is done.
      changes:
        - addDefaultValue:
            defaultValue: "started"
            tableName: task_history
            columnName: status
      # the column will be dropped
      rollback:

  - changeSet:
      id: v50.2024-05-08T09:00:03
      author: qnkhuat
      comment: Drop not null constraint for task_history.ended_at
      changes:
        - dropNotNullConstraint:
            tableName: task_history
            columnDataType: ${timestamp_type}
            columnName: ended_at

  - changeSet:
      id: v50.2024-05-08T09:00:04
      author: qnkhuat
      comment: Drop not null constraint for task_history.duration
      changes:
        - dropNotNullConstraint:
            tableName: task_history
            columnDataType: int
            columnName: duration

  - changeSet:
      id: v50.2024-05-08T09:00:05
      author: qnkhuat
      comment: Drop default value task_history.ended_at
      changes:
        - dropDefaultValue:
            tableName: task_history
            columnName: ended_at
      rollback:
        - addDefaultValue:
            tableName: task_history
            columnName: ended_at
            defaultValueComputed: current_timestamp

  - changeSet:
      id: v50.2024-05-08T09:00:06
      author: qnkhuat
      comment: Add null as default value for task_history.ended_at
      changes:
        - addDefaultValue:
            defaultValue: "null"
            tableName: task_history
            columnName: ended_at
      # the migration above will add one
      rollback:

  - changeSet:
      id: v50.2024-05-13T16:00:00
      author: filipesilva
      comment: Create cloud migration
      changes:
        - createTable:
            tableName: cloud_migration
            remarks: Migrate to cloud directly from Metabase
            columns:
              - column:
                  name: id
                  remarks: Unique ID
                  type: int
                  autoIncrement: true
                  constraints:
                    primaryKey: true
                    nullable: false
              - column:
                  name: external_id
                  remarks: Matching ID in Cloud for this migration
                  type: ${text.type}
                  constraints:
                    nullable: false
              - column:
                  name: upload_url
                  remarks: URL where the backup will be uploaded to
                  type: ${text.type}
                  constraints:
                    nullable: false
              - column:
                  name: state
                  remarks: 'Current state of the migration: init, setup, dump, upload, done, error, cancelled'
                  type: varchar(32)
                  defaultValue: init
                  constraints:
                    nullable: false
              - column:
                  name: progress
                  remarks: Number between 0 to 100 representing progress as a percentage
                  type: int
                  defaultValue: 0
                  constraints:
                    nullable: false
              - column:
                  name: created_at
                  remarks: Timestamp when the config was inserted
                  type: ${timestamp_type}
                  constraints:
                    nullable: false
              - column:
                  name: updated_at
                  remarks: Timestamp when the config was updated
                  type: ${timestamp_type}
                  constraints:
                    nullable: false

  - changeSet:
      id: v50.2024-05-14T12:13:22
      author: johnswanson
      comment: Add `collection.trashed_from_location`
      changes:
        - addColumn:
            tableName: collection
            columns:
              - column:
                  name: trashed_from_location
                  type: ${text.type}
                  remarks: "The previous location this collection was trashed from"
                  constraints:
                    nullable: true

  - changeSet:
      id: v50.2024-05-14T12:13:33
      author: johnswanson
      comment: Add `report_card.trashed_from_collection_id`
      changes:
        - addColumn:
            tableName: report_card
            columns:
              - column:
                  name: trashed_from_collection_id
                  type: int
                  remarks: "The previous parent collection this card was trashed *from*"
                  constraints:
                    nullable: true

  - changeSet:
      id: v50.2024-05-14T12:13:39
      author: johnswanson
      comment: Add `report_dashboard.trashed_from_collection_id`
      changes:
        - addColumn:
            tableName: report_dashboard
            columns:
              - column:
                  name: trashed_from_collection_id
                  type: int
                  remarks: "The previous parent collection this dashboard was trashed *from*"
                  constraints:
                    nullable: true

  - changeSet:
      id: v50.2024-05-14T12:42:16
      author: johnswanson
      comment: Drop foreign key constraint fk_snippet_collection_id
      rollback:
        - addForeignKeyConstraint:
            baseTableName: native_query_snippet
            baseColumnNames: collection_id
            referencedTableName: collection
            referencedColumnNames: id
            constraintName: fk_snippet_collection_id
            onDelete: SET NULL
      changes:
        - dropForeignKeyConstraint:
            baseTableName: native_query_snippet
            constraintName: fk_snippet_collection_id

  - changeSet:
      id: v50.2024-05-14T12:42:27
      author: johnswanson
      comment: Add foreign key constraint fk_snippet_collection_id with CASCADE delete
      rollback:
        - dropForeignKeyConstraint:
            baseTableName: native_query_snippet
            constraintName: fk_snippet_collection_id
      changes:
        - addForeignKeyConstraint:
            baseTableName: native_query_snippet
            baseColumnNames: collection_id
            referencedTableName: collection
            referencedColumnNames: id
            constraintName: fk_snippet_collection_id
            onDelete: CASCADE

  - changeSet:
      id: v50.2024-05-14T12:42:29
      author: johnswanson
      comment: Drop foreign key constraint fk_pulse_collection_id
      rollback:
        - addForeignKeyConstraint:
            baseTableName: pulse
            baseColumnNames: collection_id
            referencedTableName: collection
            referencedColumnNames: id
            constraintName: fk_pulse_collection_id
            onDelete: SET NULL
      changes:
        - dropForeignKeyConstraint:
            baseTableName: pulse
            constraintName: fk_pulse_collection_id

  - changeSet:
      id: v50.2024-05-14T12:42:32
      author: johnswanson
      comment: Add foreign key constraint fk_pulse_collection_id with CASCADE delete
      rollback:
        - dropForeignKeyConstraint:
            baseTableName: pulse
            constraintName: fk_pulse_collection_id
      changes:
        - addForeignKeyConstraint:
            baseTableName: pulse
            baseColumnNames: collection_id
            referencedTableName: collection
            referencedColumnNames: id
            constraintName: fk_pulse_collection_id
            onDelete: CASCADE

  - changeSet:
      id: v50.2024-05-14T12:42:33
      author: johnswanson
      comment: Drop foreign key constraint fk_card_collection_id
      rollback:
        - addForeignKeyConstraint:
            baseTableName: report_card
            baseColumnNames: collection_id
            referencedTableName: collection
            referencedColumnNames: id
            constraintName: fk_card_collection_id
            onDelete: SET NULL
      changes:
        - dropForeignKeyConstraint:
            baseTableName: report_card
            constraintName: fk_card_collection_id

  - changeSet:
      id: v50.2024-05-14T12:42:36
      author: johnswanson
      comment: Add foreign key constraint fk_card_collection_id with CASCADE delete
      rollback:
        - dropForeignKeyConstraint:
            baseTableName: report_card
            constraintName: fk_card_collection_id
      changes:
        - addForeignKeyConstraint:
            baseTableName: report_card
            baseColumnNames: collection_id
            referencedTableName: collection
            referencedColumnNames: id
            constraintName: fk_card_collection_id
            onDelete: CASCADE

  - changeSet:
      id: v50.2024-05-14T12:42:37
      author: johnswanson
      comment: Drop foreign key constraint fk_dashboard_collection_id
      rollback:
        - addForeignKeyConstraint:
            baseTableName: report_dashboard
            baseColumnNames: collection_id
            referencedTableName: collection
            referencedColumnNames: id
            constraintName: fk_dashboard_collection_id
            onDelete: SET NULL
      changes:
        - dropForeignKeyConstraint:
            baseTableName: report_dashboard
            constraintName: fk_dashboard_collection_id

  - changeSet:
      id: v50.2024-05-14T12:42:40
      author: johnswanson
      comment: Add foreign key constraint fk_dashboard_collection_id with CASCADE delete
      rollback:
        - dropForeignKeyConstraint:
            baseTableName: report_dashboard
            constraintName: fk_dashboard_collection_id
      changes:
        - addForeignKeyConstraint:
            baseTableName: report_dashboard
            baseColumnNames: collection_id
            referencedTableName: collection
            referencedColumnNames: id
            constraintName: fk_dashboard_collection_id
            onDelete: CASCADE

  - changeSet:
      id: v50.2024-05-14T12:42:42
      author: johnswanson
      comment: Create the Trash collection
      changes:
        - sql:
            sql: >-
              INSERT INTO collection (name, slug, entity_id, type) VALUES ('Trash', 'trash', 'trashtrashtrashtrasht', 'trash');
              INSERT INTO permissions (object, group_id)
              SELECT CONCAT('/collection/', c.id, '/'), pg.id
              FROM collection c
              CROSS JOIN permissions_group pg
              WHERE c.type = 'trash' AND pg.name != 'Administrators';

      rollback:
        - sql:
            sql: >-
              DELETE
              FROM permissions
              WHERE permissions.object IN (
                SELECT CONCAT('/collection/', collection.id, '/') FROM collection WHERE collection.type = 'trash'
              );
              UPDATE collection
              SET
                entity_id = NULL,
                archived = true,
                name = 'Trash (Auto-Generated)',
                type = NULL
              WHERE type = 'trash';

  - changeSet:
      id: v50.2024-05-14T12:42:44
      author: johnswanson
      comment: Move existing archived collections to the Trash - (Postgres)
      preConditions:
        - onFail: MARK_RAN
        - dbms:
            type: postgresql
      changes:
        - sql:
            sql: >-
              UPDATE collection AS c1
              SET trashed_from_location = c1.location,
                  location = CONCAT('/', c2.id, '/')
              FROM (SELECT id FROM collection WHERE type = 'trash') AS c2
              WHERE c1.archived = true AND c1.namespace IS NULL;
      rollback: # not needed. See above: `Trash` becomes a normal collection

  - changeSet:
      id: v50.2024-05-14T12:42:46
      author: johnswanson
      comment: Move existing archived collections to the Trash - (H2)
      preConditions:
        - onFail: MARK_RAN
        - dbms:
            type: h2
      changes:
        - sql:
            sql: >-
              UPDATE collection AS c1
              SET trashed_from_location = c1.location,
                  location = CONCAT('/', (SELECT id FROM collection WHERE type = 'trash'), '/')
              WHERE c1.archived = true AND c1.namespace IS NULL;
      rollback: # Not needed.

  - changeSet:
      id: v50.2024-05-14T12:42:48
      author: johnswanson
      comment: Move existing archived collections to the Trash - (MySQL/MariaDB)
      preConditions:
        - onFail: MARK_RAN
        - dbms:
            type: mysql,mariadb
      changes:
        - sql:
            sql: >-
              UPDATE collection AS c1
              JOIN (
                  SELECT id FROM collection WHERE type = 'trash'
              ) AS c2
              SET c1.trashed_from_location = c1.location,
                  c1.location = CONCAT('/', c2.id, '/')
              WHERE c1.archived = true AND c1.namespace IS NULL;
      rollback: # Not needed

  - changeSet:
      id: v50.2024-05-14T12:42:50
      author: johnswanson
      comment: Move existing archived dashboards to the Trash
      changes:
        - sql:
            sql: >-
              UPDATE report_dashboard
              SET trashed_from_collection_id = collection_id, collection_id = (SELECT id FROM collection WHERE type = 'trash')
              WHERE archived = true;
      rollback: # Not needed

  - changeSet:
      id: v50.2024-05-14T12:42:52
      author: johnswanson
      comment: Move existing archived cards to the Trash
      changes:
        - sql:
            sql: >-
              UPDATE report_card
              SET trashed_from_collection_id = collection_id, collection_id = (SELECT id FROM collection WHERE type = 'trash')
              WHERE archived = true;
      rollback: # Not needed

  - changeSet:
      id: v50.2024-05-15T13:13:13
      author: adam-james
      comment: Fix visualization settings for stacked area/bar/combo displays
      changes:
        - customChange:
            class: "metabase.db.custom_migrations.MigrateStackedAreaBarComboDisplaySettings"

  - changeSet:
      id: v50.2024-05-17T19:54:23
      author: calherries
      comment: Add metabase_database.uploads_enabled column
      changes:
        - addColumn:
            tableName: metabase_database
            columns:
              - column:
                  name: uploads_enabled
                  type: ${boolean.type}
                  defaultValueBoolean: false
                  remarks: Whether uploads are enabled for this database
                  constraints:
                    nullable: false

  - changeSet:
      id: v50.2024-05-17T19:54:24
      author: calherries
      comment: Add metabase_database.uploads_schema_name column
      changes:
        - addColumn:
            tableName: metabase_database
            columns:
              - column:
                  name: uploads_schema_name
                  type: ${text.type}
                  remarks: The schema name for uploads

  - changeSet:
      id: v50.2024-05-17T19:54:25
      author: calherries
      comment: Add metabase_database.uploads_table_prefix column
      changes:
        - addColumn:
            tableName: metabase_database
            columns:
              - column:
                  name: uploads_table_prefix
                  type: ${text.type}
                  remarks: The prefix for upload table names

  - changeSet:
      id: v50.2024-05-17T19:54:26
      author: calherries
      comment: Update metabase_database.uploads_enabled value
      changes:
        - customChange:
            class: "metabase.db.custom_migrations.MigrateUploadsSettings"

  # This migration should be moved whenever the sample content is updated, so that it
  # matches when the version that the sample content was updated from. See metabase#43200
  # for an example where the content was updated.
  - changeSet:
      id: v50.2024-05-27T15:55:22
      author: calherries
      comment: Create sample content
      changes:
        - customChange:
            class: "metabase.db.custom_migrations.CreateSampleContent"

  - changeSet:
      id: v51.2024-05-13T15:30:57
      author: metamben
      comment: Backup of dataset_query rewritten by the metrics v2 migration
      changes:
        - addColumn:
            tableName: report_card
            columns:
              - column:
                  name: dataset_query_metrics_v2_migration_backup
                  remarks: The copy of dataset_query before the metrics v2 migration
                  type: ${text.type}

  - changeSet:
      id: v51.2024-05-13T16:00:00
      author: metamben
      comment: Migrate v1 metrics to v2 metrics
      changes:
        - customChange:
            class: "metabase.db.custom_migrations.MigrateMetricsToV2"

<<<<<<< HEAD

  - changeSet:
      id: v51.2024-05-30T16:04:20
      author: escherize
      comment: Add context to recent views table
      changes:
        - addColumn:
            tableName: recent_views
            columns:
              - column:
                  name: context
                  remarks: The contextual action that netted a recent view.
                  type: varchar(256)
                  defaultValue: "view"
                  constraints:
                    nullable: false
=======
  - changeSet:
      id: v51.2024-06-07T12:37:36
      author: crisptrutski
      comment: Rename query_field.direct_reference to query_field.indirect_reference
      changes:
        - renameColumn:
            tableName: query_field
            columnDataType: ${boolean.type}
            oldColumnName: direct_reference
            newColumnName: explicit_reference
>>>>>>> 752749f7


  # >>>>>>>>>> DO NOT ADD NEW MIGRATIONS BELOW THIS LINE! ADD THEM ABOVE <<<<<<<<<<

########################################################################################################################
#
# ADVICE:
#
# 1) Run ./bin/lint-migrations-file.sh to run core.spec checks against any changes you make here. Liquibase is pretty
#    forgiving and won't complain if you accidentally mix up things like deleteCascade and onDelete: CASCADE. CI runs
#    this check but it's nicer to know now instead of waiting for CI.
#
#   1a) Ensure your changes are compatible with Liquibase rollback. See comments starting with
#       0.45 migrations for more notes. Rollback to 0.44 and forwards to the latest migration is tested
#       automatically and the migrations linter will check for the presence of rollback where required as
#       much as possible.
#
# 2) Migration IDs should follow the format
#
#    vMM.TIMESTAMP
#
#    Where
#
#    M         = major version
#    TIMESTAMP = the current timestamp with format `yyyy-MM-dd'T'HH:mm:ss`
#                To get this timestamp, evaluate this in your REPL: `(dev/migration-timestamp)`
#
#    E.g: You're adding a new migration for version 49, And it's 10:30:00AM on April 1, 2023 (UTC),
#    your migration id should be: `v49.2023-04-01T10:30:00`.
#
# PLEASE KEEP THIS MESSAGE AT THE BOTTOM OF THIS FILE!!!!! Add new migrations above the message.
#
########################################################################################################################<|MERGE_RESOLUTION|>--- conflicted
+++ resolved
@@ -8053,8 +8053,6 @@
         - customChange:
             class: "metabase.db.custom_migrations.MigrateMetricsToV2"
 
-<<<<<<< HEAD
-
   - changeSet:
       id: v51.2024-05-30T16:04:20
       author: escherize
@@ -8070,7 +8068,7 @@
                   defaultValue: "view"
                   constraints:
                     nullable: false
-=======
+
   - changeSet:
       id: v51.2024-06-07T12:37:36
       author: crisptrutski
@@ -8081,7 +8079,6 @@
             columnDataType: ${boolean.type}
             oldColumnName: direct_reference
             newColumnName: explicit_reference
->>>>>>> 752749f7
 
 
   # >>>>>>>>>> DO NOT ADD NEW MIGRATIONS BELOW THIS LINE! ADD THEM ABOVE <<<<<<<<<<
