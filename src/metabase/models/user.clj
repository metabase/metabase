--- conflicted
+++ resolved
@@ -112,7 +112,6 @@
 (defn- pre-delete [{:keys [id]}]
   (binding [perm-membership/*allow-changing-all-users-group-members* true
             collection/*allow-deleting-personal-collections*         true]
-<<<<<<< HEAD
     (doseq [[model k] [['Activity                   :user_id]
                        ['Card                       :creator_id]
                        ['Card                       :made_public_by_id]
@@ -128,23 +127,6 @@
                        [PermissionsGroupMembership  :user_id]
                        ['PermissionsRevision        :user_id]
                        ['ViewLog                    :user_id]]]
-=======
-    (doseq [[model k] [['Activity                  :user_id]
-                       ['Card                      :creator_id]
-                       ['Card                      :made_public_by_id]
-                       ['Collection                :personal_owner_id]
-                       ['Dashboard                 :creator_id]
-                       ['Dashboard                 :made_public_by_id]
-                       ['Metric                    :creator_id]
-                       ['Pulse                     :creator_id]
-                       ['QueryExecution            :executor_id]
-                       ['Revision                  :user_id]
-                       ['Segment                   :creator_id]
-                       ['Session                   :user_id]
-                       [PermissionsGroupMembership :user_id]
-                       ['PermissionsRevision       :user_id]
-                       ['ViewLog                   :user_id]]]
->>>>>>> d9570070
       (db/delete! model k id))))
 
 (def ^:private default-user-columns
