--- conflicted
+++ resolved
@@ -402,7 +402,7 @@
              [:in :table_id table-ids]
              always-false-hsql-expr)})
 
-<<<<<<< HEAD
+
 (defn- database-usage-info
   [db-id]
   (let [table-ids (db/select-ids Table :db_id db-id)]
@@ -413,8 +413,7 @@
                             :when query]
                         [query model])}))))
 
-=======
->>>>>>> d1d41d65
+
 (api/defendpoint GET "/:id/usage_info"
   "Get usage info for a database.
   Returns a map with keys are models and values are the number of entities that use this database."
@@ -422,18 +421,8 @@
   {id ms/IntGreaterThanZero}
   (api/check-superuser)
   (api/check-404 (db/exists? Database :id id))
-<<<<<<< HEAD
   (database-usage-info id))
-=======
-  (let [table-ids (db/select-ids Table :db_id id)]
-    (first (mdb.query/query
-             {:select [:*]
-              :from   (for [model database-usage-models
-                            :let [query (database-usage-query model id table-ids)]
-                            :when query]
-                        [query model])}))))
-
->>>>>>> d1d41d65
+
 
 ;;; ----------------------------------------- GET /api/database/:id/metadata -----------------------------------------
 
