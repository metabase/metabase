--- conflicted
+++ resolved
@@ -4,11 +4,6 @@
   supported application database types."
   (:require
    [clojure.java.jdbc :as jdbc]
-<<<<<<< HEAD
-   [clojure.tools.logging :as log]
-=======
-   [honeysql.format :as hformat]
->>>>>>> dad3d414
    [metabase.db.connection :as mdb.connection]
    [metabase.db.data-migrations :refer [DataMigrations]]
    [metabase.db.setup :as mdb.setup]
@@ -30,6 +25,8 @@
             Dimension
             Field
             FieldValues
+            HTTPAction
+            ImplicitAction
             LoginHistory
             Metric
             MetricImportantField
@@ -46,8 +43,6 @@
             PulseChannel
             PulseChannelRecipient
             QueryAction
-            ImplicitAction
-            HTTPAction
             Revision
             Secret
             Segment
@@ -60,13 +55,9 @@
             ViewLog]]
    [metabase.util :as u]
    [metabase.util.i18n :refer [trs]]
-<<<<<<< HEAD
+   [metabase.util.log :as log]
    [schema.core :as s]
    [toucan2.core :as t2])
-=======
-   [metabase.util.log :as log]
-   [schema.core :as s])
->>>>>>> dad3d414
   (:import
    (java.sql SQLException)))
 
