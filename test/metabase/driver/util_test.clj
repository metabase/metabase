--- conflicted
+++ resolved
@@ -1,9 +1,6 @@
 (ns metabase.driver.util-test
   (:require [clojure.test :refer :all]
-<<<<<<< HEAD
-=======
             [flatland.ordered.map :as ordered-map]
->>>>>>> 8f10ae6d
             [metabase.driver.util :as driver.u]
             [metabase.public-settings.premium-features :as premium-features]
             [metabase.test :as mt]
@@ -48,7 +45,6 @@
     (is (instance? javax.net.ssl.SSLSocketFactory
                    (driver.u/socket-factory-for-cert (slurp "./test_resources/ssl/ca.pem"))))))
 
-<<<<<<< HEAD
 (deftest translate-conn-props-server->client-test
   (testing "connection-props-server->client works as expected"
     (doseq [[expected is-hosted?] [[[{:name "host"}
@@ -97,47 +93,6 @@
                                       :required             false
                                       :treat-before-posting "base64"
                                       :visible-if           {:use-keystore true}}]
-=======
-;; simply to save a lot of characters below
-(def ^:private om ordered-map/ordered-map)
-
-(deftest translate-conn-props-server->client-test
-  (testing "connection-props-server->client works as expected"
-    (doseq [[expected is-hosted?] [[[(om :name "host", :display-name "Host", :placeholder "localhost")
-                                     (om :name "password-value", :display-name "Password", :type "password",
-                                         :placeholder "foo", :required false)
-                                     (om :name "use-keystore", :type "boolean", :display-name "Use Keystore?")
-                                     (om :name "keystore-password-value", :display-name "Keystore Password",
-                                         :type "password", :required false, :visible-if (om :use-keystore true))
-                                     ;; not an ordered-map because this property was added
-                                     {:default "local"
-                                      :name    "keystore-options"
-                                      :options [{:name  "Local file path"
-                                                 :value "local"}
-                                                {:name  "Uploaded file path"
-                                                 :value "uploaded"}]
-                                      :type    "select"
-                                      :visible-if {:use-keystore true}}
-                                     ;; keystore-value
-                                     (om :name "keystore-value", :display-name "Keystore", :type "textFile",
-                                         :required false,
-                                         :treat-before-posting "base64", :visible-if {:keystore-options "uploaded"})
-                                     {:name        "keystore-path"
-                                      :placeholder nil
-                                      :type        "string"
-                                      :visible-if  {:keystore-options "local"}}]
-                                    false]
-                                   [[(om :name "host", :display-name "Host", :placeholder "localhost")
-                                     (om :name "password-value", :display-name "Password", :type "password",
-                                         :placeholder "foo", :required false)
-                                     (om :name "use-keystore", :type "boolean", :display-name "Use Keystore?")
-                                     (om :name "keystore-password-value", :display-name "Keystore Password",
-                                         :type "password", :required false,
-                                         :visible-if (om :use-keystore true))
-                                     (om :name "keystore-value", :display-name "Keystore", :type "textFile",
-                                         :required false, :treat-before-posting "base64",
-                                         :visible-if (om :use-keystore true))]
->>>>>>> 8f10ae6d
                                     true]]]
       (testing (str "with is-hosted? " is-hosted?)
         ;; TODO: create capability to temporarily override token-features for testing
@@ -145,11 +100,7 @@
           (let [client-conn-props (-> (driver.u/available-drivers-info) ; this calls connection-props-server->client
                                       :secret-test-driver
                                       :details-fields)]
-<<<<<<< HEAD
             (is (= expected (mt/select-keys-sequentially expected client-conn-props)))))))))
-=======
-            (is (= expected client-conn-props))))))))
->>>>>>> 8f10ae6d
 
 (deftest connection-details-client->server-test
   (testing "db-details-client->server works as expected"
