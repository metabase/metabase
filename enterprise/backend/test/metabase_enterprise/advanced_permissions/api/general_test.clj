--- conflicted
+++ resolved
@@ -61,11 +61,7 @@
                            group-id
                            {:monitoring   "no"
                             :setting      "yes"
-<<<<<<< HEAD
-                            :subscription "yes"}}
-=======
                             :subscription "no"}}
->>>>>>> 0f63e28b
                           (:groups (mt/user-http-request :crowberto :put 200 "ee/advanced-permissions/general/graph" new-graph))))))))))
 
 (deftest current-user-test
@@ -73,11 +69,7 @@
     (premium-features-test/with-premium-features #{:advanced-permissions}
       (letfn [(user-general-permissions [user]
                 (-> (mt/user-http-request user :get 200 "user/current")
-<<<<<<< HEAD
-                    (select-keys [:can_access_setting :can_access_subscription :can_access_monitoring])))]
-=======
                     :permissions))]
->>>>>>> 0f63e28b
         (testing "admins should have full general permisions"
           (is (= {:can_access_setting true
                   :can_access_subscription true
