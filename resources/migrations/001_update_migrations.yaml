--- conflicted
+++ resolved
@@ -11658,7 +11658,225 @@
               );
 
   - changeSet:
-<<<<<<< HEAD
+      id: v55.2025-05-20T10:00:00
+      validCheckSum: 9:1ed306a6b2573b7b140275e5319fae2c
+      author: ranquild
+      comment: Drop metabase_database.entity_id
+      preConditions:
+        - onFail: MARK_RAN
+        - columnExists:
+            tableName: metabase_database
+            columnName: entity_id
+      changes:
+        - dropColumn:
+            tableName: metabase_database
+            columnName: entity_id
+      rollback:
+        - addColumn:
+            tableName: metabase_database
+            columns:
+              - column:
+                  remarks: Random NanoID tag for unique identity.
+                  name: entity_id
+                  type: char(21)
+                  constraints:
+                    nullable: true
+                    unique: true
+
+  - changeSet:
+      id: v55.2025-05-20T11:00:00
+      validCheckSum: 9:b03020b86a754abc46edca465f91eb6f
+      author: ranquild
+      comment: Drop metabase_table.entity_id
+      preConditions:
+        - onFail: MARK_RAN
+        - columnExists:
+            tableName: metabase_table
+            columnName: entity_id
+      changes:
+        - dropColumn:
+            tableName: metabase_table
+            columnName: entity_id
+      rollback:
+        - addColumn:
+            tableName: metabase_table
+            columns:
+              - column:
+                  remarks: Random NanoID tag for unique identity.
+                  name: entity_id
+                  type: char(21)
+                  constraints:
+                    nullable: true
+                    unique: true
+
+  - changeSet:
+      id: v55.2025-05-20T12:00:00
+      validCheckSum: 9:70285cb34c7e9e4dd25f322a46e21c04
+      author: ranquild
+      comment: Drop metabase_field.entity_id
+      preConditions:
+        - onFail: MARK_RAN
+        - columnExists:
+            tableName: metabase_field
+            columnName: entity_id
+      changes:
+        - dropColumn:
+            tableName: metabase_field
+            columnName: entity_id
+      rollback:
+        - addColumn:
+            tableName: metabase_field
+            columns:
+              - column:
+                  remarks: Random NanoID tag for unique identity.
+                  name: entity_id
+                  type: char(21)
+                  constraints:
+                    nullable: true
+                    unique: true
+
+  - changeSet:
+      id: v55.2025-06-03T16:52:38
+      author: metamben
+      comment: Add metabot prompt table
+      preConditions:
+        - onFail: MARK_RAN
+        - not:
+            - tableExists:
+                tableName: metabot_prompt
+      changes:
+        - createTable:
+            tableName: metabot_prompt
+            remarks: Prompts of a metabot entity
+            columns:
+              - column:
+                  name: id
+                  type: int
+                  autoIncrement: true
+                  constraints:
+                    primaryKey: true
+                    nullable: false
+              - column:
+                  name: metabot_entity_id
+                  type: int
+                  remarks: The metabot this entity is associated with
+                  constraints:
+                    nullable: false
+              - column:
+                  name: model
+                  type: varchar(32)
+                  remarks: The type of the entity this prompt is about
+                  constraints:
+                    nullable: false
+              - column:
+                  name: card_id
+                  type: int
+                  remarks: The ID of the model or metric this prompt is about
+                  constraints:
+                    nullable: false
+              - column:
+                  name: entity_id
+                  type: char(21)
+                  remarks: Random NanoID tag for unique identity
+                  constraints:
+                    nullable: true
+                    unique: true
+              - column:
+                  remarks: The text of the prompt
+                  name: prompt
+                  type: ${text.type}
+                  constraints:
+                    nullable: false
+              - column:
+                  remarks: The timestamp of when the prompt was created
+                  name: created_at
+                  type: ${timestamp_type}
+                  defaultValueComputed: current_timestamp
+                  constraints:
+                    nullable: false
+              - column:
+                  remarks: The timestamp of when the prompt was updated
+                  name: updated_at
+                  type: ${timestamp_type}
+                  defaultValueComputed: current_timestamp
+                  constraints:
+                    nullable: false
+
+  - changeSet:
+      id: v55.2025-06-03T16:52:48
+      author: metamben
+      comment: Add index on metabot_prompt.metabot_entity_id
+      preConditions:
+        - onFail: MARK_RAN
+        - not:
+            - indexExists:
+                tableName: metabot_prompt
+                indexName: idx_metabot_prompt_metabot_entity_id
+      changes:
+        - createIndex:
+            tableName: metabot_prompt
+            indexName: idx_metabot_prompt_metabot_entity_id
+            columns:
+              - column:
+                  name: metabot_entity_id
+
+  - changeSet:
+      id: v55.2025-06-03T16:52:58
+      author: metamben
+      comment: Add foreign key constraint on metabot_prompt.metabot_entity_id
+      preConditions:
+        - onFail: MARK_RAN
+        - not:
+            - foreignKeyConstraintExists:
+                foreignKeyName: fk_metabot_prompt_metabot_entity_id
+                foreignKeyTableName: metabot_prompt
+      changes:
+        - addForeignKeyConstraint:
+            baseTableName: metabot_prompt
+            baseColumnNames: metabot_entity_id
+            referencedTableName: metabot_entity
+            referencedColumnNames: id
+            constraintName: fk_metabot_prompt_metabot_entity_id
+            onDelete: CASCADE
+
+  - changeSet:
+      id: v55.2025-06-03T16:53:08
+      author: metamben
+      comment: Add index on metabot_prompt.card_id
+      preConditions:
+        - onFail: MARK_RAN
+        - not:
+            - indexExists:
+                tableName: metabot_prompt
+                indexName: idx_metabot_prompt_card_id
+      changes:
+        - createIndex:
+            tableName: metabot_prompt
+            indexName: idx_metabot_prompt_card_id
+            columns:
+              - column:
+                  name: card_id
+
+  - changeSet:
+      id: v55.2025-06-03T16:53:18
+      author: metamben
+      comment: Add foreign key constraint on metabot_prompt.card_id
+      preConditions:
+        - onFail: MARK_RAN
+        - not:
+            - foreignKeyConstraintExists:
+                foreignKeyName: fk_metabot_prompt_card_id
+                foreignKeyTableName: metabot_prompt
+      changes:
+        - addForeignKeyConstraint:
+            baseTableName: metabot_prompt
+            baseColumnNames: card_id
+            referencedTableName: report_card
+            referencedColumnNames: id
+            constraintName: fk_metabot_prompt_card_id
+            onDelete: CASCADE
+
+  - changeSet:
       id: v56.2025-06-02T20:11:53
       author: nvoxland
       comment: Drop column query_table.analysis_id
@@ -11739,108 +11957,12 @@
               - column:
                   name: id
                   remarks: PK
-=======
-      id: v55.2025-05-20T10:00:00
-      validCheckSum: 9:1ed306a6b2573b7b140275e5319fae2c
-      author: ranquild
-      comment: Drop metabase_database.entity_id
-      preConditions:
-        - onFail: MARK_RAN
-        - columnExists:
-            tableName: metabase_database
-            columnName: entity_id
-      changes:
-        - dropColumn:
-            tableName: metabase_database
-            columnName: entity_id
-      rollback:
-        - addColumn:
-            tableName: metabase_database
-            columns:
-              - column:
-                  remarks: Random NanoID tag for unique identity.
-                  name: entity_id
-                  type: char(21)
-                  constraints:
-                    nullable: true
-                    unique: true
-
-  - changeSet:
-      id: v55.2025-05-20T11:00:00
-      validCheckSum: 9:b03020b86a754abc46edca465f91eb6f
-      author: ranquild
-      comment: Drop metabase_table.entity_id
-      preConditions:
-        - onFail: MARK_RAN
-        - columnExists:
-            tableName: metabase_table
-            columnName: entity_id
-      changes:
-        - dropColumn:
-            tableName: metabase_table
-            columnName: entity_id
-      rollback:
-        - addColumn:
-            tableName: metabase_table
-            columns:
-              - column:
-                  remarks: Random NanoID tag for unique identity.
-                  name: entity_id
-                  type: char(21)
-                  constraints:
-                    nullable: true
-                    unique: true
-
-  - changeSet:
-      id: v55.2025-05-20T12:00:00
-      validCheckSum: 9:70285cb34c7e9e4dd25f322a46e21c04
-      author: ranquild
-      comment: Drop metabase_field.entity_id
-      preConditions:
-        - onFail: MARK_RAN
-        - columnExists:
-            tableName: metabase_field
-            columnName: entity_id
-      changes:
-        - dropColumn:
-            tableName: metabase_field
-            columnName: entity_id
-      rollback:
-        - addColumn:
-            tableName: metabase_field
-            columns:
-              - column:
-                  remarks: Random NanoID tag for unique identity.
-                  name: entity_id
-                  type: char(21)
-                  constraints:
-                    nullable: true
-                    unique: true
-
-  - changeSet:
-      id: v55.2025-06-03T16:52:38
-      author: metamben
-      comment: Add metabot prompt table
-      preConditions:
-        - onFail: MARK_RAN
-        - not:
-            - tableExists:
-                tableName: metabot_prompt
-      changes:
-        - createTable:
-            tableName: metabot_prompt
-            remarks: Prompts of a metabot entity
-            columns:
-              - column:
-                  name: id
->>>>>>> 5c30345b
                   type: int
                   autoIncrement: true
                   constraints:
                     primaryKey: true
                     nullable: false
               - column:
-<<<<<<< HEAD
                   name: card_id
                   remarks: referenced card
                   type: int
@@ -11852,137 +11974,22 @@
                     deleteCascade: true
               - column:
                   remarks: The timestamp of when the analysis was created
-=======
-                  name: metabot_entity_id
-                  type: int
-                  remarks: The metabot this entity is associated with
-                  constraints:
-                    nullable: false
-              - column:
-                  name: model
-                  type: varchar(32)
-                  remarks: The type of the entity this prompt is about
-                  constraints:
-                    nullable: false
-              - column:
-                  name: card_id
-                  type: int
-                  remarks: The ID of the model or metric this prompt is about
-                  constraints:
-                    nullable: false
-              - column:
-                  name: entity_id
-                  type: char(21)
-                  remarks: Random NanoID tag for unique identity
-                  constraints:
-                    nullable: true
-                    unique: true
-              - column:
-                  remarks: The text of the prompt
-                  name: prompt
-                  type: ${text.type}
-                  constraints:
-                    nullable: false
-              - column:
-                  remarks: The timestamp of when the prompt was created
->>>>>>> 5c30345b
                   name: created_at
                   type: ${timestamp_type}
                   defaultValueComputed: current_timestamp
                   constraints:
                     nullable: false
               - column:
-<<<<<<< HEAD
                   remarks: The timestamp of when the analysis was updated
-=======
-                  remarks: The timestamp of when the prompt was updated
->>>>>>> 5c30345b
                   name: updated_at
                   type: ${timestamp_type}
                   defaultValueComputed: current_timestamp
                   constraints:
                     nullable: false
-<<<<<<< HEAD
               - column:
                   name: status
                   type: ${text.type}
                   remarks: running, failed, or completed
-=======
-
-  - changeSet:
-      id: v55.2025-06-03T16:52:48
-      author: metamben
-      comment: Add index on metabot_prompt.metabot_entity_id
-      preConditions:
-        - onFail: MARK_RAN
-        - not:
-            - indexExists:
-                tableName: metabot_prompt
-                indexName: idx_metabot_prompt_metabot_entity_id
-      changes:
-        - createIndex:
-            tableName: metabot_prompt
-            indexName: idx_metabot_prompt_metabot_entity_id
-            columns:
-              - column:
-                  name: metabot_entity_id
-
-  - changeSet:
-      id: v55.2025-06-03T16:52:58
-      author: metamben
-      comment: Add foreign key constraint on metabot_prompt.metabot_entity_id
-      preConditions:
-        - onFail: MARK_RAN
-        - not:
-            - foreignKeyConstraintExists:
-                foreignKeyName: fk_metabot_prompt_metabot_entity_id
-                foreignKeyTableName: metabot_prompt
-      changes:
-        - addForeignKeyConstraint:
-            baseTableName: metabot_prompt
-            baseColumnNames: metabot_entity_id
-            referencedTableName: metabot_entity
-            referencedColumnNames: id
-            constraintName: fk_metabot_prompt_metabot_entity_id
-            onDelete: CASCADE
-
-  - changeSet:
-      id: v55.2025-06-03T16:53:08
-      author: metamben
-      comment: Add index on metabot_prompt.card_id
-      preConditions:
-        - onFail: MARK_RAN
-        - not:
-            - indexExists:
-                tableName: metabot_prompt
-                indexName: idx_metabot_prompt_card_id
-      changes:
-        - createIndex:
-            tableName: metabot_prompt
-            indexName: idx_metabot_prompt_card_id
-            columns:
-              - column:
-                  name: card_id
-
-  - changeSet:
-      id: v55.2025-06-03T16:53:18
-      author: metamben
-      comment: Add foreign key constraint on metabot_prompt.card_id
-      preConditions:
-        - onFail: MARK_RAN
-        - not:
-            - foreignKeyConstraintExists:
-                foreignKeyName: fk_metabot_prompt_card_id
-                foreignKeyTableName: metabot_prompt
-      changes:
-        - addForeignKeyConstraint:
-            baseTableName: metabot_prompt
-            baseColumnNames: card_id
-            referencedTableName: report_card
-            referencedColumnNames: id
-            constraintName: fk_metabot_prompt_card_id
-            onDelete: CASCADE
->>>>>>> 5c30345b
 
   # >>>>>>>>>> DO NOT ADD NEW MIGRATIONS BELOW THIS LINE! ADD THEM ABOVE <<<<<<<<<<
 
