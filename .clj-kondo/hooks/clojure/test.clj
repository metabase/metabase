(ns hooks.clojure.test
  (:require
   [clj-kondo.hooks-api :as hooks]
   [clojure.string :as str]))

(def ^:private disallowed-parallel-forms
  "Things you should not be allowed to use inside parallel tests. Besides these, anything ending in `!` not whitelisted
  in [[allowed-parallel-forms]] is not allowed."
  '#{clojure.core/alter-var-root
     clojure.core/with-redefs
     clojure.core/with-redefs-fn
     metabase-enterprise.sandbox.test-util/with-gtaps
     metabase-enterprise.sandbox.test-util/with-gtaps-for-user
     metabase-enterprise.sandbox.test-util/with-user-attributes
     metabase-enterprise.test/with-gtaps
     metabase-enterprise.test/with-gtaps-for-user
     metabase-enterprise.test/with-user-attributes
     metabase.actions.test-util/with-actions
     metabase.actions.test-util/with-actions-disabled
     metabase.actions.test-util/with-actions-enabled
     metabase.actions.test-util/with-actions-test-data
     metabase.actions.test-util/with-actions-test-data-and-actions-enabled
     metabase.actions.test-util/with-actions-test-data-tables
     metabase.api.card-test/with-cards-in-readable-collection
     metabase.api.card-test/with-cards-in-writeable-collection
     metabase.email-test/with-expected-messages
     metabase.email-test/with-fake-inbox
     metabase.public-settings.premium-features-test/with-premium-features
     metabase.public-settings.premium-features-test/with-additional-premium-features
     metabase.models.params.chain-filter-test/with-human-readable-values-remapping
     metabase.models.params.chain-filter-test/with-fk-field-to-field-remapping
     metabase.test.data.users/with-group
     metabase.test.data.users/with-group-for-user
     metabase.test.persistence/with-persistence-enabled
     metabase.test.util.log/with-log-level
     metabase.test.util.log/with-log-messages-for-level
     metabase.test.util.misc/with-single-admin-user
     metabase.test.util.timezone/with-system-timezone-id
     metabase.test.util/with-all-users-permission
     metabase.test.util/with-column-remappings
     metabase.test.util/with-discarded-collections-perms-changes
     metabase.test.util/with-env-keys-renamed-by
     metabase.test.util/with-locale
     metabase.test.util/with-model-cleanup
     metabase.test.util/with-non-admin-groups-no-root-collection-for-namespace-perms
     metabase.test.util/with-non-admin-groups-no-root-collection-perms
     metabase.test.util/with-temp-env-var-value
     metabase.test.util/with-temp-vals-in-db
     metabase.test.util/with-temporary-raw-setting-values
     metabase.test.util/with-temporary-setting-values
     metabase.test.util/with-user-in-groups
     metabase.test/with-actions
     metabase.test/with-actions-disabled
     metabase.test/with-actions-enabled
     metabase.test/with-actions-test-data
     metabase.test/with-actions-test-data-and-actions-enabled
     metabase.test/with-actions-test-data-tables
     metabase.test/with-all-users-permission
     metabase.test/with-column-remappings
     metabase.test/with-discarded-collections-perms-changes
     metabase.test/with-ensure-with-temp-no-transaction!
     metabase.test/with-env-keys-renamed-by
     metabase.test/with-expected-messages
     metabase.test/with-fake-inbox
     metabase.test/with-group
     metabase.test/with-group-for-user
     metabase.test/with-locale
     metabase.test/with-log-level
     metabase.test/with-log-messages-for-level
     metabase.test/with-model-cleanup
     metabase.test/with-non-admin-groups-no-root-collection-for-namespace-perms
     metabase.test/with-non-admin-groups-no-root-collection-perms
     metabase.test/with-persistence-enabled
     metabase.test/with-single-admin-user
     metabase.test/with-system-timezone-id
<<<<<<< HEAD
=======
     metabase.test/with-temp!
>>>>>>> 6937fcfb
     metabase.test/with-temp-env-var-value
     metabase.test/with-temp-vals-in-db
     metabase.test/with-temporary-raw-setting-values
     metabase.test/with-temporary-setting-values
     metabase.test/with-user-in-groups})

;;; TODO -- we should disallow `metabase.test/user-http-request` with any method other than `:get`

(def ^:private allowed-parallel-forms
  "These fns are destructive, but are probably fine inside ^:parallel tests because it usually means you're doing
  something to an atom or something like that."
  '#{clojure.core/assoc!
     clojure.core/compare-and-set!
     clojure.core/conj!
     clojure.core/disj!
     clojure.core/dissoc!
     clojure.core/persistent!
     clojure.core/pop!
     clojure.core/reset!
     clojure.core/reset-vals!
     clojure.core/run!
     clojure.core/swap!
     clojure.core/swap-vals!
     clojure.core/volatile!
     clojure.core/vreset!
     clojure.core/vswap!
     metabase.query-processor/process-query-and-save-execution!
     metabase.query-processor/process-query-and-save-with-max-results-constraints!
     metabase.query-processor.store/store-database!})

(defn- node->qualified-symbol [node]
  (try
    (when (hooks/token-node? node)
      (let [sexpr (hooks/sexpr node)]
        (when (symbol? sexpr)
          (when-let [resolved (hooks/resolve {:name sexpr})]
            (symbol (name (:ns resolved)) (name (:name resolved)))))))
    ;; some symbols like `*count/Integer` aren't resolvable.
    (catch Exception _
      nil)))

(defn- warn-about-disallowed-parallel-forms [form]
  (letfn [(error! [form message]
            (hooks/reg-finding! (assoc (meta form)
                                       :message message
                                       :type :metabase/validate-deftest)))
          (f [form]
            (when-let [qualified-symbol (node->qualified-symbol form)]
              (cond
                (disallowed-parallel-forms qualified-symbol)
                (error! form (format "%s is not allowed inside a ^:parallel test or test fixture" qualified-symbol))

                (and (not (allowed-parallel-forms qualified-symbol))
                     (str/ends-with? (name qualified-symbol) "!"))
                (error! form (format "destructive functions like %s are not allowed inside a ^:parallel test or test fixture. If this should be allowed, add it to the whitelist in .clj-kondo/hooks/clojure/test.clj"
                                     qualified-symbol)))))
          (walk [form]
            (f form)
            (doseq [child (:children form)]
              (walk child)))]
    (walk form)))

(defn- form-can-be-paralleled?
  [form]
  (letfn [(can-be-paralleled? [form]
            (let [qualified-symbol (node->qualified-symbol form)]
              (cond
               (or (not (hooks/token-node? form))
                   (nil? qualified-symbol))
               true

               (contains? disallowed-parallel-forms qualified-symbol)
               false

               (and (not (allowed-parallel-forms qualified-symbol))
                    (str/ends-with? (name qualified-symbol) "!"))
               false

               :else true)))
          (walk [form]
            (boolean (and (can-be-paralleled? form)
                          (every? walk (:children form)))))]
    (walk form)))

(defn- deftest-can-be-paralleled?
  [forms]
  (boolean (every? form-can-be-paralleled? forms)))

#_(try
   (with-redefs [node->qualified-symbol (fn [& args]
                                          (if (= (hooks/sexpr (first args)) 'metabase.test/with-group)
                                            'metabase.test/with-group
                                            nil))]
     (deftest-check-parallel
       (hooks/parse-string (str '(deftest user-list-authentication-test
                                   (metabase.test/with-group
                                     (testing "abc"
                                       (+ 1 2 3))))))))
   (catch Exception e
     e))

(defn- deftest-check-parallel
  "1. Check if test is marked ^:parallel / ^:synchronized correctly
   2. Make sure disallowed forms are not used in ^:parallel tests"
  [{[_ test-name & body] :children, :as _node}]
  (let [test-metadata     (:meta test-name)
        metadata-sexprs   (map hooks/sexpr test-metadata)
        combined-metadata (transduce
                           (map (fn [x]
                                  (if (map? x)
                                    x
                                    {x true})))
                           (completing merge)
                           {}
                           metadata-sexprs)
        parallel?     (:parallel combined-metadata)
        synchronized? (:synchronized combined-metadata)]
    (when (and parallel? synchronized?)
      (hooks/reg-finding! (assoc (meta test-name)
                                 :message "Test should not be marked both ^:parallel and ^:synchronized"
                                 :type :metabase/validate-deftest)))
    ;; only when the custom `:metabase/deftest-not-marked-parallel-or-synchronized` is enabled: complain if tests are not explicitly
    ;; marked `^:parallel` or `^:synchronized`. This is mostly to encourage people to mark everything `^:parallel` in
    ;; places like `metabase.lib` tests unless there is a really good reason not to.
    (when-not (or parallel? synchronized?)
      (hooks/reg-finding!
       (assoc (meta test-name)
              :message "Test should be marked either ^:parallel or ^:synchronized"
              :type :metabase/deftest-not-marked-parallel-or-synchronized)))
    (when parallel?
      (doseq [form body]
        (warn-about-disallowed-parallel-forms form)))
    (when (and (not parallel?) (not synchronized?) (deftest-can-be-paralleled? body))
      (hooks/reg-finding! (assoc (meta test-name)
                                 :message "Test can be paralleled"
                                 :type :metabase/deftest-can-be-paralleled)))))

(def ^:private number-of-lines-for-a-test-to-be-considered-horrifically-long
  200)

(defn- deftest-check-not-horrifically-long
  [node]
  (let [{:keys [row end-row]} (meta node)]
    (when (and row end-row)
      (let [num-lines (- end-row row)]
        (when (>= num-lines number-of-lines-for-a-test-to-be-considered-horrifically-long)
          (hooks/reg-finding! (assoc (meta node)
                                     :message (str (format "This test is horrifically long, it's %d lines! 😱 " num-lines)
                                                   "Do you really want to try to debug it if it fails? 💀 "
                                                   "Split it up into smaller tests! 🥰")
                                     :type :metabase/i-like-making-cams-eyes-bleed-with-horrifically-long-tests)))))))

(defn deftest [{:keys [node cljc lang]}]
  ;; run [[deftest-check-parallel]] only once... if this is a `.cljc` file only run it for the `:clj` analysis, no point
  ;; in running it twice.
  (when (or (not cljc)
            (= lang :clj))
    (deftest-check-parallel node))
  (deftest-check-not-horrifically-long node)
  {:node node})

;;; this is a hacky way to determine whether these namespaces are required in the `ns` form or not... basically `:ns`
;;; will come back as `nil` if they are not.
(defn- approximately-equal-ns-required? []
  (= (:ns (hooks/resolve {:name 'metabase.test-runner.assert-exprs.approximately-equal/=?-report}))
     'metabase.test-runner.assert-exprs.approximately-equal))

(defn- malli-equals-ns-required? []
  (= (:ns (hooks/resolve {:name 'metabase.test-runner.assert-exprs.malli-equals/malli=-report}))
     'metabase.test-runner.assert-exprs.malli-equals))

(defn- warn-about-missing-test-expr-requires-in-cljs [{:keys [children], :as _is-node}]
  (let [[_is assertion-node] children]
    (when (hooks/list-node? assertion-node)
      (let [[assertion-symb-node] (:children assertion-node)]
        (when (hooks/token-node? assertion-symb-node)
          (let [assertion-symb-token (hooks/sexpr assertion-symb-node)
                warn!                (fn [ns-to-require]
                                       (hooks/reg-finding!
                                        (assoc (meta assertion-symb-node)
                                               :message (format "You must require %s to use %s in ClojureScript"
                                                                ns-to-require
                                                                assertion-symb-token)
                                               :type :metabase/missing-test-expr-requires-in-cljs)))]
            (condp = assertion-symb-token
              '=?
              (when-not (approximately-equal-ns-required?)
                (warn! 'metabase.test-runner.assert-exprs.approximately-equal))

              'malli=
              (when-not (malli-equals-ns-required?)
                (warn! 'metabase.test-runner.assert-exprs.malli-equals))

              nil)))))))

(defn is [{:keys [node lang]}]
  (when (= lang :cljs)
    (warn-about-missing-test-expr-requires-in-cljs node))
  {:node node})

(defn use-fixtures [{:keys [node]}]
  (warn-about-disallowed-parallel-forms node)
  {:node node})<|MERGE_RESOLUTION|>--- conflicted
+++ resolved
@@ -73,10 +73,7 @@
      metabase.test/with-persistence-enabled
      metabase.test/with-single-admin-user
      metabase.test/with-system-timezone-id
-<<<<<<< HEAD
-=======
      metabase.test/with-temp!
->>>>>>> 6937fcfb
      metabase.test/with-temp-env-var-value
      metabase.test/with-temp-vals-in-db
      metabase.test/with-temporary-raw-setting-values
