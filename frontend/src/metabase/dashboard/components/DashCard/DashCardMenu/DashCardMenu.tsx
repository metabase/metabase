--- conflicted
+++ resolved
@@ -50,12 +50,8 @@
   uuid?: string;
   token?: string;
   visualizationSettings?: VisualizationSettings;
-<<<<<<< HEAD
-  downloadsEnabled: boolean;
+  downloadsEnabled: EmbedResourceDownloadOptions;
   position?: MenuProps["position"];
-=======
-  downloadsEnabled: EmbedResourceDownloadOptions;
->>>>>>> 8c2362b0
   onEditVisualization?: () => void;
   openUnderlyingQuestionItems?: React.ReactNode;
 }
@@ -225,12 +221,7 @@
   isXray?: boolean;
   /** If public sharing or static/public embed */
   isPublicOrEmbedded?: boolean;
-<<<<<<< HEAD
-  downloadsEnabled: boolean;
-=======
-  isEditing: boolean;
   downloadsEnabled: EmbedResourceDownloadOptions;
->>>>>>> 8c2362b0
 }
 
 DashCardMenu.shouldRender = ({
