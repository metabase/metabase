--- conflicted
+++ resolved
@@ -609,9 +609,8 @@
    */
   areDownloadsEnabled: (_args: {
     hide_download_button?: boolean | null;
-<<<<<<< HEAD
-    downloads?: boolean | null;
-  }) => true,
+    downloads?: string | boolean | null;
+  }) => ({ pdf: true, dashcard: true }),
 };
 
 export const PLUGIN_DATA_EDITING = {
@@ -638,8 +637,4 @@
     className?: string;
     refetchTableDataQuery: () => void;
   }>,
-=======
-    downloads?: string | boolean | null;
-  }) => ({ pdf: true, dashcard: true }),
->>>>>>> a54b7ed0
 };