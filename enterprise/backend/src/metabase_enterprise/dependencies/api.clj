(ns metabase-enterprise.dependencies.api
  (:require
   [medley.core :as m]
   [metabase-enterprise.dependencies.core :as dependencies]
   [metabase-enterprise.dependencies.models.dependency :as dependency]
   [metabase.analyze.core :as analyze]
   [metabase.api.common :as api]
   [metabase.api.macros :as api.macros]
   [metabase.api.routes.common :refer [+auth]]
   [metabase.api.util.handlers :as handlers]
   [metabase.collections.models.collection.root :as collection.root]
   [metabase.graph.core :as graph]
   [metabase.lib-be.core :as lib-be]
   [metabase.lib.metadata :as lib.metadata]
   [metabase.models.interface :as mi]
   [metabase.native-query-snippets.core :as native-query-snippets]
   [metabase.queries.schema :as queries.schema]
   [metabase.revisions.core :as revisions]
   [metabase.util.i18n :refer [tru]]
   [metabase.util.log :as log]
   [metabase.util.malli.registry :as mr]
   [metabase.util.malli.schema :as ms]
   [toucan2.core :as t2]))

(mr/def ::card-body
  [:merge
   ::queries.schema/card
   ;; TODO (Cam 10/1/25) -- merge this into `::queries.schema/card` itself
   [:map
    [:result_metadata {:optional true} [:maybe analyze/ResultsMetadata]]]])

(defn- broken-cards-response
  [{:keys [card transform]}]
  (let [broken-card-ids (keys card)
        broken-cards (when (seq broken-card-ids)
                       (-> (t2/select :model/Card :id [:in broken-card-ids])
                           (t2/hydrate [:collection :effective_ancestors] :dashboard)))
        broken-transform-ids (keys transform)
        broken-transforms (when (seq broken-transform-ids)
                            (t2/select :model/Transform :id [:in broken-transform-ids]))]
    {:success (and (empty? broken-card-ids)
                   (empty? broken-transform-ids))
     :bad_cards (into [] (comp (filter (fn [card]
                                         (if (mi/can-read? card)
                                           card
                                           (do (log/debugf "Eliding broken card %d - not readable by the user" (:id card))
                                               nil))))
                               (map (fn [card]
                                      (-> card
                                          collection.root/hydrate-root-collection
                                          (update :dashboard #(some-> % (select-keys [:id :name])))))))
                      broken-cards)
     :bad_transforms (into [] broken-transforms)}))

(api.macros/defendpoint :post "/check_card"
  "Check a proposed edit to a card, and return the card IDs for those cards this edit will break."
  [_route-params
   _query-params
   body :- ::card-body]
  (api/read-check :model/Card (:id body))
  (let [database-id (-> body :dataset_query :database)
        base-provider (lib-be/application-database-metadata-provider database-id)
        original (lib.metadata/card base-provider (:id body))
        card (-> original
                 (assoc :dataset-query (:dataset_query body)
                        :type (:type body (:type original)))
                           ;; Remove the old `:result-metadata` from the card, it's likely wrong now.
                 (dissoc :result-metadata)
                           ;; But if the request includes `:result_metadata`, use that. It may be from a native card
                           ;; that's been run before saving the card.
                 (cond-> #_card
                  (:result_metadata body) (assoc :result-metadata (:result_metadata body))))
        edits {:card [card]}
        breakages (dependencies/errors-from-proposed-edits base-provider edits)]
    (broken-cards-response breakages)))

(mr/def ::transform-body
  [:map
   [:id {:optional false} ms/PositiveInt]
   [:name {:optional true} :string]
   ;; TODO (Cam 10/8/25) -- no idea what the correct schema for these is supposed to be -- it was just `map` before --
   ;; this is my attempt to guess it
   [:source {:optional true} [:maybe [:map
                                      [:type {:optional true} :keyword]
                                      [:query {:optional true} ::queries.schema/query]]]]
   [:target {:optional true} [:maybe ms/Map]]])

(api.macros/defendpoint :post "/check_transform"
  "Check a proposed edit to a transform, and return the card, transform, etc. IDs for things that will break."
  [_route-params
   _query-params
   {:keys [id source target] :as _body} :- ::transform-body]
  (api/read-check :model/Transform id)
  (if (= (keyword (:type source))
         :query)
    (let [database-id (-> source :query :database)
          base-provider (lib-be/application-database-metadata-provider database-id)
          original (lib.metadata/transform base-provider id)
          transform (-> original
                        (cond-> #_transform source (assoc :source source))
                        (cond-> #_transform target (assoc :target target)))
          edits {:transform [transform]}
          breakages (dependencies/errors-from-proposed-edits base-provider edits)]
      (broken-cards-response breakages))
    ;; if this isn't a sql query, just claim it works
    {:success true}))

(api.macros/defendpoint :post "/check_snippet"
  "Check a proposed edit to a native snippet, and return the cards, etc. which will be broken."
  [_route-params
   _query-params
   {:keys [id content], snippet-name :name}
   :- [:map
       [:id {:optional false} ms/PositiveInt]
       [:name {:optional true} native-query-snippets/NativeQuerySnippetName]
       [:content {:optional true} :string]]]
  (api/read-check :model/NativeQuerySnippet id)
  (let [original (t2/select-one :model/NativeQuerySnippet id)
        _ (when (and snippet-name
                     (not= snippet-name (:name original))
                     (t2/exists? :model/NativeQuerySnippet :name snippet-name))
            (throw (ex-info (tru "A snippet with that name already exists. Please pick a different name.")
                            {:status-code 400})))
        snippet (cond-> (m/assoc-some original
                                      :lib/type :metadata/native-query-snippet
                                      :name snippet-name
                                      :content content)
                  content native-query-snippets/add-template-tags)
        breakages (dependencies/errors-from-proposed-edits {:snippet [snippet]})]
    (broken-cards-response breakages)))

(def ^:private entity-keys
  {:table [:name :description :display_name :db_id :db :schema :fields]
   :card [:name :type :display :database_id :view_count
          :created_at :creator :creator_id :description
          :result_metadata :last-edit-info
          :collection :collection_id :dashboard :dashboard_id
          :moderation_reviews]
   :snippet [:name :description]
   :transform [:name :description :table]
   :dashboard [:name :description :view_count
               :created_at :creator :creator_id :last-edit-info
               :collection :collection_id
               :moderation_reviews]
   :document [:name :description :view_count
              :created_at :creator
              :collection :collection_id]
   :sandbox [:table :table_id]})

(defn- format-subentity [entity]
  (case (t2/model entity)
    :model/Collection (select-keys entity [:id :name :authority_level :is_personal])
    :model/Dashboard (select-keys entity [:id :name])
    entity))

(defn- entity-value [entity-type {:keys [id] :as entity} usages]
  {:id id
   :type entity-type
   :data (->> (select-keys entity (entity-keys entity-type))
              (m/map-vals format-subentity))
   :dependents_count (usages [entity-type id])})

(def ^:private entity-model
  {:table :model/Table
   :card :model/Card
   :snippet :model/NativeQuerySnippet
<<<<<<< HEAD
   :transform :model/Transform
   :dashboard :model/Dashboard
   :document :model/Document
   :sandbox :model/Sandbox})
=======
   :transform :model/Transform})

(defn- readable-node?
  "Check if the user can read the entity represented by `[entity-type entity-id]`."
  [[entity-type entity-id]]
  (if-let [model (entity-model entity-type)]
    (try
      (mi/can-read? model entity-id)
      (catch Exception e
        (log/debugf e "Couldn't determine if %s with id %s is readble"
                    (some-> entity-type name) entity-id)
        false))
    (do
      (log/warn "Cannot determine the model of" (some-> entity-type name))
      false)))

(defn- readable-graph-dependencies
  "Return a permission-aware dependency graph that only includes readable entities."
  []
  (dependency/filtered-graph-dependencies readable-node?))

(defn- readable-graph-dependents
  "Return a permission-aware dependent graph that only includes readable entities."
  []
  (dependency/filtered-graph-dependents readable-node?))
>>>>>>> 8722548f

(defn- calc-usages
  "Calculates the count of direct dependents for all nodes in `nodes`, based on `graph`. "
  [graph nodes]
  (let [children-map (graph/children-of graph nodes)
        all-cards (->> (vals children-map)
                       (apply concat)
                       distinct
                       (keep #(when (= (first %) :card)
                                (second %))))
        card->type (when (seq all-cards)
                     (t2/select-fn->fn :id :type [:model/Card :id :type :card_schema] :id [:in all-cards]))]
    (m/map-vals (fn [children]
                  (->> children
                       (map (fn [[entity-type entity-id]]
                              (let [dependency-type (if (= entity-type :card)
                                                      (card->type entity-id)
                                                      entity-type)]
                                {dependency-type 1})))
                       (apply merge-with +)))
                children-map)))

(defn- expanded-nodes [downstream-graph nodes]
  (let [usages (calc-usages downstream-graph nodes)
        nodes-by-type (->> (group-by first nodes)
                           (m/map-vals #(map second %)))]
    (mapcat (fn [[entity-type entity-ids]]
              (->> (cond-> (t2/select (entity-model entity-type)
                                      :id [:in entity-ids])
<<<<<<< HEAD
                     (= entity-type :card)      (-> (t2/hydrate :creator :dashboard [:collection :is_personal] :moderation_reviews)
                                                    (->> (map collection.root/hydrate-root-collection))
                                                    (revisions/with-last-edit-info :card))
                     (= entity-type :table)     (t2/hydrate :fields :db)
                     (= entity-type :transform) (t2/hydrate :table-with-db-and-fields)
                     (= entity-type :dashboard) (-> (t2/hydrate :creator [:collection :is_personal] :moderation_reviews)
                                                    (->> (map collection.root/hydrate-root-collection))
                                                    (revisions/with-last-edit-info :dashboard))
                     (= entity-type :document) (-> (t2/hydrate :creator [:collection :is_personal])
                                                   (->> (map collection.root/hydrate-root-collection)))
                     (= entity-type :sandbox) (t2/hydrate [:table :db :fields]))
=======
                     (= entity-type :card) (-> (t2/hydrate :creator :dashboard [:collection :is_personal] :moderation_reviews)
                                               (->> (map collection.root/hydrate-root-collection))
                                               (revisions/with-last-edit-info :card))
                     (= entity-type :table) (t2/hydrate :fields :db)
                     (= entity-type :transform) (t2/hydrate :table-with-db-and-fields))
>>>>>>> 8722548f
                   (mapv #(entity-value entity-type % usages))))
            nodes-by-type)))

(api.macros/defendpoint :get "/graph"
  "This endpoint takes an :id and a supported entity :type, and returns a graph of all its upstream dependencies.
  The graph is represented by a list of :nodes and a list of :edges. Each node has an :id, :type, :data (which
  depends on the node type), and a map of :dependent_counts per entity type. Each edge is a :model/Dependency"
  [_route-params
   {:keys [id type]} :- [:map
                         [:id {:optional true} ms/PositiveInt]
<<<<<<< HEAD
                         [:type {:optional true} (ms/enum-decode-keyword (keys entity-model))]]]
=======
                         [:type {:optional true} (ms/enum-decode-keyword (vec (keys entity-model)))]]]
  (api/read-check (entity-model type) id)
>>>>>>> 8722548f
  (let [starting-nodes [[type id]]
        upstream-graph (readable-graph-dependencies)
        ;; cache the downstream graph specifically, because between calculating transitive children and calculating
        ;; edges, we'll call this multiple times on the same nodes.
        downstream-graph (graph/cached-graph (readable-graph-dependents))
        nodes (into (set starting-nodes)
                    (graph/transitive upstream-graph starting-nodes))
        edges (graph/calc-edges-between downstream-graph nodes)]
    {:nodes (expanded-nodes downstream-graph nodes)
     :edges edges}))

(def ^:private dependents-args
  [:map
   [:id ms/PositiveInt]
<<<<<<< HEAD
   [:type (ms/enum-decode-keyword (keys entity-model))]
   [:dependent_type (ms/enum-decode-keyword (keys entity-model))]
=======
   [:type (ms/enum-decode-keyword (vec (keys entity-model)))]
   [:dependent_type (ms/enum-decode-keyword [:table :card :snippet :transform])]
>>>>>>> 8722548f
   [:dependent_card_type {:optional true} (ms/enum-decode-keyword
                                           [:question :model :metric])]])

(api.macros/defendpoint :get "/graph/dependents"
  "This endpoint takes an :id, :type, :dependent_type, and an optional :dependent_card_type, and returns a list of
   all that entity's dependents with :dependent_type. If the :dependent_type is :card, the dependents are further
   filtered by :dependent_card_type."
  [_route-params
   {:keys [id type dependent_type dependent_card_type]} :- dependents-args]
  (api/read-check (entity-model type) id)
  (let [downstream-graph (graph/cached-graph (readable-graph-dependents))
        nodes (-> (graph/children-of downstream-graph [[type id]])
                  (get [type id]))]
    (->> (expanded-nodes downstream-graph nodes)
         (filter #(and (= (:type %) dependent_type)
                       (or (not= dependent_type :card)
                           (= (-> % :data :type) dependent_card_type)))))))

(def ^{:arglists '([request respond raise])} routes
  "`/api/ee/dependencies` routes."
  (handlers/routes
   (api.macros/ns-handler *ns* +auth)))<|MERGE_RESOLUTION|>--- conflicted
+++ resolved
@@ -164,13 +164,10 @@
   {:table :model/Table
    :card :model/Card
    :snippet :model/NativeQuerySnippet
-<<<<<<< HEAD
    :transform :model/Transform
    :dashboard :model/Dashboard
    :document :model/Document
    :sandbox :model/Sandbox})
-=======
-   :transform :model/Transform})
 
 (defn- readable-node?
   "Check if the user can read the entity represented by `[entity-type entity-id]`."
@@ -195,7 +192,6 @@
   "Return a permission-aware dependent graph that only includes readable entities."
   []
   (dependency/filtered-graph-dependents readable-node?))
->>>>>>> 8722548f
 
 (defn- calc-usages
   "Calculates the count of direct dependents for all nodes in `nodes`, based on `graph`. "
@@ -225,7 +221,6 @@
     (mapcat (fn [[entity-type entity-ids]]
               (->> (cond-> (t2/select (entity-model entity-type)
                                       :id [:in entity-ids])
-<<<<<<< HEAD
                      (= entity-type :card)      (-> (t2/hydrate :creator :dashboard [:collection :is_personal] :moderation_reviews)
                                                     (->> (map collection.root/hydrate-root-collection))
                                                     (revisions/with-last-edit-info :card))
@@ -234,16 +229,9 @@
                      (= entity-type :dashboard) (-> (t2/hydrate :creator [:collection :is_personal] :moderation_reviews)
                                                     (->> (map collection.root/hydrate-root-collection))
                                                     (revisions/with-last-edit-info :dashboard))
-                     (= entity-type :document) (-> (t2/hydrate :creator [:collection :is_personal])
-                                                   (->> (map collection.root/hydrate-root-collection)))
-                     (= entity-type :sandbox) (t2/hydrate [:table :db :fields]))
-=======
-                     (= entity-type :card) (-> (t2/hydrate :creator :dashboard [:collection :is_personal] :moderation_reviews)
-                                               (->> (map collection.root/hydrate-root-collection))
-                                               (revisions/with-last-edit-info :card))
-                     (= entity-type :table) (t2/hydrate :fields :db)
-                     (= entity-type :transform) (t2/hydrate :table-with-db-and-fields))
->>>>>>> 8722548f
+                     (= entity-type :document)  (-> (t2/hydrate :creator [:collection :is_personal])
+                                                    (->> (map collection.root/hydrate-root-collection)))
+                     (= entity-type :sandbox)   (t2/hydrate [:table :db :fields]))
                    (mapv #(entity-value entity-type % usages))))
             nodes-by-type)))
 
@@ -254,12 +242,8 @@
   [_route-params
    {:keys [id type]} :- [:map
                          [:id {:optional true} ms/PositiveInt]
-<<<<<<< HEAD
-                         [:type {:optional true} (ms/enum-decode-keyword (keys entity-model))]]]
-=======
                          [:type {:optional true} (ms/enum-decode-keyword (vec (keys entity-model)))]]]
   (api/read-check (entity-model type) id)
->>>>>>> 8722548f
   (let [starting-nodes [[type id]]
         upstream-graph (readable-graph-dependencies)
         ;; cache the downstream graph specifically, because between calculating transitive children and calculating
@@ -274,13 +258,8 @@
 (def ^:private dependents-args
   [:map
    [:id ms/PositiveInt]
-<<<<<<< HEAD
-   [:type (ms/enum-decode-keyword (keys entity-model))]
-   [:dependent_type (ms/enum-decode-keyword (keys entity-model))]
-=======
    [:type (ms/enum-decode-keyword (vec (keys entity-model)))]
-   [:dependent_type (ms/enum-decode-keyword [:table :card :snippet :transform])]
->>>>>>> 8722548f
+   [:dependent_type (ms/enum-decode-keyword (vec (keys entity-model)))]
    [:dependent_card_type {:optional true} (ms/enum-decode-keyword
                                            [:question :model :metric])]])
 
