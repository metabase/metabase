<<<<<<< HEAD
import { useCallback, useEffect, useMemo, useState } from "react";
import { useDeepCompareEffect, useLatest } from "react-use";
import _ from "underscore";

import {
  skipToken,
  useLazyListDatabaseSchemaTablesQuery,
  useLazyListDatabaseSchemasQuery,
  useLazyListDatabasesQuery,
  useListCollectionsTreeQuery,
  useSearchQuery,
} from "metabase/api";
import { getGroupedTreeItems } from "metabase/bench/components/models/utils";
import { useFetchModels } from "metabase/common/hooks/use-fetch-models";
// eslint-disable-next-line no-restricted-imports
import {
  type CollectionTreeItem,
  buildCollectionTree,
  getCollectionIcon,
} from "metabase/entities/collections";
import { useSelector } from "metabase/lib/redux";
import { isSyncCompleted } from "metabase/lib/syncing";
import { getUser } from "metabase/selectors/user";
import type { IconName } from "metabase/ui";
import type {
  CardId,
  DatabaseId,
  SchemaName,
  SearchResult,
  TableId,
} from "metabase-types/api";

=======
>>>>>>> 8b280b2e
import { getUrl as getUrl_ } from "../../utils";

import { CHILD_TYPES, UNNAMED_SCHEMA_NAME } from "./constants";
import type {
  CollectionNode,
  DatabaseNode,
  ExpandedState,
  FlatItem,
  ItemType,
  ModelNode,
  NodeKey,
  RootNode,
  TreeNode,
  TreePath,
} from "./types";

<<<<<<< HEAD
const UNNAMED_SCHEMA_NAME = "";
const CHILD_TYPES: Record<ItemType, ItemType | null> = {
  database: "schema",
  schema: "table",
  table: null,
  collection: "model",
  model: null,
} as const;

export const TYPE_ICONS: Record<ItemType, IconName> = {
  database: "database",
  schema: "folder",
  table: "table2",
  collection: "collection",
  model: "model",
};

export function isItemWithHiddenExpandIcon(item: FlatItem): boolean {
  if (item.type === "model" || item.type === "table") {
    return true;
  }

  return false;
=======
export function hasChildren(type: ItemType): boolean {
  return type !== "table";
>>>>>>> 8b280b2e
}

export function getUrl(value: TreePath) {
  return getUrl_({
    fieldId: undefined,
    tableId: undefined,
    databaseId: undefined,
    schemaName: undefined,

    modelId: undefined,
    fieldName: undefined,
    collectionId: undefined,
    ...value,
  });
}

<<<<<<< HEAD
/**
 * For the currently view path, fetches the database, schema and table (or any subset that applies to the path).
 *
 * This state is managed at the top-level so we can generate a flat list of all nodes in the tree,
 * which makes virtualization possible.
 *
 * This also makes it easier to do state transformations which needs more information than is available
 * locally at any node in the path.
 *
 * This works by fetching the data and then recursively merging the results into the tree of data that was already fetched.
 */
export function useTableLoader(path: TreePath) {
  const [fetchDatabases, databases] = useLazyListDatabasesQuery();
  const [fetchSchemas, schemas] = useLazyListDatabaseSchemasQuery();
  const [fetchTables, tables] = useLazyListDatabaseSchemaTablesQuery();

  const { data: modelsData } = useFetchModels({
    filter_items_in_personal_collection: undefined, // include all models
  });
  const { data: collections } = useListCollectionsTreeQuery({
    "exclude-archived": true,
  });

  const currentUser = useSelector(getUser);

  const databasesRef = useLatest(databases);
  const schemasRef = useLatest(schemas);
  const tablesRef = useLatest(tables);

  const [tree, setTree] = useState<TreeNode>(rootNode());

  const getDatabases = useCallback(async (): Promise<DatabaseNode[]> => {
    const response = await fetchDatabases(
      { include_editable_data_model: true },
      true,
    );

    if (databasesRef.current.isError) {
      // Do not refetch when this call failed previously.
      // This is to prevent infinite data-loading loop as RTK query does not cache error responses.
      return [];
    }

    return (
      response.data?.data.map((database) =>
        node<DatabaseNode>({
          type: "database",
          label: database.name,
          value: { databaseId: database.id },
        }),
      ) ?? []
    );
  }, [fetchDatabases, databasesRef]);

  const getTables = useCallback(
    async (
      databaseId: DatabaseId | undefined,
      schemaName: SchemaName | undefined,
    ) => {
      if (databaseId === undefined || schemaName === undefined) {
        return [];
      }

      const newArgs = {
        id: databaseId,
        schema: schemaName,
        include_hidden: true,
        include_editable_data_model: true,
      };

      if (
        tablesRef.current.isError &&
        _.isEqual(tablesRef.current.originalArgs, newArgs)
      ) {
        // Do not refetch when this call failed previously.
        // This is to prevent infinite data-loading loop as RTK query does not cache error responses.
        return [];
      }

      const response = await fetchTables(newArgs, true);

      return (
        response?.data?.map((table) =>
          node<TableNode>({
            type: "table",
            label: table.display_name,
            value: { databaseId, schemaName, tableId: table.id },
            table,
            disabled: !isSyncCompleted(table),
          }),
        ) ?? []
      );
    },
    [fetchTables, tablesRef],
  );

  const getSchemas = useCallback(
    async (databaseId: DatabaseId | undefined) => {
      if (databaseId === undefined) {
        return [];
      }

      const newArgs = {
        id: databaseId,
        include_hidden: true,
        include_editable_data_model: true,
      };

      if (
        schemasRef.current.isError &&
        _.isEqual(schemasRef.current.originalArgs, newArgs)
      ) {
        // Do not refetch when this call failed previously.
        // This is to prevent infinite data-loading loop as RTK query does not cache error responses.
        return [];
      }

      const response = await fetchSchemas(newArgs, true);
      return Promise.all(
        response.data?.map(async (schemaName, _, schemas) => {
          const schema = node<SchemaNode>({
            type: "schema",
            label: schemaName,
            value: { databaseId, schemaName },
          });

          // If the schema is unnamed, or if it's the only schema in the database,
          // fetch the tables immediately so we can render a flattened tree.
          if (schemaName === UNNAMED_SCHEMA_NAME || schemas.length === 1) {
            schema.children = await getTables(databaseId, schemaName);
          }
          return schema;
        }) ?? [],
      );
    },
    [fetchSchemas, getTables, schemasRef],
  );

  const collectionsSubTree = useMemo((): (CollectionNode | ModelNode)[] => {
    const rootCollectionId = "root";

    if (!collections || !modelsData?.data || !currentUser) {
      return [];
    }

    const preparedCollections = getGroupedTreeItems(
      collections,
      currentUser.id,
    );

    const collectionTree = buildCollectionTree(
      preparedCollections,
      (m) => m === "dataset",
    );

    const sortedModels = [...modelsData.data].sort((a, b) =>
      a.name.localeCompare(b.name),
    ) as SearchResult<CardId, "dataset">[];

    function collectionToTreeNode(
      collection: CollectionTreeItem,
    ): CollectionNode {
      const modelsInCollection = sortedModels.filter(
        (model) => model.collection.id === collection.id,
      );

      const modelNodes = modelsInCollection.map(
        (model): ModelNode =>
          node<ModelNode>({
            type: "model",
            label: model.name,
            value: {
              collectionId: collection.id,
              modelId: model.id,
            },
          }),
      );

      const childCollectionNodes =
        collection.children.map(collectionToTreeNode);

      return node<CollectionNode>({
        type: "collection",
        label: collection.name,
        icon: getCollectionIcon(collection),
        value: { collectionId: collection.id },
        children: [...childCollectionNodes, ...modelNodes],
      });
    }

    return [
      ...collectionTree
        .filter(({ type }) => type !== "instance-analytics") // ignore Usage Analytics collection as we cannot edit its items metadata
        .map(collectionToTreeNode),
      ...sortedModels
        .filter((m) => !m.collection.id)
        .map((model) =>
          node<ModelNode>({
            type: "model",
            label: model.name,
            value: {
              collectionId: rootCollectionId,
              modelId: model.id,
            },
          }),
        ),
    ];
  }, [collections, currentUser, modelsData?.data]);

  const load = useCallback(
    async function (path: TreePath) {
      const { databaseId, schemaName } = path;
      const [databases, schemas, tables] = await Promise.all([
        getDatabases(),
        getSchemas(databaseId),
        getTables(databaseId, schemaName),
      ]);

      const newTree = rootNode([
        ...sort<DatabaseNode>(databases).map((database) => ({
          ...database,
          children:
            database.value.databaseId !== databaseId
              ? database.children
              : sort<SchemaNode>(schemas).map((schema) => ({
                  ...schema,
                  children:
                    schema.value.schemaName !== schemaName
                      ? schema.children
                      : sort<TableNode>(tables),
                })),
        })),
        ...collectionsSubTree,
      ]);

      setTree((current) => {
        const merged = merge(current, newTree);
        return _.isEqual(current, merged) ? current : merged;
      });
    },
    [collectionsSubTree, getDatabases, getSchemas, getTables],
  );

  useDeepCompareEffect(() => {
    load(path);
  }, [
    load,
    path,
    // When a table is modified, e.g. we change display_name with PUT /api/table/:id
    // we need to manually call the lazy RTK hooks, so that the updated table
    // is refetched here. We detect this modification with tables.isFetching.
    tables.isFetching,
  ]);

  return { tree, reload: load };
}

/**
 * Fetch items from the search API and renders them as a TreeNode so we can use the same
 * data structure for the tree and the search results and render them in a consistent way.
 */
export function useSearch(query: string) {
  const { data, isLoading } = useSearchQuery(
    query === ""
      ? skipToken
      : {
          q: query,
          models: ["table"],
          model_ancestors: true,
        },
  );

  const tree = useMemo(() => {
    const tree: TreeNode = rootNode();

    (data?.data as SearchResult<TableId, "table">[]).forEach((result) => {
      const { model, database_name, database_id, table_schema, id, name } =
        result;
      const tableSchema = table_schema ?? "";

      if (model === "table" || database_name != null) {
        let databaseNode = tree.children.find(
          (node) =>
            node.type === "database" && node.value.databaseId === database_id,
        ) as DatabaseNode | undefined;
        if (!databaseNode) {
          databaseNode = node<DatabaseNode>({
            type: "database",
            label: database_name || "",
            value: {
              databaseId: database_id,
            },
          });
          tree.children.push(databaseNode);
        }

        let schemaNode = databaseNode.children.find((node) => {
          return (
            node.type === "schema" && node.value.schemaName === tableSchema
          );
        }) as SchemaNode | undefined;
        if (!schemaNode) {
          schemaNode = node<SchemaNode>({
            type: "schema",
            label: tableSchema,
            value: {
              databaseId: database_id,
              schemaName: tableSchema,
            },
          });
          databaseNode.children.push(schemaNode);
        }

        let tableNode = schemaNode.children.find(
          (node) => node.type === "table" && node.value.tableId === id,
        );
        if (!tableNode) {
          tableNode = node<TableNode>({
            type: "table",
            label: name,
            value: {
              databaseId: database_id,
              schemaName: tableSchema,
              tableId: id,
            },
            disabled: !isSyncCompleted(result),
          });
          schemaNode.children.push(tableNode);
        }
      }
    });
    return tree;
  }, [data]);

  return {
    isLoading,
    tree,
  };
}

/**
 * Returns a state object that indicates which nodes are expanded in the tree.
 */
export function useExpandedState(path: TreePath) {
  const [state, setState] = useState(expandPath({}, path));

  const { databaseId, schemaName, tableId, collectionId, modelId } = path;

  // TODO: we should resolve selected collection parents and expand the whole subtree
  useEffect(() => {
    // When the path changes, this means a user has navigated through the browser back
    // button, ensure the path is completely expanded.
    setState((state) =>
      expandPath(state, {
        databaseId,
        schemaName,
        tableId,
        collectionId,
        modelId,
      }),
    );
  }, [databaseId, schemaName, tableId, collectionId, modelId]);

  const isExpanded = useCallback(
    (path: string | TreePath) => {
      const key = typeof path === "string" ? path : toKey(path);
      return Boolean(state[key]);
    },
    [state],
  );

  const toggle = useCallback((key: string, value?: boolean) => {
    setState((current) => ({
      ...current,
      [key]: value ?? !current[key],
    }));
  }, []);

  return {
    isExpanded,
    toggle,
  };
}

=======
>>>>>>> 8b280b2e
// Returns a new state object with all the nodes along the path expanded.
export function expandPath(
  state: ExpandedState,
  path: TreePath,
): ExpandedState {
  return {
    ...state,
    [toKey({
      ...path,
      tableId: undefined,
    })]: true,
    [toKey({
      ...path,
      tableId: undefined,
      schemaName: undefined,
    })]: true,
    [toKey({
      ...path,
      tableId: undefined,
      schemaName: undefined,
      databaseId: undefined,
    })]: true,
  };
}

/**
 * Convert a TreeNode into a flat list of items
 * that can easily be rendered using virtualization.
 *
 * This does other things like removing nameless schemas
 * from the tree and adding loading nodes.
 */
export function flatten(
  node: TreeNode,
  opts: {
    addLoadingNodes?: boolean;
    isExpanded?: (key: string) => boolean;
    isSingleSchema?: boolean;
    level?: number;
    parent?: NodeKey;
    canFlattenSingleSchema?: boolean;
  } = {},
): FlatItem[] {
  const {
    addLoadingNodes,
    isExpanded,
    isSingleSchema,
    canFlattenSingleSchema,
    level = 0,
    parent,
  } = opts;
  if (node.type === "root") {
    // root node doesn't render a title and is always expanded
    if (addLoadingNodes && node.children.length === 0) {
      return [
        loadingItem("database", level),
        loadingItem("database", level),
        loadingItem("collection", level),
        loadingItem("collection", level),
      ];
    }
    return node.children.flatMap((child) => flatten(child, opts));
  }

  if (
    node.type === "schema" &&
    (node.label === UNNAMED_SCHEMA_NAME ||
      (isSingleSchema && canFlattenSingleSchema))
  ) {
    // Hide nameless schemas in the tree
    return [
      ...node.children.flatMap((child) =>
        flatten(child, {
          ...opts,
          level,
          parent,
        }),
      ),
    ];
  }

  if (typeof isExpanded === "function" && !isExpanded(node.key)) {
    return [{ ...node, level, parent } as FlatItem];
  }

  if (addLoadingNodes && node.children.length === 0) {
    const childType = CHILD_TYPES[node.type];
    if (!childType) {
      return [{ ...node, level, parent }];
    }
    return [
      { ...node, isExpanded: true, level, parent },
      loadingItem(childType, level + 1, node),
    ];
  }

  return [
    { ...node, isExpanded: true, level, parent },
    ...node.children.flatMap((child) =>
      flatten(child, {
        ...opts,
        level: level + 1,
        parent: node.key,
        isSingleSchema: node.type === "database" && node.children.length === 1,
      }),
    ),
  ];
}

<<<<<<< HEAD
function sort<T = TreeNode>(nodes: T[]): T[] {
=======
export function sort(nodes: TreeNode[]): TreeNode[] {
>>>>>>> 8b280b2e
  return Array.from(nodes).sort((a, b) => {
    return a.label.localeCompare(b.label);
  });
}

/**
 * Merge two TreeNodes together.
 */
export function merge(
  a: TreeNode | undefined,
  b: TreeNode | undefined,
): TreeNode {
  if (!a) {
    if (!b) {
      throw new Error("Both a and b are undefined");
    }
    return b;
  }
  if (!b) {
    return a;
  }

  const len = Math.max(a.children.length, b.children.length);
  const children = [];

  for (let index = 0; index < len; index++) {
    const aa = a.children?.[index];
    const bb = b.children?.[index];
    children.push(merge(aa, bb));
  }

  return {
    ...a,
    ...b,
    // @ts-expect-error: we can't type the child node here correctly without checking all the combinations, just assume we are right.
    children,
  };
}

/**
 * Create a unique key for a TreePath
 */
<<<<<<< HEAD
function toKey({
  databaseId,
  schemaName,
  tableId,
  collectionId,
  modelId,
}: TreePath) {
  return JSON.stringify([
    databaseId,
    schemaName,
    tableId,
    collectionId,
    modelId,
  ]);
=======
export function toKey({ databaseId, schemaName, tableId }: TreePath) {
  return JSON.stringify([databaseId, schemaName, tableId]);
>>>>>>> 8b280b2e
}

type Optional<T, K extends keyof T> = Omit<T, K> & Partial<Pick<T, K>>;

export function node<T extends TreeNode>(
  x: Optional<T, "key" | "children">,
): T {
  return {
    ...x,
    key: toKey(x.value),
    children: x.children ?? [],
  } as T;
}

<<<<<<< HEAD
function rootNode(
  children: (DatabaseNode | CollectionNode | ModelNode)[] = [],
): RootNode {
=======
export function rootNode(children: DatabaseNode[] = []): RootNode {
>>>>>>> 8b280b2e
  return node<RootNode>({
    type: "root",
    label: "",
    value: {},
    children,
  });
}

export function loadingItem(
  type: ItemType,
  level: number,
  parent?: TreeNode,
): FlatItem {
  return {
    type,
    level,
    value: parent?.type === "root" ? undefined : parent?.value,
    parent: parent?.type === "root" ? undefined : parent?.key,
    isLoading: true,
    key: Math.random().toString(),
  };
}<|MERGE_RESOLUTION|>--- conflicted
+++ resolved
@@ -1,38 +1,3 @@
-<<<<<<< HEAD
-import { useCallback, useEffect, useMemo, useState } from "react";
-import { useDeepCompareEffect, useLatest } from "react-use";
-import _ from "underscore";
-
-import {
-  skipToken,
-  useLazyListDatabaseSchemaTablesQuery,
-  useLazyListDatabaseSchemasQuery,
-  useLazyListDatabasesQuery,
-  useListCollectionsTreeQuery,
-  useSearchQuery,
-} from "metabase/api";
-import { getGroupedTreeItems } from "metabase/bench/components/models/utils";
-import { useFetchModels } from "metabase/common/hooks/use-fetch-models";
-// eslint-disable-next-line no-restricted-imports
-import {
-  type CollectionTreeItem,
-  buildCollectionTree,
-  getCollectionIcon,
-} from "metabase/entities/collections";
-import { useSelector } from "metabase/lib/redux";
-import { isSyncCompleted } from "metabase/lib/syncing";
-import { getUser } from "metabase/selectors/user";
-import type { IconName } from "metabase/ui";
-import type {
-  CardId,
-  DatabaseId,
-  SchemaName,
-  SearchResult,
-  TableId,
-} from "metabase-types/api";
-
-=======
->>>>>>> 8b280b2e
 import { getUrl as getUrl_ } from "../../utils";
 
 import { CHILD_TYPES, UNNAMED_SCHEMA_NAME } from "./constants";
@@ -49,34 +14,12 @@
   TreePath,
 } from "./types";
 
-<<<<<<< HEAD
-const UNNAMED_SCHEMA_NAME = "";
-const CHILD_TYPES: Record<ItemType, ItemType | null> = {
-  database: "schema",
-  schema: "table",
-  table: null,
-  collection: "model",
-  model: null,
-} as const;
-
-export const TYPE_ICONS: Record<ItemType, IconName> = {
-  database: "database",
-  schema: "folder",
-  table: "table2",
-  collection: "collection",
-  model: "model",
-};
-
 export function isItemWithHiddenExpandIcon(item: FlatItem): boolean {
   if (item.type === "model" || item.type === "table") {
     return true;
   }
 
   return false;
-=======
-export function hasChildren(type: ItemType): boolean {
-  return type !== "table";
->>>>>>> 8b280b2e
 }
 
 export function getUrl(value: TreePath) {
@@ -93,393 +36,6 @@
   });
 }
 
-<<<<<<< HEAD
-/**
- * For the currently view path, fetches the database, schema and table (or any subset that applies to the path).
- *
- * This state is managed at the top-level so we can generate a flat list of all nodes in the tree,
- * which makes virtualization possible.
- *
- * This also makes it easier to do state transformations which needs more information than is available
- * locally at any node in the path.
- *
- * This works by fetching the data and then recursively merging the results into the tree of data that was already fetched.
- */
-export function useTableLoader(path: TreePath) {
-  const [fetchDatabases, databases] = useLazyListDatabasesQuery();
-  const [fetchSchemas, schemas] = useLazyListDatabaseSchemasQuery();
-  const [fetchTables, tables] = useLazyListDatabaseSchemaTablesQuery();
-
-  const { data: modelsData } = useFetchModels({
-    filter_items_in_personal_collection: undefined, // include all models
-  });
-  const { data: collections } = useListCollectionsTreeQuery({
-    "exclude-archived": true,
-  });
-
-  const currentUser = useSelector(getUser);
-
-  const databasesRef = useLatest(databases);
-  const schemasRef = useLatest(schemas);
-  const tablesRef = useLatest(tables);
-
-  const [tree, setTree] = useState<TreeNode>(rootNode());
-
-  const getDatabases = useCallback(async (): Promise<DatabaseNode[]> => {
-    const response = await fetchDatabases(
-      { include_editable_data_model: true },
-      true,
-    );
-
-    if (databasesRef.current.isError) {
-      // Do not refetch when this call failed previously.
-      // This is to prevent infinite data-loading loop as RTK query does not cache error responses.
-      return [];
-    }
-
-    return (
-      response.data?.data.map((database) =>
-        node<DatabaseNode>({
-          type: "database",
-          label: database.name,
-          value: { databaseId: database.id },
-        }),
-      ) ?? []
-    );
-  }, [fetchDatabases, databasesRef]);
-
-  const getTables = useCallback(
-    async (
-      databaseId: DatabaseId | undefined,
-      schemaName: SchemaName | undefined,
-    ) => {
-      if (databaseId === undefined || schemaName === undefined) {
-        return [];
-      }
-
-      const newArgs = {
-        id: databaseId,
-        schema: schemaName,
-        include_hidden: true,
-        include_editable_data_model: true,
-      };
-
-      if (
-        tablesRef.current.isError &&
-        _.isEqual(tablesRef.current.originalArgs, newArgs)
-      ) {
-        // Do not refetch when this call failed previously.
-        // This is to prevent infinite data-loading loop as RTK query does not cache error responses.
-        return [];
-      }
-
-      const response = await fetchTables(newArgs, true);
-
-      return (
-        response?.data?.map((table) =>
-          node<TableNode>({
-            type: "table",
-            label: table.display_name,
-            value: { databaseId, schemaName, tableId: table.id },
-            table,
-            disabled: !isSyncCompleted(table),
-          }),
-        ) ?? []
-      );
-    },
-    [fetchTables, tablesRef],
-  );
-
-  const getSchemas = useCallback(
-    async (databaseId: DatabaseId | undefined) => {
-      if (databaseId === undefined) {
-        return [];
-      }
-
-      const newArgs = {
-        id: databaseId,
-        include_hidden: true,
-        include_editable_data_model: true,
-      };
-
-      if (
-        schemasRef.current.isError &&
-        _.isEqual(schemasRef.current.originalArgs, newArgs)
-      ) {
-        // Do not refetch when this call failed previously.
-        // This is to prevent infinite data-loading loop as RTK query does not cache error responses.
-        return [];
-      }
-
-      const response = await fetchSchemas(newArgs, true);
-      return Promise.all(
-        response.data?.map(async (schemaName, _, schemas) => {
-          const schema = node<SchemaNode>({
-            type: "schema",
-            label: schemaName,
-            value: { databaseId, schemaName },
-          });
-
-          // If the schema is unnamed, or if it's the only schema in the database,
-          // fetch the tables immediately so we can render a flattened tree.
-          if (schemaName === UNNAMED_SCHEMA_NAME || schemas.length === 1) {
-            schema.children = await getTables(databaseId, schemaName);
-          }
-          return schema;
-        }) ?? [],
-      );
-    },
-    [fetchSchemas, getTables, schemasRef],
-  );
-
-  const collectionsSubTree = useMemo((): (CollectionNode | ModelNode)[] => {
-    const rootCollectionId = "root";
-
-    if (!collections || !modelsData?.data || !currentUser) {
-      return [];
-    }
-
-    const preparedCollections = getGroupedTreeItems(
-      collections,
-      currentUser.id,
-    );
-
-    const collectionTree = buildCollectionTree(
-      preparedCollections,
-      (m) => m === "dataset",
-    );
-
-    const sortedModels = [...modelsData.data].sort((a, b) =>
-      a.name.localeCompare(b.name),
-    ) as SearchResult<CardId, "dataset">[];
-
-    function collectionToTreeNode(
-      collection: CollectionTreeItem,
-    ): CollectionNode {
-      const modelsInCollection = sortedModels.filter(
-        (model) => model.collection.id === collection.id,
-      );
-
-      const modelNodes = modelsInCollection.map(
-        (model): ModelNode =>
-          node<ModelNode>({
-            type: "model",
-            label: model.name,
-            value: {
-              collectionId: collection.id,
-              modelId: model.id,
-            },
-          }),
-      );
-
-      const childCollectionNodes =
-        collection.children.map(collectionToTreeNode);
-
-      return node<CollectionNode>({
-        type: "collection",
-        label: collection.name,
-        icon: getCollectionIcon(collection),
-        value: { collectionId: collection.id },
-        children: [...childCollectionNodes, ...modelNodes],
-      });
-    }
-
-    return [
-      ...collectionTree
-        .filter(({ type }) => type !== "instance-analytics") // ignore Usage Analytics collection as we cannot edit its items metadata
-        .map(collectionToTreeNode),
-      ...sortedModels
-        .filter((m) => !m.collection.id)
-        .map((model) =>
-          node<ModelNode>({
-            type: "model",
-            label: model.name,
-            value: {
-              collectionId: rootCollectionId,
-              modelId: model.id,
-            },
-          }),
-        ),
-    ];
-  }, [collections, currentUser, modelsData?.data]);
-
-  const load = useCallback(
-    async function (path: TreePath) {
-      const { databaseId, schemaName } = path;
-      const [databases, schemas, tables] = await Promise.all([
-        getDatabases(),
-        getSchemas(databaseId),
-        getTables(databaseId, schemaName),
-      ]);
-
-      const newTree = rootNode([
-        ...sort<DatabaseNode>(databases).map((database) => ({
-          ...database,
-          children:
-            database.value.databaseId !== databaseId
-              ? database.children
-              : sort<SchemaNode>(schemas).map((schema) => ({
-                  ...schema,
-                  children:
-                    schema.value.schemaName !== schemaName
-                      ? schema.children
-                      : sort<TableNode>(tables),
-                })),
-        })),
-        ...collectionsSubTree,
-      ]);
-
-      setTree((current) => {
-        const merged = merge(current, newTree);
-        return _.isEqual(current, merged) ? current : merged;
-      });
-    },
-    [collectionsSubTree, getDatabases, getSchemas, getTables],
-  );
-
-  useDeepCompareEffect(() => {
-    load(path);
-  }, [
-    load,
-    path,
-    // When a table is modified, e.g. we change display_name with PUT /api/table/:id
-    // we need to manually call the lazy RTK hooks, so that the updated table
-    // is refetched here. We detect this modification with tables.isFetching.
-    tables.isFetching,
-  ]);
-
-  return { tree, reload: load };
-}
-
-/**
- * Fetch items from the search API and renders them as a TreeNode so we can use the same
- * data structure for the tree and the search results and render them in a consistent way.
- */
-export function useSearch(query: string) {
-  const { data, isLoading } = useSearchQuery(
-    query === ""
-      ? skipToken
-      : {
-          q: query,
-          models: ["table"],
-          model_ancestors: true,
-        },
-  );
-
-  const tree = useMemo(() => {
-    const tree: TreeNode = rootNode();
-
-    (data?.data as SearchResult<TableId, "table">[]).forEach((result) => {
-      const { model, database_name, database_id, table_schema, id, name } =
-        result;
-      const tableSchema = table_schema ?? "";
-
-      if (model === "table" || database_name != null) {
-        let databaseNode = tree.children.find(
-          (node) =>
-            node.type === "database" && node.value.databaseId === database_id,
-        ) as DatabaseNode | undefined;
-        if (!databaseNode) {
-          databaseNode = node<DatabaseNode>({
-            type: "database",
-            label: database_name || "",
-            value: {
-              databaseId: database_id,
-            },
-          });
-          tree.children.push(databaseNode);
-        }
-
-        let schemaNode = databaseNode.children.find((node) => {
-          return (
-            node.type === "schema" && node.value.schemaName === tableSchema
-          );
-        }) as SchemaNode | undefined;
-        if (!schemaNode) {
-          schemaNode = node<SchemaNode>({
-            type: "schema",
-            label: tableSchema,
-            value: {
-              databaseId: database_id,
-              schemaName: tableSchema,
-            },
-          });
-          databaseNode.children.push(schemaNode);
-        }
-
-        let tableNode = schemaNode.children.find(
-          (node) => node.type === "table" && node.value.tableId === id,
-        );
-        if (!tableNode) {
-          tableNode = node<TableNode>({
-            type: "table",
-            label: name,
-            value: {
-              databaseId: database_id,
-              schemaName: tableSchema,
-              tableId: id,
-            },
-            disabled: !isSyncCompleted(result),
-          });
-          schemaNode.children.push(tableNode);
-        }
-      }
-    });
-    return tree;
-  }, [data]);
-
-  return {
-    isLoading,
-    tree,
-  };
-}
-
-/**
- * Returns a state object that indicates which nodes are expanded in the tree.
- */
-export function useExpandedState(path: TreePath) {
-  const [state, setState] = useState(expandPath({}, path));
-
-  const { databaseId, schemaName, tableId, collectionId, modelId } = path;
-
-  // TODO: we should resolve selected collection parents and expand the whole subtree
-  useEffect(() => {
-    // When the path changes, this means a user has navigated through the browser back
-    // button, ensure the path is completely expanded.
-    setState((state) =>
-      expandPath(state, {
-        databaseId,
-        schemaName,
-        tableId,
-        collectionId,
-        modelId,
-      }),
-    );
-  }, [databaseId, schemaName, tableId, collectionId, modelId]);
-
-  const isExpanded = useCallback(
-    (path: string | TreePath) => {
-      const key = typeof path === "string" ? path : toKey(path);
-      return Boolean(state[key]);
-    },
-    [state],
-  );
-
-  const toggle = useCallback((key: string, value?: boolean) => {
-    setState((current) => ({
-      ...current,
-      [key]: value ?? !current[key],
-    }));
-  }, []);
-
-  return {
-    isExpanded,
-    toggle,
-  };
-}
-
-=======
->>>>>>> 8b280b2e
 // Returns a new state object with all the nodes along the path expanded.
 export function expandPath(
   state: ExpandedState,
@@ -589,11 +145,7 @@
   ];
 }
 
-<<<<<<< HEAD
-function sort<T = TreeNode>(nodes: T[]): T[] {
-=======
-export function sort(nodes: TreeNode[]): TreeNode[] {
->>>>>>> 8b280b2e
+export function sort<T extends { label: string } = TreeNode>(nodes: T[]): T[] {
   return Array.from(nodes).sort((a, b) => {
     return a.label.localeCompare(b.label);
   });
@@ -636,8 +188,7 @@
 /**
  * Create a unique key for a TreePath
  */
-<<<<<<< HEAD
-function toKey({
+export function toKey({
   databaseId,
   schemaName,
   tableId,
@@ -651,10 +202,6 @@
     collectionId,
     modelId,
   ]);
-=======
-export function toKey({ databaseId, schemaName, tableId }: TreePath) {
-  return JSON.stringify([databaseId, schemaName, tableId]);
->>>>>>> 8b280b2e
 }
 
 type Optional<T, K extends keyof T> = Omit<T, K> & Partial<Pick<T, K>>;
@@ -669,13 +216,9 @@
   } as T;
 }
 
-<<<<<<< HEAD
-function rootNode(
+export function rootNode(
   children: (DatabaseNode | CollectionNode | ModelNode)[] = [],
 ): RootNode {
-=======
-export function rootNode(children: DatabaseNode[] = []): RootNode {
->>>>>>> 8b280b2e
   return node<RootNode>({
     type: "root",
     label: "",
