--- conflicted
+++ resolved
@@ -4,10 +4,6 @@
 
 import { skipToken, useGetFieldQuery, useGetTableQuery } from "metabase/api";
 import LoadingAndErrorWrapper from "metabase/components/LoadingAndErrorWrapper";
-<<<<<<< HEAD
-import { checkNotNull } from "metabase/lib/types";
-=======
->>>>>>> 5a529876
 import { Box, Switch } from "metabase/ui";
 import type { FieldId, Parameter, ParameterId } from "metabase-types/api";
 
@@ -283,10 +279,7 @@
     error: tableError,
     isLoading: tableIsLoading,
   } = useGetTableQuery(field ? { id: field.table_id } : skipToken);
-<<<<<<< HEAD
-=======
   const isTableLoaded = !tableError && !tableIsLoading;
->>>>>>> 5a529876
 
   if (fieldError || fieldIsLoading) {
     return (
@@ -297,18 +290,6 @@
   return (
     <FieldRoot>
       <FieldLabel>
-<<<<<<< HEAD
-        {(tableError || tableIsLoading) && (
-          <LoadingAndErrorWrapper error={tableError} loading={tableIsLoading} />
-        )}
-
-        {!tableError && !tableIsLoading && (
-          <span>{checkNotNull(table).display_name}</span>
-        )}
-      </FieldLabel>
-
-      <div>{checkNotNull(field).display_name}</div>
-=======
         {!isTableLoaded && (
           <LoadingAndErrorWrapper error={tableError} loading={tableIsLoading} />
         )}
@@ -317,7 +298,6 @@
       </FieldLabel>
 
       {field && <div>{field.display_name}</div>}
->>>>>>> 5a529876
     </FieldRoot>
   );
 };