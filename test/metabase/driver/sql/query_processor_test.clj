--- conflicted
+++ resolved
@@ -1044,7 +1044,6 @@
   (testing "Numbers should be returned inline, even when targeting Honey SQL 2."
     (mt/test-drivers (filter #(isa? driver/hierarchy (driver/the-driver %) :sql)
                              (tx.env/test-drivers))
-<<<<<<< HEAD
       (mt/with-everything-store
         (doseq [day [:sunday
                      :monday
@@ -1054,28 +1053,12 @@
                      :friday
                      :saturday]]
           (metabase.test/with-temporary-setting-values [start-of-week day]
-            (binding [hx/*honey-sql-version* (sql.qp/honey-sql-version driver/*driver*)]
+            (sql.qp/with-driver-honey-sql-version driver/*driver*
               (let [sql-args (-> (sql.qp/format-honeysql driver/*driver* (sql.qp/date driver/*driver* :day-of-week :x))
                                  vec
                                  (update 0 #(str/split-lines (mdb.query/format-sql % driver/*driver*))))]
                 (testing "this query should not have any parameters"
                   (is (mc/validate [:cat [:sequential :string]] sql-args)))))))))))
-=======
-      (doseq [day [:sunday
-                   :monday
-                   :tuesday
-                   :wednesday
-                   :thursday
-                   :friday
-                   :saturday]]
-        (metabase.test/with-temporary-setting-values [start-of-week day]
-          (sql.qp/with-driver-honey-sql-version driver/*driver*
-            (let [sql-args (-> (sql.qp/format-honeysql driver/*driver* (sql.qp/date driver/*driver* :day-of-week :x))
-                               vec
-                               (update 0 #(str/split-lines (mdb.query/format-sql % driver/*driver*))))]
-              (testing "this query should not have any parameters"
-                (is (mc/validate [:cat [:sequential :string]] sql-args))))))))))
->>>>>>> 9e4dedcd
 
 (deftest ^:parallel binning-optimize-math-expressions-test
   (testing "Don't include nonsense like `+ 0.0` and `- 0.0` when generating expressions for binning"
