databaseChangeLog:
  - property:
      name: timestamp_type
      value: timestamp with time zone
      dbms: postgresql,h2
  - property:
      name: timestamp_type
      value: timestamp(6)
      dbms: mysql,mariadb
  - property:
      name: blob.type
      value: blob
      dbms: mysql,h2,mariadb
  - property:
      name: blob.type
      value: bytea
      dbms: postgresql
  # In MySQL, use LONGTEXT instead of TEXT (#7006)
  - property:
      name: text.type
      value: text
      dbms: postgresql,h2
  - property:
      name: text.type
      value: longtext
      dbms: mysql,mariadb
  # databasechangelog is uppercase in MySQL and H2 but lower-case in Postgres for reasons
  - property:
      name: databasechangelog.name
      value: DATABASECHANGELOG
      dbms: h2,mysql,mariadb
  - property:
      name: databasechangelog.name
      value: databasechangelog
      dbms: postgresql
  # in MySQL, use bit(1) for booleans instead of tinyint
  - property:
      name: boolean.type
      value: boolean
      dbms: postgresql,h2
  - property:
      name: boolean.type
      value: bit(1)
      dbms: mysql,mariadb

  - objectQuotingStrategy: QUOTE_ALL_OBJECTS

  - changeSet:
      id: v00.00-000
      validCheckSum: 8:a59595109e74e7a2678a1b0dfd25f74a
      author: qnkhuat
      comment: Initialze metabase
      preConditions:
        - onFail: MARK_RAN
        - not:
          - tableExists:
              tableName: core_user
      changes:
        - sqlFile:
            dbms: postgresql
            path: initialization/metabase_postgres.sql
            relativeToChangelogFile: true
        - sqlFile:
            dbms: mysql,mariadb
            path: initialization/metabase_mysql.sql
            relativeToChangelogFile: true
        - sqlFile:
            dbms: h2
            path: initialization/metabase_h2.sql
            relativeToChangelogFile: true

# Note on rollback: migrations for v45 onwards should always include a rollback key unless they are supported
# by Liquibase Auto Rollback. Most common changes are supported. See docs here:
#
#  https://docs.liquibase.com/workflows/liquibase-community/liquibase-auto-rollback.html

  - changeSet:
      id: v45.00-001
      validCheckSum: 8:da99b71a4ac7eb662f6a95e69585935e
      author: snoe
      comment: Added 0.44.0 - writeback
      # This migration was previously numbered v44.00-012 but ultimately was not shipped with 44.
      preConditions:
        - onFail: MARK_RAN
        - or:
            # For some insane reason databasechangelog is upper-case in MySQL and MariaDB.
            - and:
                - dbms:
                    type: postgresql,h2
                - sqlCheck:
                    expectedResult: 0
                    sql: SELECT count(*) FROM databasechangelog WHERE id = 'v44.00-012';
            - and:
                - dbms:
                    type: mysql,mariadb
                - sqlCheck:
                    expectedResult: 0
                    sql: SELECT count(*) FROM `DATABASECHANGELOG` WHERE id = 'v44.00-012';
      changes:
        - createTable:
            tableName: action
            remarks: An action is something you can do, such as run a readwrite query
            columns:
              - column:
                  name: id
                  type: int
                  autoIncrement: true
                  constraints:
                    primaryKey: true
                    nullable: false
              - column:
                  remarks: The timestamp of when the action was created
                  name: created_at
                  type: ${timestamp_type}
                  defaultValueComputed: current_timestamp
                  constraints:
                    nullable: false
              - column:
                  remarks: The timestamp of when the action was updated
                  name: updated_at
                  type: ${timestamp_type}
                  defaultValueComputed: current_timestamp
                  constraints:
                    nullable: false
              - column:
                  remarks: Type of action
                  name: type
                  type: ${text.type}
                  constraints:
                    nullable: false

  - changeSet:
      id: v45.00-002
      validCheckSum: 8:6da7a6285edb138c404de0eeba209570
      author: snoe
      comment: Added 0.44.0 - writeback
      # This migration was previously numbered v44.00-013 but ultimately was not shipped with 44.
      preConditions:
        - onFail: MARK_RAN
        - or:
            # For some insane reason databasechangelog is upper-case in MySQL and MariaDB.
            - and:
                - dbms:
                    type: postgresql,h2
                - sqlCheck:
                    expectedResult: 0
                    sql: SELECT count(*) FROM databasechangelog WHERE id = 'v44.00-013';
            - and:
                - dbms:
                    type: mysql,mariadb
                - sqlCheck:
                    expectedResult: 0
                    sql: SELECT count(*) FROM `DATABASECHANGELOG` WHERE id = 'v44.00-013';
      changes:
        - createTable:
            tableName: query_action
            remarks: A readwrite query type of action
            columns:
              - column:
                  name: action_id
                  type: int
                  remarks: The related action
                  constraints:
                    nullable: false
                    referencedTableName: action
                    referencedColumnNames: id
                    foreignKeyName: fk_query_action_ref_action_id
                    deleteCascade: true
              - column:
                  name: card_id
                  type: int
                  remarks: The related card
                  constraints:
                    nullable: false
                    referencedTableName: report_card
                    referencedColumnNames: id
                    foreignKeyName: fk_query_action_ref_card_id
                    deleteCascade: true

  - changeSet:
      id: v45.00-003
      validCheckSum: 8:512337d6d4af38016aa79585abbe03a1
      author: snoe
      comment: Added 0.44.0 - writeback
      # This migration was previously numbered v44.00-014 but ultimately was not shipped with 44.
      preConditions:
        - onFail: MARK_RAN
        - or:
            # For some insane reason databasechangelog is upper-case in MySQL and MariaDB.
            - and:
                - dbms:
                    type: postgresql,h2
                - sqlCheck:
                    expectedResult: 0
                    sql: SELECT count(*) FROM databasechangelog WHERE id = 'v44.00-014';
            - and:
                - dbms:
                    type: mysql,mariadb
                - sqlCheck:
                    expectedResult: 0
                    sql: SELECT count(*) FROM `DATABASECHANGELOG` WHERE id = 'v44.00-014';
      changes:
        - addPrimaryKey:
            tableName: query_action
            columnNames: action_id, card_id
            constraintName: pk_query_action
      rollback: # will be deleted when table is deleted

  # note: some migrations which only added and deleted tables within v45 were removed, hence an ID gap here

  - changeSet:
      id: v45.00-011
      validCheckSum: 8:dcf1cda9f20dca4b6ff8101b13b98c4a
      author: snoe
      comment: Added 0.44.0 - writeback
      # This migration was previously numbered v44.00-022 but ultimately was not shipped with 44.
      preConditions:
        - onFail: MARK_RAN
        - or:
            # For some insane reason databasechangelog is upper-case in MySQL and MariaDB.
            - and:
                - dbms:
                    type: postgresql,h2
                - sqlCheck:
                    expectedResult: 0
                    sql: SELECT count(*) FROM databasechangelog WHERE id = 'v44.00-022';
            - and:
                - dbms:
                    type: mysql,mariadb
                - sqlCheck:
                    expectedResult: 0
                    sql: SELECT count(*) FROM `DATABASECHANGELOG` WHERE id = 'v44.00-022';
      changes:
        - addColumn:
            columns:
              - column:
                  name: is_write
                  type: boolean
                  defaultValueBoolean: false
                  remarks: Indicates that this query will perform writes to a db
                  constraints:
                    nullable: false
            tableName: report_card

  - changeSet:
      id: v45.00-012
      validCheckSum: 8:aadf28229f585cff7c4b4c1918e558b2
      author: snoe
      comment: Added 0.44.0 - writeback
      # This migration was previously numbered v44.00-031 but ultimately was not shipped with 44.
      preConditions:
        - onFail: MARK_RAN
        - or:
            # For some insane reason databasechangelog is upper-case in MySQL and MariaDB.
            - and:
                - dbms:
                    type: postgresql,h2
                - sqlCheck:
                    expectedResult: 0
                    sql: SELECT count(*) FROM databasechangelog WHERE id = 'v44.00-031';
            - and:
                - dbms:
                    type: mysql,mariadb
                - sqlCheck:
                    expectedResult: 0
                    sql: SELECT count(*) FROM `DATABASECHANGELOG` WHERE id = 'v44.00-031';
      changes:
        - createTable:
            tableName: http_action
            remarks: An http api call type of action
            columns:
              - column:
                  name: action_id
                  type: int
                  remarks: The related action
                  constraints:
                    nullable: false
                    referencedTableName: action
                    referencedColumnNames: id
                    foreignKeyName: fk_http_action_ref_action_id
                    deleteCascade: true
              - column:
                  name: name
                  type: varchar(254)
                  remarks: The name of this action
                  constraints:
                    nullable: false
              - column:
                  name: description
                  type: ${text.type}
                  remarks: An optional description for this action
              - column:
                  name: template
                  type: ${text.type}
                  remarks: A template that defines method,url,body,headers required to make an api call
                  constraints:
                    nullable: false
              - column:
                  name: response_handle
                  type: ${text.type}
                  remarks: A program to take an api response and transform to an appropriate response for emitters
              - column:
                  name: error_handle
                  type: ${text.type}
                  remarks: A program to take an api response to determine if an error occurred

  - changeSet:
      id: v45.00-013
      validCheckSum: 8:26dba276b14255d4346507a1a25d117b
      author: snoe
      comment: Added 0.44.0 - writeback
      # This migration was previously numbered v44.00-032 but ultimately was not shipped with 44.
      preConditions:
        - onFail: MARK_RAN
        - or:
            # For some insane reason databasechangelog is upper-case in MySQL and MariaDB.
            - and:
                - dbms:
                    type: postgresql,h2
                - sqlCheck:
                    expectedResult: 0
                    sql: SELECT count(*) FROM databasechangelog WHERE id = 'v44.00-032';
            - and:
                - dbms:
                    type: mysql,mariadb
                - sqlCheck:
                    expectedResult: 0
                    sql: SELECT count(*) FROM `DATABASECHANGELOG` WHERE id = 'v44.00-032';
      changes:
        - addPrimaryKey:
            tableName: http_action
            columnNames: action_id
            constraintName: pk_http_action
      rollback: # no rollback needed, will be deleted with table


  # note: some migrations which only added and deleted tables within v45 were removed, hence an ID gap here

  - changeSet:
      id: v45.00-022
      validCheckSum: 8:d46fa24e4d75a11b2e92aecbf39c6ee1
      author: snoe
      comment: Added 0.45.0 - add app container
      changes:
        - createTable:
            tableName: app
            remarks: Defines top level concerns for App
            columns:
              - column:
                  name: id
                  type: int
                  autoIncrement: true
                  constraints:
                    primaryKey: true
                    nullable: false
              - column:
                  name: entity_id
                  type: char(21)
                  remarks: Random NanoID tag for unique identity.
                  constraints:
                    nullable: false
                    unique: true
              - column:
                  name: collection_id
                  type: int
                  remarks: The associated collection
                  constraints:
                    nullable: false
                    referencedTableName: collection
                    referencedColumnNames: id
                    foreignKeyName: fk_app_ref_collection_id
                    deleteCascade: true
                    unique: true
              - column:
                  name: dashboard_id
                  type: int
                  remarks: The homepage of the app
              - column:
                  remarks: JSON for the navigation items of the app
                  name: nav_items
                  type: ${text.type}
              - column:
                  remarks: JSON for frontend related additions, such as styling
                  name: options
                  type: ${text.type}
              - column:
                  remarks: The timestamp of when the app was created
                  name: created_at
                  type: ${timestamp_type}
                  defaultValueComputed: current_timestamp
                  constraints:
                    nullable: false
              - column:
                  remarks: The timestamp of when the app was updated
                  name: updated_at
                  type: ${timestamp_type}
                  defaultValueComputed: current_timestamp
                  constraints:
                    nullable: false

  - changeSet:
      id: v45.00-023
      validCheckSum: 8:c6c1ff9ca3b62d4cda3a2d782dd86f2f
      author: snoe
      comment: Added 0.45.0 - add app container
      changes:
        - addForeignKeyConstraint:
            baseTableName: app
            baseColumnNames: dashboard_id
            referencedTableName: report_dashboard
            referencedColumnNames: id
            constraintName: fk_app_ref_dashboard_id
            onDelete: SET NULL

  - changeSet:
      id: v45.00-025
      validCheckSum: 8:50a43cea3123ecdb602123825f5a7dbf
      author: metamben
      comment: Added 0.45.0 - mark app pages
      changes:
        - addColumn:
            columns:
              - column:
                  name: is_app_page
                  type: boolean
                  defaultValueBoolean: false
                  remarks: Indicates that this dashboard serves as a page of an app
                  constraints:
                    nullable: false
            tableName: report_dashboard

  - changeSet:
      id: v45.00-026
      validCheckSum: 8:ae77d4086998911877e3207fcf90c9c7
      author: snoe
      comment: Added 0.45.0 - apps add action_id to report_dashboardcard
      changes:
        - addColumn:
            columns:
              - column:
                  name: action_id
                  type: int
                  remarks: The related action
            tableName: report_dashboardcard

  # FK constraint is added separately because deleteCascade doesn't work in addColumn -- see #14321
  - changeSet:
      id: v45.00-027
      validCheckSum: 8:40c3c8391c1416a3bce09ca3c7237173
      author: snoe
      comment: Added 0.45.0 - apps add fk for action_id to report_dashboardcard
      changes:
        - addForeignKeyConstraint:
            baseTableName: report_dashboardcard
            baseColumnNames: action_id
            referencedTableName: action
            referencedColumnNames: id
            constraintName: fk_report_dashboardcard_ref_action_id
            onDelete: CASCADE

  - changeSet:
      id: v45.00-028
      validCheckSum: 8:f8f68f80627aeb2ef7f28f2af2b5a31b
      author: camsaul
      comment: Added 0.45.0 -- rename DashboardCard sizeX to size_x. See https://github.com/metabase/metabase/issues/16344
      changes:
        - renameColumn:
            tableName: report_dashboardcard
            columnDataType: int
            oldColumnName: sizeX
            newColumnName: size_x

  - changeSet:
      id: v45.00-029
      validCheckSum: 8:579957652133eab3ee023dd911162a1e
      author: camsaul
      comment: Added 0.45.0 -- rename DashboardCard size_y to size_y. See https://github.com/metabase/metabase/issues/16344
      changes:
        - renameColumn:
            tableName: report_dashboardcard
            columnDataType: int
            oldColumnName: sizeY
            newColumnName: size_y

  - changeSet:
      id: v45.00-030
      validCheckSum: 8:41eda097feb034c4d01b2dbda74753c8
      author: camsaul
      comment: Added 0.45.0 -- add default value to DashboardCard size_x -- this was previously done by Toucan
      changes:
        - addDefaultValue:
            tableName: report_dashboardcard
            columnName: size_x
            defaultValue: 2

  - changeSet:
      id: v45.00-031
      validCheckSum: 8:6416e373e335dc1c12c7571af674dede
      author: camsaul
      comment: Added 0.45.0 -- add default value to DashboardCard size_y -- this was previously done by Toucan
      changes:
        - addDefaultValue:
            tableName: report_dashboardcard
            columnName: size_y
            defaultValue: 2

  - changeSet:
      id: v45.00-032
      validCheckSum: 8:d97444fe24a2dca618a2804741335f6d
      author: camsaul
      comment: Added 0.45.0 -- add default value for DashboardCard created_at (Postgres/H2)
      dbms: postgresql,h2
      preConditions:
        - onFail: MARK_RAN
        - dbms:
            type: postgresql,h2
      changes:
        - addDefaultValue:
            tableName: report_dashboardcard
            columnName: created_at
            columnDataType: ${timestamp_type}
            defaultValueComputed: current_timestamp

    # addDefaultValue with defaultValueComputed doesn't work for MySQL/MariaDB so we have to do this the hard way.
  - changeSet:
      id: v45.00-033
      validCheckSum: 8:34df79fc79e086ab05bb2fd79bb4e322
      author: camsaul
      comment: Added 0.45.0 -- add default value for DashboardCard created_at (MySQL/MariaDB)
      preConditions:
        - onFail: MARK_RAN
        - dbms:
            type: mysql,mariadb
      changes:
        - sql:
            sql: >-
              ALTER TABLE report_dashboardcard
              CHANGE created_at
              created_at timestamp(6) NOT NULL DEFAULT current_timestamp(6);
      rollback: # nothing to do, but required for sql

  - changeSet:
      id: v45.00-034
      validCheckSum: 8:ba0505a87ef876026759cdcb4e704f41
      author: camsaul
      comment: Added 0.45.0 -- add default value for DashboardCard updated_at (Postgres/H2)
      dbms: postgresql,h2
      preConditions:
        - onFail: MARK_RAN
        - dbms:
            type: postgresql,h2
      changes:
        - addDefaultValue:
            tableName: report_dashboardcard
            columnName: updated_at
            columnDataType: ${timestamp_type}
            defaultValueComputed: current_timestamp

  - changeSet:
      id: v45.00-035
      validCheckSum: 8:dcee49781d80d9c4be5ad9dd51975a07
      author: camsaul
      comment: Added 0.45.0 -- add default value for DashboardCard updated_at (MySQL/MariaDB)
      preConditions:
        - onFail: MARK_RAN
        - dbms:
            type: mysql,mariadb
      changes:
        - sql:
            sql: >-
              ALTER TABLE report_dashboardcard
              CHANGE updated_at
              updated_at timestamp(6) NOT NULL DEFAULT current_timestamp(6);
      rollback: # nothing to do

  - changeSet:
      id: v45.00-036
      validCheckSum: 8:cd4009254bd2c56aaf281082038c1f0b
      author: snoe
      comment: Added 0.45.0 - add model action table
      changes:
        - createTable:
            tableName: model_action
            remarks: Ties actions to models
            columns:
              - column:
                  name: id
                  type: int
                  autoIncrement: true
                  constraints:
                    primaryKey: true
                    nullable: false
              - column:
                  name: entity_id
                  type: char(21)
                  remarks: Random NanoID tag for unique identity.
                  constraints:
                    nullable: false
                    unique: true
              - column:
                  name: slug
                  type: varchar(254)
                  remarks: The referenceable name for this action
                  constraints:
                    nullable: false
              - column:
                  name: card_id
                  type: int
                  remarks: The associated model
                  constraints:
                    nullable: false
                    referencedTableName: report_card
                    referencedColumnNames: id
                    foreignKeyName: fk_model_action_ref_card_id
                    deleteCascade: true
              - column:
                  name: action_id
                  type: int
                  remarks: The associated action
                  constraints:
                    nullable: true
                    referencedTableName: action
                    referencedColumnNames: id
                    foreignKeyName: fk_model_action_ref_action_id
                    deleteCascade: true
              - column:
                  name: requires_pk
                  remarks: Indicates that the primary key(s) need to be passed in as parameters
                  type: boolean
                  defaultValueBoolean: false
                  constraints:
                    nullable: false
              - column:
                  name: parameter_mappings
                  type: ${text.type}
                  remarks: Mappings for primary keys to action parameters
              - column:
                  name: visualization_settings
                  type: ${text.type}
                  remarks: Settings for rendering the action

  - changeSet:
      id: v45.00-037
      validCheckSum: 8:56f548cc84a53cc6d18302761ee71554
      author: snoe
      comment: Added 0.45.0 - model action
      changes:
        - addUniqueConstraint:
            tableName: model_action
            columnNames: card_id, slug
            constraintName: unique_model_action_card_id_slug
      rollback: # will be deleted with table

  # The next 4 values add default values for Database `created_at` and `updated_at`; previously this was handled by
  # Toucan but it's more convenient to do this at the application database level instead -- it facilitates stuff like
  # schema migration tests that don't use Toucan, or other manual scripting
  - changeSet:
      id: v45.00-038
      validCheckSum: 8:c38ddc295206e807c7254581ed9566c3
      author: camsaul
      comment: Added 0.45.0 -- add default value for Database created_at (Postgres/H2)
      dbms: postgresql,h2
      preConditions:
        - onFail: MARK_RAN
        - dbms:
            type: postgresql,h2
      changes:
        - addDefaultValue:
            tableName: metabase_database
            columnName: created_at
            columnDataType: ${timestamp_type}
            defaultValueComputed: current_timestamp

    # addDefaultValue with defaultValueComputed doesn't work for MySQL/MariaDB so we have to do this the hard way.
  - changeSet:
      id: v45.00-039
      validCheckSum: 8:2c539d76d3aead7f7366b15333132b30
      author: camsaul
      comment: Added 0.45.0 -- add default value for Database created_at (MySQL/MariaDB)
      preConditions:
        - onFail: MARK_RAN
        - dbms:
            type: mysql,mariadb
      changes:
        - sql:
            sql: >-
              ALTER TABLE metabase_database
              CHANGE created_at
              created_at timestamp(6) NOT NULL DEFAULT current_timestamp(6);
      rollback: # nothing to do

  - changeSet:
      id: v45.00-040
      validCheckSum: 8:00ac7c24cfd3e7ea3a21f21f4e45dbcf
      author: camsaul
      comment: Added 0.45.0 -- add default value for Database updated_at (Postgres/H2)
      dbms: postgresql,h2
      preConditions:
        - onFail: MARK_RAN
        - dbms:
            type: postgresql,h2
      changes:
        - addDefaultValue:
            tableName: metabase_database
            columnName: updated_at
            columnDataType: ${timestamp_type}
            defaultValueComputed: current_timestamp

  - changeSet:
      id: v45.00-041
      validCheckSum: 8:82dc368fa3e0163a06929da6e9556fe2
      author: camsaul
      comment: Added 0.45.0 -- add default value for Database updated_at (MySQL/MariaDB)
      preConditions:
        - onFail: MARK_RAN
        - dbms:
            type: mysql,mariadb
      changes:
        - sql:
            sql: >-
              ALTER TABLE metabase_database
              CHANGE updated_at
              updated_at timestamp(6) NOT NULL DEFAULT current_timestamp(6);
      rollback: # nothing to do

  # It was probably an oversight, but while we validated Database `details` in the API layer it was not a required/NOT
  # NULL column in the application Database itself. No problem; let's add it now that we've noticed it.
  #
  # MySQL (at least 5.7) won't let us have nice things:
  #
  # https://dev.mysql.com/doc/refman/5.7/en/data-type-defaults.html
  #
  # The BLOB, TEXT, GEOMETRY, and JSON data types cannot be assigned a default value.
  #
  # Because of this restriction we will just have to update existing NULL values in SQL and then add a NOT NULL
  # restriction separately; we can use Toucan `pre-insert` to set defaults values when saving things.
  - changeSet:
      id: v45.00-042
      validCheckSum: 8:d04207471480e335f14094e9a7a5d293
      author: camsaul
      comment: Added 0.45.0 -- add default value for Database with NULL details
      changes:
        - sql:
            sql: >-
              UPDATE metabase_database SET details = '{}' WHERE details IS NULL;
      rollback: # nothing to do, since a '{}' is okay for v44

  - changeSet:
      id: v45.00-043
      validCheckSum: 8:1d07a5435e51abd0663458d907865a6b
      author: camsaul
      comment: Added 0.45.0 -- make Database details NOT NULL
      changes:
        - addNotNullConstraint:
            columnDataType: ${text.type}
            tableName: metabase_database
            columnName: details

  - changeSet:
      id: v45.00-044
      validCheckSum: 8:0b23976c5d2248d511ac31b244efef22
      author: metamben
      comment: Added 0.45.0 -- create app permission graph revision table
      changes:
        - createTable:
            tableName: app_permission_graph_revision
            remarks: 'Used to keep track of changes made to app permissions.'
            columns:
              - column:
                  name: id
                  type: int
                  autoIncrement: true
                  constraints:
                    primaryKey: true
                    nullable: false
              - column:
                  name: before
                  type: ${text.type}
                  remarks: 'Serialized JSON of the apps graph before the changes.'
                  constraints:
                    nullable: false
              - column:
                  name: after
                  type: ${text.type}
                  remarks: 'Serialized JSON of the apps graph after the changes.'
                  constraints:
                    nullable: false
              - column:
                  name: user_id
                  type: int
                  remarks: 'The ID of the admin who made this set of changes.'
                  constraints:
                    nullable: false
                    referencedTableName: core_user
                    referencedColumnNames: id
                    foreignKeyName: fk_app_permission_graph_revision_user_id
              - column:
                  name: created_at
                  type: ${timestamp_type}
                  remarks: 'The timestamp of when these changes were made.'
                  defaultValueComputed: current_timestamp
                  constraints:
                    nullable: false
              - column:
                  name: remark
                  type: ${text.type}
                  remarks: 'Optional remarks explaining why these changes were made.'

  # note: some migrations which only added and deleted tables within v45 were removed, hence an ID gap here

  # Add created_at to Collection
  - changeSet:
      id: v45.00-048
      validCheckSum: 8:0aca8f157f163e62805b7202f8aa202f
      author: camsaul
      comment: Added 0.45.0 -- add created_at to Collection
      changes:
        - addColumn:
            tableName: collection
            columns:
              - column:
                  name: created_at
                  type: ${timestamp_type}
                  remarks: Timestamp of when this Collection was created.
                  constraints:
                    nullable: false
                  defaultValueComputed: current_timestamp

  # Seed Collection created_at for Personal Collections with the date_joined of the User that owns them.
  - changeSet:
      id: v45.00-049
      author: camsaul
      comment: Added 0.45.0 -- set Collection.created_at to User.date_joined for Personal Collections
      validCheckSum: 8:df2097d176fad99c142c5dd75ce8a3db
      changes:
        - sql:
            dbms: postgresql
            sql: >-
              UPDATE collection c
              SET created_at = u.date_joined
              FROM core_user u
              WHERE c.personal_owner_id = u.id;
        - sql:
            dbms: mysql,mariadb
            sql: >-
              UPDATE collection c
              INNER JOIN core_user u
              ON c.personal_owner_id = u.id
              SET c.created_at = u.date_joined;
        - sql:
            dbms: h2
            sql: >-
              UPDATE collection c
              SET created_at = (
                SELECT u.date_joined
                FROM core_user u
                WHERE c.personal_owner_id = u.id
              )
              WHERE c.personal_owner_id IS NOT NULL;
      rollback: # nothing to roll back, but required for sql change types

  # seed Collection created_at based on the max created at of child objects
  #
  # At the time of this writing, the following Models can appear in a Collection:
  #
  # - App
  # - Card
  # - Dashboard
  # - Pulse
  # - Timeline
  # - NativeQuerySnippet
  - changeSet:
      id: v45.00-050
      author: camsaul
      validCheckSum: ANY
      comment: Added 0.45.0 -- seed Collection.created_at with value of oldest item for non-Personal Collections
      changes:
        - sql:
            dbms: postgresql
            sql: >-
              UPDATE collection c
              SET created_at = created_ats.created_at
              FROM (
                SELECT min(created_at) AS created_at, collection_id
                FROM (
                  SELECT created_at, collection_id FROM app                  UNION ALL
                  SELECT created_at, collection_id FROM report_card          UNION ALL
                  SELECT created_at, collection_id FROM report_dashboard     UNION ALL
                  SELECT created_at, collection_id FROM pulse                UNION ALL
                  SELECT created_at, collection_id FROM timeline             UNION ALL
                  SELECT created_at, collection_id FROM native_query_snippet
                ) created_ats
                GROUP BY collection_id
              ) created_ats
              WHERE c.id = created_ats.collection_id
                AND c.personal_owner_id IS NULL;
        - sql:
            dbms: mysql,mariadb
            sql: >-
              UPDATE collection c
              LEFT JOIN (
                SELECT min(created_at) AS created_at, collection_id
                FROM (
                  SELECT created_at, collection_id FROM app                  UNION ALL
                  SELECT created_at, collection_id FROM report_card          UNION ALL
                  SELECT created_at, collection_id FROM report_dashboard     UNION ALL
                  SELECT created_at, collection_id FROM pulse                UNION ALL
                  SELECT created_at, collection_id FROM timeline             UNION ALL
                  SELECT created_at, collection_id FROM native_query_snippet
                ) created_ats
                GROUP BY collection_id
              ) created_ats
              ON c.id = created_ats.collection_id
              SET c.created_at = created_ats.created_at
              WHERE c.personal_owner_id IS NULL
                AND created_ats.created_at IS NOT NULL;
        - sql:
            dbms: h2
            # I would have preferred using MERGE ... USING instead of WHERE EXISTS ... but it's broken in 1.4.197
            # because of https://github.com/h2database/h2database/issues/1034, which is fixed in 1.4.198. So this will
            # have to do for now, even if it's a little ugly.
            sql: >-
              WITH created_ats AS (
                SELECT min(created_at) AS created_at, collection_id
                FROM (
                  SELECT created_at, collection_id FROM app                  UNION ALL
                  SELECT created_at, collection_id FROM report_card          UNION ALL
                  SELECT created_at, collection_id FROM report_dashboard     UNION ALL
                  SELECT created_at, collection_id FROM pulse                UNION ALL
                  SELECT created_at, collection_id FROM timeline             UNION ALL
                  SELECT created_at, collection_id FROM native_query_snippet
                ) created_ats
                GROUP BY collection_id
              )
              UPDATE collection c
              SET created_at = (
                SELECT created_ats.created_at
                FROM created_ats
                WHERE created_ats.collection_id = c.id
              )
              WHERE EXISTS (
                SELECT created_ats.collection_id
                FROM created_ats
                WHERE c.id = created_ats.collection_id
                  AND c.personal_owner_id IS NULL
              );
      rollback: # rollback is a no-op for most seed migrations, but required for sql change type

  - changeSet:
      id: v45.00-051
      validCheckSum: 8:2378c7031da6871dcf1c737bf323d211
      author: qnkhuat
      comment: >-
        Added 0.45.0 - modify type of collection_permission_graph_revision.after from text to ${text.type}
        on mysql,mariadb
      changes:
        - modifyDataType:
            tableName: collection_permission_graph_revision
            columnName: after
            newDataType: ${text.type}
      rollback:
        - modifyDataType:
            tableName: collection_permission_graph_revision
            columnName: after
            newDataType: text
      preConditions:
        - onFail: MARK_RAN
        - dbms:
            type: mysql,mariadb

  - changeSet:
      id: v45.00-052
      validCheckSum: 8:b7343eb9556c3e636b6f8dd70708c0b3
      author: qnkhuat
      comment: >-
        Added 0.45.0 - modify type of collection_permission_graph_revision.before from text to ${text.type}
        on mysql,mariadb
      changes:
        - modifyDataType:
            tableName: collection_permission_graph_revision
            columnName: before
            newDataType: ${text.type}
      rollback:
        - modifyDataType:
            tableName: collection_permission_graph_revision
            columnName: before
            newDataType: text
      preConditions:
        - onFail: MARK_RAN
        - dbms:
            type: mysql,mariadb

  - changeSet:
      id: v45.00-053
      validCheckSum: 8:fa552605d5a587c4fa74e0c6bd358097
      author: qnkhuat
      comment: >-
        Added 0.45.0 - modify type of collection_permission_graph_revision.remark from text to ${text.type}
        on mysql,mariadb
      changes:
        - modifyDataType:
            tableName: collection_permission_graph_revision
            columnName: remark
            newDataType: ${text.type}
      rollback:
        - modifyDataType:
            tableName: collection_permission_graph_revision
            columnName: remark
            newDataType: text
      preConditions:
        - onFail: MARK_RAN
        - dbms:
            type: mysql,mariadb

  - changeSet:
      id: v45.00-054
      validCheckSum: 8:60862c4ecf505727e839ac5e94f95528
      author: qnkhuat
      comment: >-
        Added 0.45.0 - modify type of permissions_revision.after from text to ${text.type}
        on mysql,mariadb
      changes:
        - modifyDataType:
            tableName: permissions_revision
            columnName: after
            newDataType: ${text.type}
      rollback:
        - modifyDataType:
            tableName: permissions_revision
            columnName: after
            newDataType: text
      preConditions:
        - onFail: MARK_RAN
        - dbms:
            type: mysql,mariadb

  - changeSet:
      id: v45.00-055
      validCheckSum: 8:717f0c266da5768098a2ead6168f3b18
      author: qnkhuat
      comment: >-
        Added 0.45.0 - modify type of permissions_revision.before from text to ${text.type}
        on mysql,mariadb
      changes:
        - modifyDataType:
            tableName: permissions_revision
            columnName: before
            newDataType: ${text.type}
      rollback:
        - modifyDataType:
            tableName: permissions_revision
            columnName: before
            newDataType: text
      preConditions:
        - onFail: MARK_RAN
        - dbms:
            type: mysql,mariadb

  - changeSet:
      id: v45.00-056
      validCheckSum: 8:a1f364d45a922c90b4fac741a22e66b3
      author: qnkhuat
      comment: >-
        Added 0.45.0 - modify type of permissions_revision.remark from text to ${text.type}
        on mysql,mariadb
      changes:
        - modifyDataType:
            tableName: permissions_revision
            columnName: remark
            newDataType: ${text.type}
      rollback:
        - modifyDataType:
            tableName: permissions_revision
            columnName: remark
            newDataType: text
      preConditions:
        - onFail: MARK_RAN
        - dbms:
            type: mysql,mariadb

  - changeSet:
      id: v45.00-057
      validCheckSum: 8:650a5b435f8195765a2ab1e3e4bc7b14
      author: qnkhuat
      comment: >-
        Added 0.45.0 - modify type of secret.value from blob to longblob
        on mysql,mariadb
      changes:
        - modifyDataType:
            tableName: secret
            columnName: value
            newDataType: longblob
      rollback:
        - modifyDataType:
            tableName: secret
            columnName: value
            newDataType: ${blob.type}
      preConditions:
        - onFail: MARK_RAN
        - dbms:
            type: mysql,mariadb

  - changeSet:
      id: v46.00-000
      validCheckSum: 8:97251413292221e51490e990b6f683f2
      author: snoe
      comment: Added 0.46.0 - Unify action representation
      changes:
        - createTable:
            tableName: implicit_action
            remarks: An action with dynamic parameters based on the underlying model
            columns:
              - column:
                  name: action_id
                  type: int
                  remarks: The associated action
                  constraints:
                    nullable: false
                    referencedTableName: action
                    referencedColumnNames: id
                    foreignKeyName: fk_implicit_action_action_id
                    deleteCascade: true
              - column:
                  name: kind
                  type: ${text.type}
                  remarks: The kind of implicit action create/update/delete
                  constraints:
                    nullable: false

  - changeSet:
      id: v46.00-001
      validCheckSum: 8:4a90c7523749aa7e4e4d2ea9dd6db777
      author: snoe
      comment: Added 0.46.0 - Unify action representation
      changes:
        - addColumn:
            tableName: action
            columns:
              - column:
                  name: model_id
                  remarks: The associated model
                  type: int

  - changeSet:
      id: v46.00-002
      validCheckSum: 8:b2b112f0df413692631b75822f658de1
      author: snoe
      comment: Added 0.46.0 - Unify action representation
      changes:
        - addColumn:
            tableName: action
            columns:
              - column:
                  name: name
                  remarks: The name of the action
                  type: varchar(254)

  - changeSet:
      id: v46.00-003
      validCheckSum: 8:45b8358f31811335aaa93032726a042b
      author: snoe
      comment: Added 0.46.0 - Unify action representation
      changes:
        - addColumn:
            tableName: action
            columns:
              - column:
                  name: description
                  remarks: The description of the action
                  type: ${text.type}

  - changeSet:
      id: v46.00-004
      validCheckSum: 8:0ce8ff05beffc5c72e2348bcec581eee
      author: snoe
      comment: Added 0.46.0 - Unify action representation
      changes:
        - addColumn:
            tableName: action
            columns:
              - column:
                  name: parameters
                  remarks: The saved parameters for this action
                  type: ${text.type}

  - changeSet:
      id: v46.00-005
      validCheckSum: 8:84cf1fbf435c7c3f794c973de4d62fad
      author: snoe
      comment: Added 0.46.0 - Unify action representation
      changes:
        - addColumn:
            tableName: action
            columns:
              - column:
                  name: parameter_mappings
                  remarks: The saved parameter mappings for this action
                  type: ${text.type}

  - changeSet:
      id: v46.00-006
      validCheckSum: 8:df43ef08b76c33c5626dbf9b226717b5
      author: snoe
      comment: Added 0.46.0 - Unify action representation
      changes:
        - addColumn:
            tableName: action
            columns:
              - column:
                  name: visualization_settings
                  remarks: The UI visualization_settings for this action
                  type: ${text.type}

  - changeSet:
      id: v46.00-007
      validCheckSum: 8:6830901cccc14ad22cdfd86bd3a2afe7
      author: snoe
      comment: Added 0.46.0 - Unify action representation
      changes:
        - addForeignKeyConstraint:
            baseTableName: action
            baseColumnNames: model_id
            referencedTableName: report_card
            referencedColumnNames: id
            constraintName: fk_action_model_id

  - changeSet:
      id: v46.00-008
      validCheckSum: 8:6e73a8683d1b757c5f9034513ec8a581
      author: snoe
      comment: Added 0.46.0 - Unify action representation
      changes:
        - addColumn:
            tableName: query_action
            columns:
              - column:
                  name: database_id
                  remarks: The associated database
                  type: int

  - changeSet:
      id: v46.00-009
      validCheckSum: 8:2b4fd7cee77d5ed8de22fcc2fba158bc
      author: snoe
      comment: Added 0.46.0 - Unify action representation
      changes:
        - addColumn:
            tableName: query_action
            columns:
              - column:
                  name: dataset_query
                  remarks: The MBQL writeback query
                  type: ${text.type}

  - changeSet:
      id: v46.00-010
      validCheckSum: 8:77ca03e5a0dbe370461295da1c77cf0f
      author: snoe
      comment: Added 0.46.0 - Unify action representation
      changes:
        - addForeignKeyConstraint:
            baseTableName: query_action
            baseColumnNames: database_id
            referencedTableName: metabase_database
            referencedColumnNames: id
            constraintName: fk_query_action_database_id
            onDelete: CASCADE

  - changeSet:
      id: v46.00-011
      author: snoe
      validCheckSum: ANY
      comment: Added 0.46.0 - Unify action representation
      changes:
        - sql:
            dbms: mysql,mariadb
            sql: >-
              ALTER TABLE query_action DROP PRIMARY KEY, ADD PRIMARY KEY pk_query_action (action_id);
        - sql:
            dbms: h2
            sql: >-
              ALTER TABLE query_action DROP PRIMARY KEY;
              ALTER TABLE query_action ADD CONSTRAINT pk_query_action PRIMARY KEY (action_id);
        - sql:
            dbms: postgresql
            sql: >-
              ALTER TABLE query_action DROP CONSTRAINT pk_query_action;
              ALTER TABLE query_action ADD CONSTRAINT pk_query_action PRIMARY KEY (action_id);
      rollback:
        - sql:
            dbms: mysql,mariadb
            sql: >-
              ALTER TABLE query_action DROP PRIMARY KEY, ADD PRIMARY KEY pk_query_action (action_id, card_id);
        - sql:
            dbms: h2
            sql: >-
              ALTER TABLE query_action DROP CONSTRAINT fk_query_action_ref_action_id;
              ALTER TABLE query_action DROP PRIMARY KEY;
              ALTER TABLE query_action ADD CONSTRAINT fk_query_action_ref_action_id FOREIGN KEY (action_id) REFERENCES action(id) ON DELETE CASCADE;
              ALTER TABLE query_action ADD CONSTRAINT pk_query_action PRIMARY KEY (action_id, card_id);
        - sql:
            dbms: postgresql
            sql: >-
              ALTER TABLE query_action DROP CONSTRAINT pk_query_action;
              ALTER TABLE query_action ADD CONSTRAINT pk_query_action PRIMARY KEY (action_id, card_id);

  - changeSet:
      id: v46.00-012
      validCheckSum: 8:7e4dffe8bbbb740207001ead696a8557
      author: snoe
      comment: Added 0.46.0 - Unify action representation
      changes:
        - dropNotNullConstraint:
            tableName: query_action
            columnDataType: int
            columnName: card_id

  # migration for developers and internal use of actions created in 45 during a short period.
  - changeSet:
      id: v46.00-013
      author: snoe
      comment: Added 0.46.0 - Unify action representation
      validCheckSum: ANY
      changes:
        - sql:
            sql: >-
              INSERT INTO action (type, model_id, name)
              SELECT 'implicit', card_id, slug
              FROM model_action
              WHERE action_id is null AND slug in ('insert','update','delete');

              INSERT INTO implicit_action (action_id, kind)
              SELECT
                id,
                case name
                  when 'insert' then 'row/create'
                  when 'update' then 'row/update'
                  when 'delete' then 'row/delete'
                end
              FROM action
              WHERE type = 'implicit';

              UPDATE action
              SET model_id = (SELECT card_id
                              FROM model_action
                              WHERE model_action.action_id = action.id)
              WHERE model_id is null;

              DELETE FROM action WHERE model_id is null;

              UPDATE report_dashboardcard
              SET action_id = (SELECT action.id
                               FROM action
                               LEFT JOIN implicit_action ON implicit_action.action_id = action.id
                               WHERE action.model_id = report_dashboardcard.card_id
                               AND coalesce((
                                  CASE implicit_action.kind
                                     WHEN 'row/create' THEN 'insert'
                                     WHEN 'row/delete' THEN 'delete'
                                     WHEN 'row/update' THEN 'update'
                                  END), ('action_' || action.id)) =
                                  substring(report_dashboardcard.visualization_settings,
                                    position('"action_slug":"' in report_dashboardcard.visualization_settings)+15,
                                    position('"' in
                                      substring(report_dashboardcard.visualization_settings,
                                        position('"action_slug":"' in visualization_settings)+15)) - 1))
              WHERE report_dashboardcard.visualization_settings like '%action_slug%';

              UPDATE query_action SET
                dataset_query = (select dataset_query from report_card where report_card.id = query_action.card_id),
                database_id = (select database_id from report_card where report_card.id = query_action.card_id);

              UPDATE action SET
                name = (
                  select name
                  from query_action
                  inner join report_card on report_card.id = query_action.card_id
                  where query_action.action_id = action.id),
                description = (
                  select description
                  from query_action
                  inner join report_card on report_card.id = query_action.card_id
                  where query_action.action_id = action.id),
                parameters = (
                  select parameters
                  from query_action
                  inner join report_card on report_card.id = query_action.card_id
                  where query_action.action_id = action.id),
                parameter_mappings = (
                  select parameter_mappings
                  from query_action
                  inner join report_card on report_card.id = query_action.card_id
                  where query_action.action_id = action.id),
                visualization_settings = (
                  select visualization_settings
                  from query_action
                  inner join report_card on report_card.id = query_action.card_id
                  where query_action.action_id = action.id)
              WHERE type = 'query';
      rollback: # no-op, we do not care to preserve actions from 46->45

  - changeSet:
      id: v46.00-014
      validCheckSum: 8:585958ee7e90e23a9cc22ebf7e4228cb
      author: snoe
      comment: Added 0.46.0 - Unify action representation
      changes:
        - dropForeignKeyConstraint:
            baseTableName: query_action
            constraintName: fk_query_action_ref_card_id
      rollback:

  - changeSet:
      id: v46.00-015
      validCheckSum: 8:9b57260e146618caff3f468116031008
      author: snoe
      comment: Added 0.46.0 - Unify action representation
      changes:
        - dropColumn:
            tableName: query_action
            columnName: card_id

      rollback:
        - addColumn:
            tableName: query_action
            columns:
              - column:
                  name: card_id
                  type: int
                  remarks: The related card
                  constraints:
                    nullable: false
                    referencedTableName: report_card
                    referencedColumnNames: id
                    foreignKeyName: fk_query_action_ref_card_id
                    deleteCascade: true

  - changeSet:
      id: v46.00-016
      validCheckSum: 8:cb79eef9f483e73b3d9b571f916b8598
      author: snoe
      comment: Added 0.46.0 - Unify action representation
      changes:
        - sql:
            sql: >-
              DELETE FROM report_card
              WHERE is_write = true;

              DELETE FROM model_action;
      rollback: # we do not care to preserve actions from 46->45
        - sql:
            sql: >-
              DELETE FROM report_dashboardcard WHERE action_id is not null;
              DELETE FROM action;

  - changeSet:
      id: v46.00-017
      validCheckSum: 8:90525ade34e7bb883bf75cdf8a2b3340
      author: snoe
      comment: Added 0.46.0 - Unify action representation
      changes:
        - dropColumn:
            tableName: http_action
            columnName: name
      rollback:
        - addColumn:
            tableName: http_action
            columns:
              - column:
                  name: name
                  type: varchar(254)
                  remarks: The name of this action
                  constraints:
                    nullable: false

  - changeSet:
      id: v46.00-018
      validCheckSum: 8:cf3c31a975dc86f1def6ee5d11f5f9dc
      author: snoe
      comment: Added 0.46.0 - Unify action representation
      changes:
        - dropColumn:
            tableName: http_action
            columnName: description
      rollback:
        - addColumn:
            tableName: http_action
            columns:
              - column:
                  name: description
                  type: ${text.type}
                  remarks: An optional description for this action

  - changeSet:
      id: v46.00-019
      validCheckSum: 8:a9f70163707cc7f798bdd0527a55854b
      author: snoe
      comment: Added 0.46.0 - Unify action representation
      changes:
        - dropColumn:
            tableName: report_card
            columnName: is_write
      rollback:
        - addColumn:
            columns:
              - column:
                  name: is_write
                  type: boolean
                  defaultValueBoolean: false
                  remarks: Indicates that this query will perform writes to a db
                  constraints:
                    nullable: false
            tableName: report_card

  - changeSet:
      id: v46.00-020
      validCheckSum: 8:2def45c139267d7424e1187764122669
      author: snoe
      comment: Added 0.46.0 - Unify action representation
      changes:
        - addNotNullConstraint:
            tableName: query_action
            columnName: database_id
            columnDataType: int

  - changeSet:
      id: v46.00-021
      validCheckSum: 8:52c8107f4bcc6e9889b270e0a4954921
      author: snoe
      comment: Added 0.46.0 - Unify action representation
      changes:
        - addNotNullConstraint:
            tableName: query_action
            columnName: dataset_query
            columnDataType: ${text.type}

  - changeSet:
      id: v46.00-022
      validCheckSum: 8:52c8107f4bcc6e9889b270e0a4954921
      author: snoe
      comment: Added 0.46.0 - Unify action representation
      changes:
        - addNotNullConstraint:
            tableName: query_action
            columnName: dataset_query
            columnDataType: ${text.type}

  - changeSet:
      id: v46.00-023
      validCheckSum: 8:33c91db1b039855af8bf1dc8315bd5d2
      author: snoe
      comment: Added 0.46.0 - Unify action representation
      changes:
        - addNotNullConstraint:
            tableName: action
            columnName: model_id
            columnDataType: int

  - changeSet:
      id: v46.00-024
      validCheckSum: 8:080ff435bae61f324535393d9e78de38
      author: snoe
      comment: Added 0.46.0 - Unify action representation
      changes:
        - addNotNullConstraint:
            tableName: action
            columnName: name
            columnDataType: varchar(254)

  - changeSet:
      id: v46.00-025
      validCheckSum: 8:60016f3de98c7382602485f13bc4e04f
      author: snoe
      comment: Added 0.46.0 - Unify action representation
      changes:
        - dropTable:
            tableName: model_action
      rollback:
        - createTable:
            tableName: model_action
            remarks: Ties actions to models
            columns:
              - column:
                  name: id
                  type: int
                  autoIncrement: true
                  constraints:
                    primaryKey: true
                    nullable: false
              - column:
                  name: entity_id
                  type: char(21)
                  remarks: Random NanoID tag for unique identity.
                  constraints:
                    nullable: false
                    unique: true
              - column:
                  name: slug
                  type: varchar(254)
                  remarks: The referenceable name for this action
                  constraints:
                    nullable: false
              - column:
                  name: card_id
                  type: int
                  remarks: The associated model
                  constraints:
                    nullable: false
                    referencedTableName: report_card
                    referencedColumnNames: id
                    foreignKeyName: fk_model_action_ref_card_id
                    deleteCascade: true
              - column:
                  name: action_id
                  type: int
                  remarks: The associated action
                  constraints:
                    nullable: true
                    referencedTableName: action
                    referencedColumnNames: id
                    foreignKeyName: fk_model_action_ref_action_id
                    deleteCascade: true
              - column:
                  name: requires_pk
                  remarks: Indicates that the primary key(s) need to be passed in as parameters
                  type: boolean
                  defaultValueBoolean: false
                  constraints:
                    nullable: false
              - column:
                  name: parameter_mappings
                  type: ${text.type}
                  remarks: Mappings for primary keys to action parameters
              - column:
                  name: visualization_settings
                  type: ${text.type}
                  remarks: Settings for rendering the action

  - changeSet:
      id: v46.00-026
      validCheckSum: 8:948b9653bfbadeb29c847ef41d053dba
      author: metamben
      comment: Added 0.46.0 -- add field for tracking DBMS versions
      changes:
        - addColumn:
            tableName: metabase_database
            columns:
              - column:
                  name: dbms_version
                  type: ${text.type}
                  remarks: 'A JSON object describing the flavor and version of the DBMS.'

  - changeSet:
      id: v46.00-027
      validCheckSum: 8:5f7773b797a3c85a99cd35cb60cfd0b3
      author: snoe
      comment: Added 0.46.0 -- add last_used_at to FieldValues
      changes:
        - addColumn:
            tableName: metabase_fieldvalues
            columns:
              - column:
                  name: last_used_at
                  type: ${timestamp_type}
                  remarks: Timestamp of when these FieldValues were last used.
                  constraints:
                    nullable: false
                  defaultValueComputed: current_timestamp

  - changeSet:
      id: v46.00-028
      validCheckSum: 8:33cc1a038e926acb7dfd7cf29b4fa545
      author: tsmacdonald
      comment: Added 0.46.0 -- Join table connecting cards to dashboards/cards's parameters that need custom filter values from the card
      changes:
        - createTable:
            tableName: parameter_card
            remarks: "Join table connecting cards to entities (dashboards, other cards, etc.) that use the values generated by the card for filter values"
            columns:
              - column:
                  name: id
                  type: int
                  autoIncrement: true
                  constraints:
                    primaryKey: true
                    nullable: false
              - column:
                  name: updated_at
                  type: ${timestamp_type}
                  defaultValueComputed: current_timestamp
                  remarks: "most recent modification time"
                  constraints:
                    nullable: false
              - column:
                  name: created_at
                  type: ${timestamp_type}
                  defaultValueComputed: current_timestamp
                  remarks: "creation time"
                  constraints:
                    nullable: false
              - column:
                  name: card_id
                  type: int
                  remarks: "ID of the card generating the values"
                  constraints:
                    nullable: false
              - column:
                  name: parameterized_object_type
                  type: varchar(32)
                  remarks: "Type of the entity consuming the values (dashboard, card, etc.)"
                  constraints:
                    nullable: false
              - column:
                  name: parameterized_object_id
                  type: int
                  remarks: "ID of the entity consuming the values"
                  constraints:
                    nullable: false
              - column:
                  name: parameter_id
                  type: varchar(32)
                  remarks: "The parameter ID"
                  constraints:
                    nullable: false

  # Make Dimension <=> Field a 1t1 relationship. Replace unique field_id + name with unique field_id.
  # See issue #27054.
  - changeSet:
      id: v46.00-029
      validCheckSum: 8:96336855a4180eaf51d7be4a97f3b1a4
      author: camsaul
      comment: Make Dimension <=> Field a 1t1 relationship. Drop unique constraint on field_id + name. (1/3)
      changes:
        - dropUniqueConstraint:
            tableName: dimension
            constraintName: unique_dimension_field_id_name
      rollback:
        - addUniqueConstraint:
            tableName: dimension
            constraintName: unique_dimension_field_id_name
            columnNames: field_id, name

  - changeSet:
      id: v46.00-030
      validCheckSum: 8:e1f67579cb8dc1102445df299636cb7b
      author: camsaul
      comment: Make Dimension <=> Field a 1t1 relationship. Delete duplicate entries. (2/3)
      changes:
        - sql:
            # Which rows to keep is not 100% clear. I decided to keep newer entries, by ID. I considered keeping new
            # entries by `updated_at` but the SQL for doing that across the three databases was such a hairball and
            # having duplicates in the first place was such an edge case I decided this approach is fine for now. The
            # `row_number()` window function would have made this easier to do but we haven't merged H2 v2 yet.
            #
            # Writing the query with these unnecessary subselects is stupid, but MySQL 5.7 doesn't work without them.
            # See https://metaboat.slack.com/archives/CKZEMT1MJ/p1670624514320419 for more info
            sql: >-
              DELETE FROM dimension
              WHERE field_id IN (
                SELECT field_id
                FROM (
                  SELECT field_id
                  FROM dimension
                  GROUP BY field_id
                  HAVING COUNT(*) > 1
                ) duplicates
              )
              AND id NOT IN (
                SELECT id FROM (
                  SELECT max(id) AS id
                  FROM dimension
                  GROUP BY field_id
                ) most_recents
              );
      rollback: # don't need to roll back anything, deleting duplicate entries doesn't need to be reversed.

  - changeSet:
      id: v46.00-031
      validCheckSum: 8:a9b4c86de880b2bc01e208d8d4d8cf64
      author: camsaul
      comment: Make Dimension <=> Field a 1t1 relationship. Add unique constraint on field_id. (3/3)
      changes:
        - addUniqueConstraint:
            tableName: dimension
            columnNames: field_id
            constraintName: unique_dimension_field_id
        # this change can roll back automatically.

  - changeSet:
      id: v46.00-032
      validCheckSum: 8:2a7de9726282af199737a334395f1068
      author: tsmacdonald
      comment: Added 0.46.0 -- Unique parameter_card
      changes:
        - addUniqueConstraint:
            tableName: parameter_card
            columnNames: parameterized_object_id, parameterized_object_type, parameter_id
            constraintName: unique_parameterized_object_card_parameter

  - changeSet:
      id: v46.00-033
      validCheckSum: 8:25bc5b1a806d4b352d43f5b16e7e6e20
      author: tsmacdonald
      comment: Added 0.46.0 -- parameter_card index on connected object
      changes:
        - createIndex:
            tableName: parameter_card
            columns:
              - column:
                  name: parameterized_object_id
            indexName: idx_parameter_card_parameterized_object_id

  - changeSet:
      id: v46.00-034
      validCheckSum: 8:5a6b5a2cf7160baec4f81f6675de898c
      author: tsmacdonald
      comment: Added 0.46.0 -- parameter_card index on connected card
      changes:
        - createIndex:
            tableName: parameter_card
            columns:
              - column:
                  name: card_id
            indexName: idx_parameter_card_card_id

  - changeSet:
      id: v46.00-035
      validCheckSum: 8:0639e4c0939848b4377792290311f239
      author: tsmacdonald
      comment: Added 0.46.0 - parameter_card.card_id foreign key
      changes:
        - addForeignKeyConstraint:
            baseTableName: parameter_card
            baseColumnNames: card_id
            referencedTableName: report_card
            referencedColumnNames: id
            constraintName: fk_parameter_card_ref_card_id
            onDelete: CASCADE

  - changeSet:
      id: v46.00-036
      validCheckSum: 8:39d440f29a481e9f0915532106079a1a
      author: metamben
      comment: App containers are removed in 0.46.0
      changes:
        - dropTable:
            tableName: app_permission_graph_revision
      rollback:
        - createTable:
            tableName: app_permission_graph_revision
            remarks: 'Used to keep track of changes made to app permissions.'
            columns:
              - column:
                  name: id
                  type: int
                  autoIncrement: true
                  constraints:
                    primaryKey: true
                    nullable: false
              - column:
                  name: before
                  type: ${text.type}
                  remarks: 'Serialized JSON of the apps graph before the changes.'
                  constraints:
                    nullable: false
              - column:
                  name: after
                  type: ${text.type}
                  remarks: 'Serialized JSON of the apps graph after the changes.'
                  constraints:
                    nullable: false
              - column:
                  name: user_id
                  type: int
                  remarks: 'The ID of the admin who made this set of changes.'
                  constraints:
                    nullable: false
                    referencedTableName: core_user
                    referencedColumnNames: id
                    foreignKeyName: fk_app_permission_graph_revision_user_id
              - column:
                  name: created_at
                  type: ${timestamp_type}
                  remarks: 'The timestamp of when these changes were made.'
                  defaultValueComputed: current_timestamp
                  constraints:
                    nullable: false
              - column:
                  name: remark
                  type: ${text.type}
                  remarks: 'Optional remarks explaining why these changes were made.'

  - changeSet:
      id: v46.00-037
      validCheckSum: 8:dbbe898501c554e3ee74c6b9ef9c1575
      author: metamben
      comment: App pages are removed in 0.46.0
      changes:
        - dropColumn:
            tableName: report_dashboard
            columnName: is_app_page
      rollback:
        - addColumn:
            columns:
              - column:
                  name: is_app_page
                  type: boolean
                  defaultValueBoolean: false
                  remarks: Indicates that this dashboard serves as a page of an app
                  constraints:
                    nullable: false
            tableName: report_dashboard

  - changeSet:
      id: v46.00-038
      validCheckSum: 8:220a27bae93423a2c9a76f611f10b87b
      author: metamben
      comment: App containers are removed in 0.46.0
      changes:
        - dropTable:
            tableName: app
      rollback:
        - createTable:
            tableName: app
            remarks: Defines top level concerns for App
            columns:
              - column:
                  name: id
                  type: int
                  autoIncrement: true
                  constraints:
                    primaryKey: true
                    nullable: false
              - column:
                  name: entity_id
                  type: char(21)
                  remarks: Random NanoID tag for unique identity.
                  constraints:
                    nullable: false
                    unique: true
              - column:
                  name: collection_id
                  type: int
                  remarks: The associated collection
                  constraints:
                    nullable: false
                    referencedTableName: collection
                    referencedColumnNames: id
                    foreignKeyName: fk_app_ref_collection_id
                    deleteCascade: true
                    unique: true
              - column:
                  name: dashboard_id
                  type: int
                  remarks: The homepage of the app
              - column:
                  remarks: JSON for the navigation items of the app
                  name: nav_items
                  type: ${text.type}
              - column:
                  remarks: JSON for frontend related additions, such as styling
                  name: options
                  type: ${text.type}
              - column:
                  remarks: The timestamp of when the app was created
                  name: created_at
                  type: ${timestamp_type}
                  defaultValueComputed: current_timestamp
                  constraints:
                    nullable: false
              - column:
                  remarks: The timestamp of when the app was updated
                  name: updated_at
                  type: ${timestamp_type}
                  defaultValueComputed: current_timestamp
                  constraints:
                    nullable: false
        - addForeignKeyConstraint:
            baseTableName: app
            baseColumnNames: dashboard_id
            referencedTableName: report_dashboard
            referencedColumnNames: id
            constraintName: fk_app_ref_dashboard_id
            onDelete: SET NULL

  - changeSet:
      id: v46.00-039
      validCheckSum: 8:7ed32de11fbe8565148d8491f908ad05
      author: qnkhuat
      comment: Added 0.46.0 - add entity_id to parameter_card
      changes:
        - addColumn:
            columns:
            - column:
                remarks: Random NanoID tag for unique identity.
                name: entity_id
                type: char(21)
                constraints:
                  nullable: true
                  unique: true
            tableName: parameter_card

  - changeSet:
      id: v46.00-040
      validCheckSum: 8:7fec881cac598cce34b62c98fcf37563
      author: tsmacdonald
      comment: Added 0.46.0 -- Bump default dashcard size to 4x4
      changes:
        - addDefaultValue:
            tableName: report_dashboardcard
            columnName: size_x
            defaultValue: 4

  - changeSet:
      id: v46.00-041
      validCheckSum: 8:0214a8d0b94a9eb48aad75b1d50dd279
      author: tsmacdonald
      comment: Added 0.46.0 -- Bump default dashcard size to 4x4
      changes:
        - addDefaultValue:
            tableName: report_dashboardcard
            columnName: size_y
            defaultValue: 4

  - changeSet:
      id: v46.00-042
      validCheckSum: 8:7b91ad83569565517c43e9f7b9bfa29a
      author: tsmacdonald
      comment: Added 0.46.0 -- index query_execution.executor_id
      changes:
        - createIndex:
            tableName: query_execution
            columns:
              - column:
                  name: executor_id
            indexName: idx_query_execution_executor_id

  - changeSet:
      id: v46.00-043
      validCheckSum: 8:d9cab29076035068cfc49fb9570832af
      author: tsmacdonald
      comment: Added 0.46.0 -- index query_execution.context
      changes:
        - createIndex:
            tableName: query_execution
            columns:
              - column:
                  name: context
            indexName: idx_query_execution_context

  - changeSet:
      id: v46.00-045
      validCheckSum: 8:7a9cabf1c693de8b0c9555f7deb072a4
      author: calherries
      comment: Added 0.46.0 -- add public_uuid to action.
      changes:
        - addColumn:
            tableName: action
            columns:
              - column:
                  name: public_uuid
                  type: char(36)
                  remarks: 'Unique UUID used to in publically-accessible links to this Action.'
                  constraints:
                    unique: true

  - changeSet:
      id: v46.00-051
      validCheckSum: 8:74e83fc2ee7c1a06a94f07830f361773
      author: calherries
      comment: Added 0.46.0 -- drop defaults for dashcard's position and size
      changes:
        - dropDefaultValue:
            tableName: report_dashboardcard
            columnName: row
      rollback:
        - addDefaultValue:
            tableName: report_dashboardcard
            columnName: row
            defaultValueNumeric: 4

  - changeSet:
      id: v46.00-052
      validCheckSum: 8:948c978fcb2d938d272a05b3e56808d1
      author: calherries
      comment: Added 0.46.0 -- drop defaults for dashcard's position and size
      changes:
        - dropDefaultValue:
            tableName: report_dashboardcard
            columnName: col
      rollback:
        - addDefaultValue:
            tableName: report_dashboardcard
            columnName: col
            defaultValueNumeric: 4

  - changeSet:
      id: v46.00-053
      validCheckSum: 8:04e092dbffdfda13f28b1e3ea38299a7
      author: calherries
      comment: Added 0.46.0 -- drop defaults for dashcard's position and size
      changes:
        - dropDefaultValue:
            tableName: report_dashboardcard
            columnName: size_x
      rollback:
        - addDefaultValue:
            tableName: report_dashboardcard
            columnName: size_x
            defaultValueNumeric: 4

  - changeSet:
      id: v46.00-054
      validCheckSum: 8:bc3abf9ab94199aeaebb2be28dea77aa
      author: calherries
      comment: Added 0.46.0 -- drop defaults for dashcard's position and size
      changes:
        - dropDefaultValue:
            tableName: report_dashboardcard
            columnName: size_y
      rollback:
        - addDefaultValue:
            tableName: report_dashboardcard
            columnName: size_y
            defaultValueNumeric: 4

  - changeSet:
      id: v46.00-055
      validCheckSum: 8:48a516459b84a21e9edbdbfe1bffd671
      author: calherries
      comment: Added 0.46.0 -- add made_public_by_id
      changes:
        - addColumn:
            tableName: action
            columns:
              - column:
                  name: made_public_by_id
                  type: int
                  remarks: 'The ID of the User who first publically shared this Action.'

  - changeSet:
      id: v46.00-056
      validCheckSum: 8:af93ab591b44b5d81d8d8a496600c1bc
      author: calherries
      comment: Added 0.46.0 -- add public_uuid and made_public_by_id to action. public_uuid is indexed
      changes:
        - createIndex:
            tableName: action
            indexName: idx_action_public_uuid
            columns:
              column:
                name: public_uuid

  - changeSet:
      id: v46.00-057
      validCheckSum: 8:aff3b0e15dcfc36a4fd97faade0751c0
      author: dpsutton
      comment: Added 0.46.0 -- parameter_card.parameter_id long enough to hold a uuid
      changes:
        - modifyDataType:
            tableName: parameter_card
            columnName: parameter_id
            newDataType: varchar(36)
      rollback: #nothing to do, char(32) or char(36) are equivalent

  - changeSet:
      id: v46.00-058
      validCheckSum: 8:11440c629413c7231e7f156347353761
      author: calherries
      comment: Added 0.46.0 -- add FK constraint for action.made_public_by_id with core_user.id
      changes:
        - addForeignKeyConstraint:
            baseTableName: action
            baseColumnNames: made_public_by_id
            referencedTableName: core_user
            referencedColumnNames: id
            constraintName: fk_action_made_public_by_id
            onDelete: CASCADE

  - changeSet:
      id: v46.00-059
      validCheckSum: 8:6ddec7d622e9200e36bd5e2e2e0a48c2
      author: tsmacdonald
      comment: Added 0.46.0 -- add actions.creator_id
      changes:
        - addColumn:
            tableName: action
            columns:
              - column:
                  name: creator_id
                  type: int
                  remarks: 'The user who created the action'
      rollback:
        - dropColumn:
            tableName: action
            columnName: creator_id

  - changeSet:
      id: v46.00-060
      validCheckSum: 8:fc1762a930726afb11131acf3a56312b
      author: tsmacdonald
      comment: Added 0.46.0 -- action.creator_id index
      changes:
        - createIndex:
            tableName: action
            columns:
              - column:
                  name: creator_id
            indexName: idx_action_creator_id
      rollback:
        - dropIndex:
            tableName: action
            indexName: idx_action_creator_id

  - changeSet:
      id: v46.00-061
      validCheckSum: 8:d57393ae0e96a9b1a0bd7a66597cb485
      author: tsmacdonald
      comment: Added 0.46.0 -- action.creator_id index
      changes:
        - addForeignKeyConstraint:
            baseTableName: action
            baseColumnNames: creator_id
            referencedTableName: core_user
            referencedColumnNames: id
            constraintName: fk_action_creator_id
            nullable: false

  - changeSet:
      id: v46.00-062
      validCheckSum: 8:20efdbd79df3c76cbf77318d871a9836
      author: tsmacdonald
      comment: Added 0.46.0 -- add actions.archived
      changes:
        - addColumn:
            tableName: action
            columns:
              - column:
                  name: archived
                  type: boolean
                  defaultValueBoolean: false
                  remarks: 'Whether or not the action has been archived'
                  constraints:
                    nullable: false
      rollback:
        - dropColumn:
            tableName: action
            columnName: archived

  - changeSet:
      id: v46.00-064
      validCheckSum: 8:0ac10ca0d82f1bbe39737eb0a8fdcd7d
      author: noahmoss
      comment: Added 0.46.0 -- rename `group_table_access_policy` to `sandboxes`
      changes:
        - renameTable:
            newTableName: sandboxes
            oldTableName: group_table_access_policy

  - changeSet:
      id: v46.00-065
      validCheckSum: 8:5cbb335952dd1ab7a137d80d6c1ab82e
      author: noahmoss
      comment: Added 0.46.0 -- add `permission_id` to `sandboxes`
      changes:
      - addColumn:
          tableName: sandboxes
          columns:
          - column:
              name: permission_id
              type: int
              remarks: The ID of the corresponding permissions path for this sandbox

  - changeSet:
      id: v46.00-070
      validCheckSum: 8:d440a8d0aef0bbfdae24a9c70bd37605
      author: calherries
      comment: Added 0.46.0 - add entity_id column to action
      changes:
        - addColumn:
            columns:
            - column:
                remarks: Random NanoID tag for unique identity.
                name: entity_id
                type: char(21)
                constraints:
                  nullable: true
                  unique: true
            tableName: action

  - changeSet:
      id: v46.00-074
      validCheckSum: 8:c1273a3003d82638a0a5413bf2aa6777
      author: metamben
      comment: Added 0.46.0 -- increase precision of updated_at of report_card
      changes:
        - modifyDataType:
            tableName: report_card
            columnName: updated_at
            newDataType: ${timestamp_type}
      rollback:
        - modifyDataType:
            tableName: report_card
            columnName: updated_at
            newDataType: DATETIME

  - changeSet:
      id: v46.00-079
      validCheckSum: 8:de167f33d3f7670246623466487d2e67
      author: john-metabase
      comment: Added 0.46.0 -- migrates Databases using deprecated and removed presto driver to presto-jdbc
      changes:
        - sql: UPDATE metabase_database SET engine = 'presto-jdbc' WHERE engine = 'presto'
      rollback: # nothing to do, since we don't know which drivers used to be presto

  - changeSet:
      id: v46.00-080
      validCheckSum: ANY
      author: noahmoss
      comment: Migrate data permission paths from v1 to v2 (splitting them into separate data and query permissions)
      changes:
        - customChange:
            class: "metabase.app_db.custom_migrations.SplitDataPermissions"

  - changeSet:
      id: v46.00-084
      validCheckSum: 8:b4f465ca3be584028e077b907656b804
      author: qnkhuat
      comment: Added 0.46.0 - CASCADE delete for action.model_id
      changes:
        - dropForeignKeyConstraint:
            baseTableName: action
            constraintName: fk_action_model_id
      rollback:
        - addForeignKeyConstraint:
            baseTableName: action
            baseColumnNames: model_id
            referencedTableName: report_card
            referencedColumnNames: id
            constraintName: fk_action_model_id
            onDelete: CASCADE

  - changeSet:
      id: v46.00-085
      validCheckSum: 8:17fe48c56aa457a6a09775099d44d7a5
      author: qnkhuat
      comment: Added 0.46.0 - CASCADE delete for action.model_id
      changes:
        - addForeignKeyConstraint:
            baseTableName: action
            baseColumnNames: model_id
            referencedTableName: report_card
            referencedColumnNames: id
            constraintName: fk_action_model_id
            onDelete: CASCADE

  - changeSet:
      id: v46.00-086
      validCheckSum: ANY
      author: calherries
      comment: Added 0.46.0 - Delete the abandonment email task
      changes:
        - customChange:
            class: "metabase.app_db.custom_migrations.DeleteAbandonmentEmailTask"

  - changeSet:
      id: v46.00-088
      validCheckSum: 8:ff9defc19920960db55ef71e4d32b4ea
      author: noahmoss
      comment: Added 0.46.5 -- backfill `permission_id` values in `sandboxes`. This is a fixed verison of v46.00-066
               which has been removed, since it had a bug that blocked a customer from upgrading.
      changes:
        - sql: >-
            UPDATE sandboxes s
            SET permission_id = (
              SELECT p.id
              FROM permissions p
              WHERE
                p.object = CONCAT('/db/',
                                  (SELECT t.db_id FROM metabase_table t WHERE t.id = s.table_id),
                                  '/schema/',
                                  (SELECT t.schema FROM metabase_table t WHERE t.id = s.table_id),
                                  '/table/',
                                  s.table_id,
                                  '/query/segmented/')
                AND p.group_id = s.group_id
              LIMIT 1
            )
            WHERE permission_id IS NULL;
      rollback:
        # not required, new values added here do not need to be dropped

  - changeSet:
      id: v46.00-089
      validCheckSum: 8:e0fbd2514cc960cc74106204ac65a3ea
      author: noahmoss
      comment: Added 0.46.5 -- remove orphaned entries in `sandboxes`
      changes:
        - sql: >-
            DELETE FROM sandboxes
            WHERE permission_id IS NULL;
      rollback: # not required, orphaned sandboxes should not be re-added to the DB

  - changeSet:
      id: v46.00-090
      validCheckSum: 8:963c0cd3a7bd2858e4dbfd4d4aad95cb
      author: noahmoss
      comment: Add foreign key constraint on sandboxes.permission_id
      preConditions:
        - onFail: MARK_RAN
        - not:
            - foreignKeyConstraintExists:
                - foreignKeyName: fk_sandboxes_ref_permissions
      changes:
        - addForeignKeyConstraint:
            baseTableName: sandboxes
            baseColumnNames: permission_id
            referencedTableName: permissions
            referencedColumnNames: id
            constraintName: fk_sandboxes_ref_permissions
            onDelete: CASCADE

  - changeSet:
      id: v47.00-001
      validCheckSum: 8:14bf2732687c04256e9c036ba142aa93
      author: calherries
      comment: Added 0.47.0 -- set base-type to type/JSON for JSON database-types for postgres and mysql
      changes:
        - sql:
            sql: >-
              UPDATE metabase_field f
              SET base_type = 'type/JSON'
              WHERE EXISTS (
                SELECT *
                FROM metabase_database d
                JOIN metabase_table t ON t.db_id = d.id
                WHERE f.table_id = t.id
                  AND lower(f.database_type) in ('json', 'jsonb')
                  AND d.engine in ('postgres', 'mysql')
              )
      rollback:
        - sql:
            dbms: postgresql
            sql: >-
              UPDATE metabase_field f
              SET base_type = case when d.engine = 'postgres' then 'type/Structured' else 'type/SerializedJSON' end
              FROM metabase_database d
              JOIN metabase_table t ON t.db_id = d.id
              WHERE f.table_id = t.id
                AND lower(f.database_type) in ('json', 'jsonb')
                AND d.engine in ('postgres', 'mysql')
        - sql:
            dbms: mysql,mariadb
            sql: >-
              UPDATE metabase_field f
              JOIN metabase_table t ON f.table_id = t.id
              JOIN metabase_database d ON t.db_id = d.id
              SET base_type = case when d.engine = 'postgres' then 'type/Structured' else 'type/SerializedJSON' end
              WHERE lower(f.database_type) in ('json', 'jsonb')
                AND d.engine in ('postgres', 'mysql')
        - sql:
            dbms: h2
            sql: >-
              MERGE INTO metabase_field f
              USING (
                SELECT f.id, case when d.engine = 'postgres' then 'type/Structured' else 'type/SerializedJSON' end as base_type
                FROM metabase_field f
                JOIN metabase_table t ON f.table_id = t.id
                JOIN metabase_database d ON t.db_id = d.id
                WHERE lower(f.database_type) in ('json', 'jsonb')
                  AND d.engine in ('postgres', 'mysql')
              ) as updates
              ON f.id = updates.id
              WHEN MATCHED THEN
                UPDATE SET f.base_type = updates.base_type;

  - changeSet:
      id: v47.00-002
      validCheckSum: 8:963690f41f487b122464277c627823f6
      author: calherries
      comment: Added 0.47.0 - Add json_unfolding column to metabase_field
      changes:
        - addColumn:
            columns:
            - column:
                remarks: 'Enable/disable JSON unfolding for a field'
                name: json_unfolding
                type: boolean
                defaultValueBoolean: false
                constraints:
                  nullable: false
            tableName: metabase_field

  - changeSet:
      id: v47.00-003
      validCheckSum: 8:97bccdf5e9bcdfacd1c315fa1342c167
      author: calherries
      comment: Added 0.47.0 - Populate metabase_field.json_unfolding based on base_type
      changes:
        - sql:
            sql: >-
              UPDATE metabase_field
              SET json_unfolding = true
              WHERE base_type = 'type/JSON';
      rollback: # nothing to do, since json_unfolding is new in 47

  - changeSet:
      id: v47.00-004
      validCheckSum: 8:58ad79be7de00e413da51fab3c8beea0
      author: qnkhuat
      comment: Added 0.47.0 - Add auto_incremented to metabase_field
      changes:
        - addColumn:
            tableName: metabase_field
            columns:
              - column:
                  name: database_is_auto_increment
                  type: boolean
                  remarks: Indicates this field is auto incremented
                  defaultValueBoolean: false
                  constraints:
                    nullable: false

  - changeSet:
      id: v47.00-005
      validCheckSum: 8:ccf53f27a551fd0799d0103bd65cca99
      author: winlost
      comment: Added 0.47.0 - Add auto_apply_filters to dashboard
      changes:
        - addColumn:
            tableName: report_dashboard
            columns:
              - column:
                  name: auto_apply_filters
                  type: boolean
                  remarks: Whether or not to auto-apply filters on a dashboard
                  defaultValueBoolean: true
                  constraints:
                    nullable: false

  - changeSet:
      id: v47.00-006
      validCheckSum: 8:b63ff10d3d121bed42eece1ae3dbb177
      author: qnkhuat
      comment: Added 0.47.0 - Add dashboard_tab table
      changes:
        - createTable:
            tableName: dashboard_tab
            remarks: "Join table connecting dashboard to dashboardcards"
            columns:
              - column:
                  name: id
                  type: int
                  autoIncrement: true
                  constraints:
                    primaryKey: true
                    nullable: false
              - column:
                  name: dashboard_id
                  type: int
                  remarks: The dashboard that a tab is on
                  constraints:
                    nullable: false
                    referencedTableName: report_dashboard
                    referencedColumnNames: id
                    foreignKeyName: fk_dashboard_tab_ref_dashboard_id
                    deleteCascade: true
              - column:
                  name: name
                  remarks: Displayed name of the tab
                  type: ${text.type}
                  constraints:
                    nullable: false
              - column:
                  name: position
                  remarks: Position of the tab with respect to others tabs in dashboard
                  type: int
                  constraints:
                    nullable: false
              - column:
                  name: entity_id
                  type: char(21)
                  remarks: Random NanoID tag for unique identity.
                  constraints:
                    nullable: false
                    unique: true
              - column:
                  name: created_at
                  remarks: The timestamp at which the tab was created
                  type: ${timestamp_type}
                  defaultValueComputed: current_timestamp
                  constraints:
                    nullable: false
              - column:
                  name: updated_at
                  remarks: The timestamp at which the tab was last updated
                  type: ${timestamp_type}
                  defaultValueComputed: current_timestamp
                  constraints:
                    nullable: false

  - changeSet:
      id: v47.00-007
      validCheckSum: 8:e9f7d6b18d65be6fde07c0b5471b8760
      author: qnkhuat
      comment: Added 0.47.0 -- add report_dashboardcard.dashboard_tab_id
      changes:
        - addColumn:
            tableName: report_dashboardcard
            columns:
              - column:
                  name: dashboard_tab_id
                  type: int
                  remarks: The referenced tab id that dashcard is on, it's nullable for dashboard with no tab
                  constraints:
                    nullable: true

  - changeSet:
      id: v47.00-008
      validCheckSum: 8:e37c88d202007bd3e6a72b6404d1b0e9
      author: qnkhuat
      comment: Added 0.47.0 -- add report_dashboardcard.dashboard_tab_id fk constraint
      changes:
        - addForeignKeyConstraint:
            baseTableName: report_dashboardcard
            baseColumnNames: dashboard_tab_id
            referencedTableName: dashboard_tab
            referencedColumnNames: id
            constraintName: fk_report_dashboardcard_ref_dashboard_tab_id
            deleteCascade: true

  - changeSet:
      id: v47.00-009
      validCheckSum: 8:398124b0dd4dd6e117cdc1378152469b
      author: qwef
      comment: Added 0.47.0 - Replace user google_auth and ldap_auth columns with sso_source values
      changes:
        - sql:
            sql: UPDATE core_user SET sso_source = 'google' WHERE google_auth = true;
      rollback:
        - sql:
            sql: UPDATE core_user SET google_auth = true, sso_source = NULL WHERE sso_source = 'google';

  - changeSet:
      id: v47.00-010
      validCheckSum: 8:3c4f9fc116fbced18c50952def65b3e0
      author: tsmacdonald
      comment: Added 0.47.0 - Make metabase_table.name long enough for H2 names
      changes:
        - modifyDataType:
            tableName: metabase_table
            columnName: name
            newDataType: varchar(256)
      rollback: # no rollback needed, varchar(256) is backwards compatible

  - changeSet:
      id: v47.00-011
      validCheckSum: 8:148b982debddfa511cb45b87179b8c46
      author: tsmacdonald
      comment: Added 0.47.0 - Make metabase_table.display_name long enough for H2 names
      changes:
        - modifyDataType:
            tableName: metabase_table
            columnName: display_name
            newDataType: varchar(256)
      rollback: # no rollback needed, varchar(256) is backwards compatible

  - changeSet:
      id: v47.00-012
      validCheckSum: 8:bf19ef077bc6bc517c515dd78ca46e3b
      author: qwef
      comment: Added 0.47.0 - Replace user google_auth and ldap_auth columns with sso_source values
      changes:
        - dropColumn:
            tableName: core_user
            columnName: google_auth
      rollback:
        - addColumn:
            tableName: core_user
            columns:
              - column:
                  name: google_auth
                  type: boolean
                  defaultValueBoolean: false
                  constraints:
                    nullable: false

  - changeSet:
      id: v47.00-013
      validCheckSum: 8:044aec6d07049e3c5a45830797189ab0
      author: qwef
      comment: Added 0.47.0 - Replace user google_auth and ldap_auth columns with sso_source values
      changes:
        - sql:
            sql: UPDATE core_user SET sso_source = 'ldap' WHERE ldap_auth = true;
      rollback:
        - sql:
            sql: UPDATE core_user SET ldap_auth = true, sso_source = NULL WHERE sso_source = 'ldap';

  - changeSet:
      id: v47.00-014
      validCheckSum: 8:6a973f3198ad4596ecade95e61b35991
      author: qwef
      comment: Added 0.47.0 - Replace user google_auth and ldap_auth columns with sso_source values
      changes:
        - dropColumn:
            tableName: core_user
            columnName: ldap_auth
      rollback:
        - addColumn:
            tableName: core_user
            columns:
              - column:
                  name: ldap_auth
                  type: boolean
                  defaultValueBoolean: false
                  constraints:
                    nullable: false

  - changeSet:
      id: v47.00-015
      validCheckSum: 8:d2d5eea99db75e656709006b3a7749f0
      author: escherize
      comment: added 0.47.0 - Add is_audit to metabase_database
      changes:
        - addColumn:
            tableName: metabase_database
            columns:
              - column:
                  name: is_audit
                  type: boolean
                  defaultValueBoolean: false
                  remarks: 'Only the app db, visible to admins via auditing should have this set true.'
                  constraints:
                    nullable: false

  - changeSet:
      id: v47.00-016
      validCheckSum: ANY
      author: calherres
      comment: Added 0.47.0 - Migrate the report_card.visualization_settings.column_settings field refs from legacy format
      changes:
        - customChange:
            class: "metabase.app_db.custom_migrations.MigrateLegacyColumnSettingsFieldRefs"

  - changeSet:
      id: v47.00-018
      validCheckSum: 8:7bacd2f60393eebd3bebcfdb0e952ecd
      author: dpsutton
      comment: Indexed Entities information table
      changes:
        - createTable:
            tableName: model_index
            remarks: 'Used to keep track of which models have indexed columns.'
            columns:
              - column:
                  name: id
                  type: int
                  autoIncrement: true
                  constraints:
                    primaryKey: true
                    nullable: false
              - column:
                  name: model_id
                  type: int
                  remarks: 'The ID of the indexed model.'
              - column:
                  name: pk_ref
                  type: ${text.type}
                  remarks: 'Serialized JSON of the primary key field ref.'
                  constraints:
                    nullable: false
              - column:
                  name: value_ref
                  type: ${text.type}
                  remarks: 'Serialized JSON of the label field ref.'
                  constraints:
                    nullable: false
              - column:
                  name: schedule
                  type: ${text.type}
                  remarks: 'The cron schedule for when value syncing should happen.'
                  constraints:
                    nullable: false
              - column:
                  name: state
                  type: ${text.type}
                  remarks: 'The status of the index: initializing, indexed, error, overflow.'
                  constraints:
                    nullable: false
              - column:
                  name: indexed_at
                  type: ${timestamp_type}
                  remarks: 'When the status changed'
                  constraints:
                    nullable: true
              - column:
                  name: error
                  type: ${text.type}
                  remarks: 'The error message if the status is error.'
                  constraints:
                    nullable: true
              - column:
                  name: created_at
                  type: ${timestamp_type}
                  remarks: 'The timestamp of when these changes were made.'
                  defaultValueComputed: current_timestamp
                  constraints:
                    nullable: false
              - column:
                  remarks: 'ID of the user who created the event'
                  name: creator_id
                  type: int
                  constraints:
                    nullable: false
                    references: core_user(id)
                    foreignKeyName: fk_model_index_creator_id
                    deleteCascade: true
      rollback:
        - dropTable:
            tableName: model_index

  - changeSet:
      id: v47.00-019
      validCheckSum: 8:7a5589d70c80b3ffc99a85722f440a91
      author: dpsutton
      comment: Indexed Entities values table
      changes:
        - createTable:
            tableName: model_index_value
            remarks: 'Used to keep track of the values indexed in a model'
            columns:
              - column:
                  name: model_index_id
                  type: int
                  remarks: 'The ID of the indexed model.'
              - column:
                  name: model_pk
                  type: int
                  remarks: 'The primary key of the indexed value'
                  constraints:
                    nullable: false
              - column:
                  name: name
                  type: ${text.type}
                  remarks: 'The label to display identifying the indexed value.'
                  constraints:
                    nullable: false
      rollback:
        - dropTable:
            tableName: model_index_value

  - changeSet:
      id: v47.00-020
      validCheckSum: 8:d32a4cf7b37f012a7db74628cdde48df
      author: dpsutton
      comment: Add unique constraint on index_id and pk
      changes:
        - addUniqueConstraint:
            tableName: model_index_value
            constraintName: unique_model_index_value_model_index_id_model_pk
            columnNames: model_index_id, model_pk
      rollback:
        - dropUniqueConstraint:
            tableName: model_index_value
            constraintName: unique_model_index_value_model_index_id_model_pk

  - changeSet:
      id: v47.00-023
      validCheckSum: 8:5d9e81c3e950afad66cb5e9e823b1f03
      author: dpsutton
      comment: Added 0.47.0 -- model_index index
      changes:
        - createIndex:
            tableName: model_index
            columns:
              - column:
                  name: model_id
            indexName: idx_model_index_model_id

  - changeSet:
      id: v47.00-024
      validCheckSum: 8:3079db8d91e54ff2b41050f7dab27936
      author: dpsutton
      comment: Added 0.47.0 -- model_index foriegn key to report_card
      changes:
        - addForeignKeyConstraint:
            baseTableName: model_index
            baseColumnNames: model_id
            referencedTableName: report_card
            referencedColumnNames: id
            constraintName: fk_model_index_model_id
            nullable: false
            deleteCascade: true

  - changeSet:
      id: v47.00-025
      validCheckSum: 8:6889e314a2016c9bc017a358b81ed24e
      author: dpsutton
      comment: Added 0.47.0 -- model_index_value foriegn key to model_index
      changes:
        - addForeignKeyConstraint:
            baseTableName: model_index_value
            baseColumnNames: model_index_id
            referencedTableName: model_index
            referencedColumnNames: id
            constraintName: fk_model_index_value_model_id
            nullable: false
            deleteCascade: true

  - changeSet:
      id: v47.00-026
      validCheckSum: 8:acf279edf538ee29a4ea9103d809b3da
      author: noahmoss
      comment: Added 0.47.0 - New table for connection impersonation policies
      changes:
        - createTable:
            tableName: connection_impersonations
            remarks: Table for holding connection impersonation policies
            columns:
              - column:
                  name: id
                  type: int
                  autoIncrement: true
                  constraints:
                    primaryKey: true
                    nullable: false
              - column:
                  name: db_id
                  type: int
                  remarks: 'ID of the database this connection impersonation policy affects'
                  constraints:
                    nullable: false
                    referencedTableName: metabase_database
                    referencedColumnNames: id
                    foreignKeyName: fk_conn_impersonation_db_id
                    deleteCascade: true
              - column:
                  name: group_id
                  type: int
                  remarks: 'ID of the permissions group this connection impersonation policy affects'
                  constraints:
                    nullable: false
                    referencedTableName: permissions_group
                    referencedColumnNames: id
                    foreignKeyName: fk_conn_impersonation_group_id
                    deleteCascade: true
              - column:
                  name: attribute
                  type: ${text.type}
                  remarks: 'User attribute associated with the database role to use for this connection impersonation policy'

  - changeSet:
      id: v47.00-027
      validCheckSum: ANY
      author: calherries
      comment: Added 0.47.0 - Migrate field_ref in report_card.result_metadata from legacy format
      changes:
        - customChange:
            class: "metabase.app_db.custom_migrations.MigrateLegacyResultMetadataFieldRefs"

  - changeSet:
      id: v47.00-028
      validCheckSum: ANY
      author: calherries
      comment: Added 0.47.0 - Add join-alias to the report_card.visualization_settings.column_settings field refs
      changes:
        - customChange:
            class: "metabase.app_db.custom_migrations.AddJoinAliasToVisualizationSettingsFieldRefs"

  - changeSet:
      id: v47.00-029
      validCheckSum: ANY
      author: qnkhuat
      comment: Added 0.47.0 - Stack cards vertically for dashboard with tabs on downgrade
      changes:
        - customChange:
            class: "metabase.app_db.custom_migrations.DowngradeDashboardTab"

  - changeSet:
      id: v47.00-030
      validCheckSum: 8:7919d959008457419a09fd3275d3ed00
      author: escherize
      comment: Added 0.47.0 - Type column for collections for instance-analytics
      changes:
        - addColumn:
            tableName: collection
            columns:
              - column:
                  name: type
                  type: varchar(256)
                  defaultValue: null
                  remarks: 'This is used to differentiate instance-analytics collections from all other collections.'

  - changeSet:
      id: v47.00-031
      author: qnkhuat
      comment: Added 0.47.0 - migrate dashboard grid size from 18 to 24
      validCheckSum: 8:ad9bdb62df65cf26a5a9892a82779ea7
      changes:
          # new_size_x = size_x + ((col + size_x + 1) // 3) - ((col + 1) // 3)
          # new_col    = col + ((col + 1) // 3)
          - sql:
              dbms: postgresql
              sql: >-
                  update report_dashboardcard set size_x = size_x + floor(cast(size_x + col + 1  as decimal) / 3) - floor(cast(col + 1 as decimal) / 3);
                  update report_dashboardcard set col    = col + floor(cast(col + 1 as decimal) / 3);
          - sql:
              dbms: mysql,mariadb,h2
              sql: >-
                  update report_dashboardcard set size_x = size_x + floor(cast(size_x + col + 1  as decimal) / 3) - floor(cast(col + 1 as decimal) / 3);
                  update report_dashboardcard set col    = col + floor(cast(col + 1 as decimal) / 3);

      rollback:
          # new_size_x = size_x - ((size_x + col + 1) // 4 - (col + 1) // 4) for size_x > 1
          # new_col    = col - (col + 1) // 4
          # for size_x, we keep it as it is, because it can't be smaller right?
          - sql:
              dbms: postgresql
              sql: >-
                  update report_dashboardcard set size_x = size_x - (floor(cast(size_x + col + 1 as decimal) / 4) - floor(cast(col + 1 as decimal) / 4)) where size_x <> 1;
                  update report_dashboardcard set col    = col - floor(cast(col + 1 as decimal) / 4);

          - sql:
              dbms: mysql,mariadb,h2
              sql: >-
                  update report_dashboardcard set size_x = size_x - (floor(cast(size_x + col + 1 as decimal) / 4) - floor(cast(col + 1 as decimal) / 4)) where size_x <> 1;
                  update report_dashboardcard set col    = col - floor(cast(col + 1 as decimal) / 4);

  - changeSet:
      id: v47.00-032
      author: qnkhuat
      comment: Added 0.47.0 - migrate dashboard grid size from 18 to 24 for revisions
      validCheckSum: ANY
      changes:
        - customChange:
            class: "metabase.app_db.custom_migrations.RevisionDashboardMigrateGridFrom18To24"

  - changeSet:
      id: v47.00-033
      validCheckSum: ANY
      author: calherries
      comment: Added 0.47.0 - Migrate field refs in visualization_settings.column_settings keys from legacy format
      changes:
        - customChange:
            class: "metabase.app_db.custom_migrations.RevisionMigrateLegacyColumnSettingsFieldRefs"

  - changeSet:
      id: v47.00-034
      validCheckSum: ANY
      author: calherries
      comment: Added 0.47.0 - Add join-alias to the visualization_settings.column_settings field refs in card revisions
      changes:
        - customChange:
            class: "metabase.app_db.custom_migrations.RevisionAddJoinAliasToColumnSettingsFieldRefs"

  - changeSet:
      id: v47.00-035
      validCheckSum: 8:aeafa7ff310f799eb3fb2e14640a9e06
      author: calherries
      comment: Added 0.47.0 - Drop foreign key constraint on implicit_action.action_id
      changes:
        - dropForeignKeyConstraint:
            baseTableName: implicit_action
            constraintName: fk_implicit_action_action_id
      rollback:
        - addForeignKeyConstraint:
            baseTableName: implicit_action
            baseColumnNames: action_id
            referencedTableName: action
            referencedColumnNames: id
            constraintName: fk_implicit_action_action_id
            onDelete: CASCADE

  - changeSet:
      id: v47.00-036
      validCheckSum: 8:e815729b6ebfd4799743b249409558aa
      author: calherries
      comment: Added 0.47.0 - Set primary key to action_id for implicit_action table
      changes:
        - addPrimaryKey:
            tableName: implicit_action
            columnNames: action_id
            constraintName: pk_implicit_action

  - changeSet:
      id: v47.00-037
      validCheckSum: 8:58c705a18bb3441e3ed5d1167ec64fcb
      author: calherries
      comment: Added 0.47.0 - Add foreign key constraint on implicit_action.action_id
      changes:
        - addForeignKeyConstraint:
            baseTableName: implicit_action
            baseColumnNames: action_id
            referencedTableName: action
            referencedColumnNames: id
            constraintName: fk_implicit_action_action_id
            onDelete: CASCADE

  - changeSet:
      id: v47.00-043
      validCheckSum: ANY
      author: calherres
      comment: Added 0.47.0 - Migrate report_dashboardcard.visualization_settings.column_settings field refs from legacy format
      changes:
        - customChange:
            class: "metabase.app_db.custom_migrations.MigrateLegacyDashboardCardColumnSettingsFieldRefs"

  - changeSet:
      id: v47.00-044
      validCheckSum: ANY
      author: calherries
      comment: Added 0.47.0 - Add join-alias to the report_dashboardcard.visualization_settings.column_settings field refs
      changes:
        - customChange:
            class: "metabase.app_db.custom_migrations.AddJoinAliasToDashboardCardColumnSettingsFieldRefs"

  - changeSet:
      id: v47.00-045
      validCheckSum: ANY
      author: calherres
      comment: Added 0.47.0 - Migrate dashboard revision dashboard cards' visualization_settings.column_settings field refs from legacy format
      changes:
        - customChange:
            class: "metabase.app_db.custom_migrations.RevisionMigrateLegacyDashboardCardColumnSettingsFieldRefs"

  - changeSet:
      id: v47.00-046
      validCheckSum: ANY
      author: calherries
      comment: Added 0.47.0 - Add join-alias to dashboard revision dashboard cards' visualization_settings.column_settings field refs
      changes:
        - customChange:
            class: "metabase.app_db.custom_migrations.RevisionAddJoinAliasToDashboardCardColumnSettingsFieldRefs"

  - changeSet:
      id: v47.00-050
      validCheckSum: 8:a5d516f2b5ea92f401387646b49a9950
      author: tsmacdonald
      comment: Added 0.47.0 - table.is_upload
      changes:
        - addColumn:
            tableName: metabase_table
            columns:
              - column:
                  name: is_upload
                  type: boolean
                  defaultValueBoolean: false
                  remarks: 'Was the table created from user-uploaded (i.e., from a CSV) data?'
                  constraints:
                    nullable: false

  - changeSet:
      id: v47.00-051
      validCheckSum: 8:83a8b7ad58b2deb0732e671db51fa608
      author: noahmoss
      comment: Added 0.47.0 - Drop foreign key constraint on connection_impersonations.db_id
      changes:
        - dropForeignKeyConstraint:
            baseTableName: connection_impersonations
            constraintName: fk_conn_impersonation_db_id
      rollback:
        - addForeignKeyConstraint:
            baseTableName: connection_impersonations
            baseColumnNames: db_id
            referencedTableName: metabase_database
            referencedColumnNames: id
            constraintName: fk_conn_impersonation_db_id
            onDelete: CASCADE

  - changeSet:
      id: v47.00-052
      validCheckSum: 8:d170bef8f707027360cf08fb55e91452
      author: noahmoss
      comment: Added 0.47.0 - Drop foreign key constraint on connection_impersonations.group_id
      changes:
        - dropForeignKeyConstraint:
            baseTableName: connection_impersonations
            constraintName: fk_conn_impersonation_group_id
      rollback:
        - addForeignKeyConstraint:
            baseTableName: connection_impersonations
            baseColumnNames: group_id
            referencedTableName: permissions_group
            referencedColumnNames: id
            constraintName: fk_conn_impersonation_group_id
            onDelete: CASCADE

  - changeSet:
      id: v47.00-053
      validCheckSum: 8:3b52631c2c82b88043b840391c7d9ef0
      author: noahmoss
      comment: Added 0.47.0 -- connection_impersonations index for db_id column
      changes:
        - createIndex:
            tableName: connection_impersonations
            columns:
              - column:
                  name: db_id
            indexName: idx_conn_impersonations_db_id

  - changeSet:
      id: v47.00-054
      validCheckSum: 8:5404d7e3781f0dfcc984676ea434c842
      author: noahmoss
      comment: Added 0.47.0 -- connection_impersonations index for group_id column
      changes:
        - createIndex:
            tableName: connection_impersonations
            columns:
              - column:
                  name: group_id
            indexName: idx_conn_impersonations_group_id

  - changeSet:
      id: v47.00-055
      validCheckSum: 8:295c4477995058b93eba2857090eb6f6
      author: noahmoss
      comment: Added 0.47.0 - unique constraint for connection impersonations
      changes:
        - addUniqueConstraint:
            tableName: connection_impersonations
            columnNames: group_id, db_id
            constraintName: conn_impersonation_unique_group_id_db_id
      rollback:
        - dropUniqueConstraint:
            tableName: connection_impersonations
            constraintName: conn_impersonation_unique_group_id_db_id

  - changeSet:
      id: v47.00-056
      validCheckSum: 8:bd965141f770a65982ecebab51a565e9
      author: noahmoss
      comment: Added 0.47.0 - re-add foreign key constraint on connection_impersonations.db_id
      changes:
        - addForeignKeyConstraint:
            baseTableName: connection_impersonations
            baseColumnNames: db_id
            referencedTableName: metabase_database
            referencedColumnNames: id
            constraintName: fk_conn_impersonation_db_id
            onDelete: CASCADE

  - changeSet:
      id: v47.00-057
      validCheckSum: 8:fe79acdba9db58709b6fffbb7aac2844
      author: noahmoss
      comment: Added 0.47.0 - re-add foreign key constraint on connection_impersonations.group_id
      changes:
        - addForeignKeyConstraint:
            baseTableName: connection_impersonations
            baseColumnNames: group_id
            referencedTableName: permissions_group
            referencedColumnNames: id
            constraintName: fk_conn_impersonation_group_id
            onDelete: CASCADE

  - changeSet:
      id: v47.00-058
      validCheckSum: 8:05731b3e62deb09c64b60bc10031d206
      author: qnkhuat
      comment: 'Drop parameter_card.entity_id'
      preConditions:
        - onFail: MARK_RAN
        - columnExists:
            tableName: parameter_card
            columnName: entity_id
      changes:
        - dropColumn:
            tableName: parameter_card
            columnName: entity_id
      rollback:
        - addColumn:
            tableName: parameter_card
            columns:
              - column:
                  remarks: Random NanoID tag for unique identity.
                  name: entity_id
                  type: char(21)
                  constraints:
                    nullable: true
                    unique: true

  - changeSet:
      id: v47.00-059
      validCheckSum: 8:123cf42eed168444f88418f071d2730f
      author: piranha
      comment: 'Drops not null from dashboard_tab.entity_id since it breaks drop-entity-ids command'
      changes:
        - dropNotNullConstraint:
            tableName: dashboard_tab
            columnName: entity_id
            columnDataType: char(21)
      rollback: # noop, and 'drop not null' is a noop if it's dropped already

  - changeSet:
      id: v48.00-001
      validCheckSum: ANY
      author: qnkhuat
      comment: Added 0.47.0 - Migrate database.options to database.settings
      changes:
        - customChange:
            class: "metabase.app_db.custom_migrations.MigrateDatabaseOptionsToSettings"

  - changeSet:
      id: v48.00-002
      validCheckSum: 8:deceb81591f51f2d7253976f247e36cc
      author: qnkhuat
      comment: Added 0.47.0 - drop metabase_database.options
      changes:
        - dropColumn:
            tableName: metabase_database
            columnName: options
      rollback:
        - addColumn:
            tableName: metabase_database
            columns:
              - column:
                  name: options
                  type: ${text.type}
                  remarks: "Serialized JSON containing various options like QB behavior."

  - changeSet:
      id: v48.00-003
      validCheckSum: 8:da33cde0f1f93eed56c0f6d9ac2007df
      author: qnkhuat
      comment: Added 0.48.0 - drop computation_job_result table
      preConditions:
        - onFail: MARK_RAN
        - tableExists:
            tableName: computation_job_result
      changes:
          - dropTable:
              tableName: computation_job_result
      rollback: # no rollback needed since this table has been unused since 2018

  - changeSet:
      id: v48.00-004
      validCheckSum: 8:d0b1d7cc179c332b7e31f065325b7275
      author: qnkhuat
      comment: Added 0.48.0 - drop computation_job table
      preConditions:
        - onFail: MARK_RAN
        - tableExists:
            tableName: computation_job
      changes:
          - dropTable:
              tableName: computation_job
      rollback: # no rollback needed since this table has been unused since 2018

  - changeSet:
      id: v48.00-005
      validCheckSum: 8:a570f2e1d90a302bc207c00e3776eaaf
      author: qnkhuat
      comment: Added 0.48.0 - Add query_execution.action_id
      changes:
        - addColumn:
            tableName: query_execution
            columns:
              - column:
                  name: action_id
                  type: integer
                  remarks: 'The ID of the action associated with this query execution, if any.'

  - changeSet:
      id: v48.00-006
      validCheckSum: 8:cf1413241565a186bf98eece35d519bf
      author: qnkhuat
      comment: Added 0.48.0 - Index query_execution.action_id
      changes:
        - createIndex:
            tableName: query_execution
            indexName: idx_query_execution_action_id
            columns:
              column:
                name: action_id

  - changeSet:
      id: v48.00-007
      validCheckSum: 8:15d05ceba05e5b7d25d351fb6ec5b100
      author: qnkhuat
      comment: Added 0.48.0 - Add revision.most_recent
      changes:
        - addColumn:
            tableName: revision
            columns:
              - column:
                  name: most_recent
                  type: boolean
                  defaultValueBoolean: false
                  remarks: 'Whether a revision is the most recent one'
                  constraints:
                    nullable: false

  - changeSet:
      id: v48.00-008
      validCheckSum: 8:c0a512701d6dfd5cc1c4a689919be074
      author: qnkhuat
      comment: Set revision.most_recent = true for latest revisions
      changes:
        - sql:
            dbms: postgresql,h2
            sql: >-
              UPDATE revision r
              SET most_recent = true
              WHERE (model, model_id, timestamp) IN (
                                 SELECT model, model_id, MAX(timestamp)
                                 FROM revision
                                 GROUP BY model, model_id);
          # mysql and mariadb does not allow update on a table that is in the select part
          # so it we join for them
        - sql:
            dbms: mysql,mariadb
            sql: >-
              UPDATE revision r
              JOIN (
                  SELECT model, model_id, MAX(timestamp) AS max_timestamp
                  FROM revision
                  GROUP BY model, model_id
              ) AS subquery
              ON r.model = subquery.model AND r.model_id = subquery.model_id AND r.timestamp = subquery.max_timestamp
              SET r.most_recent = true;
      rollback: # nothing to do since the most_recent will be dropped anyway

  - changeSet:
      id: v48.00-009
      validCheckSum: 8:dfd90256380263274ea7f5cc0c5ed413
      author: calherries
      comment: Added 0.48.0 - Create table_privileges table
      changes:
        - createTable:
            tableName: table_privileges
            remarks: Table for user and role privileges by table
            columns:
              - column:
                  name: table_id
                  type: int
                  remarks: 'Table ID'
                  constraints:
                    foreignKeyName: fk_table_privileges_table_id
                    nullable: false
                    referencedTableName: metabase_table
                    referencedColumnNames: id
                    deleteCascade: true
              - column:
                  name: role
                  type: varchar(255)
                  remarks: 'Role name. NULL indicates the privileges are the current user''s'
              - column:
                  name: select
                  type: boolean
                  remarks: 'Privilege to select from the table'
                  constraints:
                    nullable: false
                  defaultValue: false
              - column:
                  name: update
                  type: boolean
                  remarks: 'Privilege to update records in the table'
                  constraints:
                    nullable: false
                  defaultValue: false
              - column:
                  name: insert
                  type: boolean
                  remarks: 'Privilege to insert records into the table'
                  constraints:
                    nullable: false
                  defaultValue: false
              - column:
                  name: delete
                  type: boolean
                  remarks: 'Privilege to delete records from the table'
                  constraints:
                    nullable: false
                  defaultValue: false
            uniqueConstraints:
              - unique:
                  columnNames: table_id, role
                  name: uq_table_privileges_table_id_role


  - changeSet:
      id: v48.00-010
      validCheckSum: 8:da6117039b6e0249b710cc3160af982d
      author: qnkhuat
      comment: Remove ON UPDATE for revision.timestamp on mysql, mariadb
      preConditions:
          # If preconditions fail (i.e., dbms is not mysql or mariadb) then mark this migration as 'ran'
          - onFail: MARK_RAN
          - dbms:
              type: mysql,mariadb
      changes:
          - sql:
                sql: ALTER TABLE `revision` CHANGE `timestamp` `timestamp` timestamp(6) NOT NULL DEFAULT current_timestamp(6);
      rollback: # no need

  - changeSet:
      id: v48.00-011
      validCheckSum: 8:65ef87949a7e9555fabaf69069806ee0
      author: qnkhuat
      comment: Index revision.most_recent
      changes:
        - createIndex:
            tableName: revision
            indexName: idx_revision_most_recent
            columns:
              column:
                name: most_recent

  - changeSet:
      id: v48.00-013
      validCheckSum: 8:145eb766e2d49e95f31d8a08df8ff776
      author: qnkhuat
      comment: Index unindexed FKs for postgres
      preConditions:
        - onFail: MARK_RAN
        - dbms:
            type: postgresql
      changes:
          - sql:
              sql: >-
                  CREATE INDEX IF NOT EXISTS idx_action_made_public_by_id ON action (made_public_by_id);
                  CREATE INDEX IF NOT EXISTS idx_action_model_id ON action (model_id);
                  CREATE INDEX IF NOT EXISTS idx_application_permissions_revision_user_id ON application_permissions_revision (user_id);
                  CREATE INDEX IF NOT EXISTS idx_collection_permission_graph_revision_user_id ON collection_permission_graph_revision (user_id);
                  CREATE INDEX IF NOT EXISTS idx_core_session_user_id ON core_session (user_id);
                  CREATE INDEX IF NOT EXISTS idx_dashboard_tab_dashboard_id ON dashboard_tab (dashboard_id);
                  CREATE INDEX IF NOT EXISTS idx_dimension_human_readable_field_id ON dimension (human_readable_field_id);
                  CREATE INDEX IF NOT EXISTS idx_metabase_database_creator_id ON metabase_database (creator_id);
                  CREATE INDEX IF NOT EXISTS idx_model_index_creator_id ON model_index (creator_id);
                  CREATE INDEX IF NOT EXISTS idx_native_query_snippet_creator_id ON native_query_snippet (creator_id);
                  CREATE INDEX IF NOT EXISTS idx_permissions_revision_user_id ON permissions_revision (user_id);
                  CREATE INDEX IF NOT EXISTS idx_persisted_info_creator_id ON persisted_info (creator_id);
                  CREATE INDEX IF NOT EXISTS idx_persisted_info_database_id ON persisted_info (database_id);
                  CREATE INDEX IF NOT EXISTS idx_pulse_dashboard_id ON pulse (dashboard_id);
                  CREATE INDEX IF NOT EXISTS idx_pulse_card_dashboard_card_id ON pulse_card (dashboard_card_id);
                  CREATE INDEX IF NOT EXISTS idx_pulse_channel_recipient_pulse_channel_id ON pulse_channel_recipient (pulse_channel_id);
                  CREATE INDEX IF NOT EXISTS idx_pulse_channel_recipient_user_id ON pulse_channel_recipient (user_id);
                  CREATE INDEX IF NOT EXISTS idx_query_action_database_id ON query_action (database_id);
                  CREATE INDEX IF NOT EXISTS idx_report_card_database_id ON report_card (database_id);
                  CREATE INDEX IF NOT EXISTS idx_report_card_made_public_by_id ON report_card (made_public_by_id);
                  CREATE INDEX IF NOT EXISTS idx_report_card_table_id ON report_card (table_id);
                  CREATE INDEX IF NOT EXISTS idx_report_dashboard_made_public_by_id ON report_dashboard (made_public_by_id);
                  CREATE INDEX IF NOT EXISTS idx_report_dashboardcard_action_id ON report_dashboardcard (action_id);
                  CREATE INDEX IF NOT EXISTS idx_report_dashboardcard_dashboard_tab_id ON report_dashboardcard (dashboard_tab_id);
                  CREATE INDEX IF NOT EXISTS idx_revision_user_id ON revision (user_id);
                  CREATE INDEX IF NOT EXISTS idx_sandboxes_card_id ON sandboxes (card_id);
                  CREATE INDEX IF NOT EXISTS idx_sandboxes_permission_id ON sandboxes (permission_id);
                  CREATE INDEX IF NOT EXISTS idx_secret_creator_id ON secret (creator_id);
                  CREATE INDEX IF NOT EXISTS idx_timeline_creator_id ON timeline (creator_id);
                  CREATE INDEX IF NOT EXISTS idx_timeline_event_creator_id ON timeline_event (creator_id);
      rollback: # no need

  - changeSet:
      id: v48.00-014
      validCheckSum: 8:b2c1361f1dc14c2390a1dc25a4a86311
      author: calherries
      comment: Added 0.48.0 - Create table_privileges.table_id index
      preConditions:
        - onFail: MARK_RAN
        - dbms:
            type: postgresql
      changes:
        - createIndex:
            indexName: idx_table_privileges_table_id
            tableName: table_privileges
            columns:
              - column:
                  name: table_id
      rollback: # not needed, it will be removed with the table

  - changeSet:
      id: v48.00-015
      validCheckSum: 8:6f58cf60c8048bb39bbf6128058ff85e
      author: calherries
      comment: Added 0.48.0 - Create table_privileges.role index
      changes:
        - createIndex:
            indexName: idx_table_privileges_role
            tableName: table_privileges
            columns:
              - column:
                  name: role
      rollback: # not needed, it will be removed with the table

  - changeSet:
      id: v48.00-016
      validCheckSum: 8:ea2cb901edad5cf3a1250bdd2a9b0866
      author: calherries
      comment: Added 0.48.0 - Change the type of collection.slug to varchar(510)
      changes:
        - modifyDataType:
            tableName: collection
            columnName: slug
            newDataType: varchar(510)
      rollback:
        - modifyDataType:
            tableName: collection
            columnName: slug
            newDataType: varchar(254)

  - changeSet:
      id: v48.00-018
      validCheckSum: 8:efae52e7403f39c1458f53e885b4393d
      author: noahmoss
      comment: Add new recent_views table
      changes:
        - createTable:
            tableName: recent_views
            remarks: Used to store recently viewed objects for each user
            columns:
              - column:
                  name: id
                  type: int
                  autoIncrement: true
                  constraints:
                    primaryKey: true
                    nullable: false
              - column:
                  name: user_id
                  type: int
                  remarks: The user associated with this view
                  constraints:
                    nullable: false
                    referencedTableName: core_user
                    referencedColumnNames: id
                    foreignKeyName: fk_recent_views_ref_user_id
              - column:
                  name: model
                  type: varchar(16)
                  remarks: The name of the model that was viewed
                  constraints:
                    nullable: false
              - column:
                  name: model_id
                  type: int
                  remarks: The ID of the model that was viewed
                  constraints:
                    nullable: false
              - column:
                  name: timestamp
                  type: DATETIME
                  remarks: The time a view was recorded
                  constraints:
                    nullable: false

  - changeSet:
      id: v48.00-019
      validCheckSum: 8:c3866a4b7cfbb49d4b626dc2fd750935
      author: nemanjaglumac
      comment: 'Collection color is removed in 0.48.0'
      changes:
        - dropColumn:
            tableName: collection
            columnName: color
      rollback:
        - addColumn:
            tableName: collection
            columns:
              - column:
                  name: color
                  type: char(7)
                  remarks: 'Seven-character hex color for this Collection, including the preceding hash sign.'
                  constraints:
                    nullable: false
                  defaultValue: '#31698A'

  - changeSet:
      id: v48.00-020
      validCheckSum: 8:2c410019e1834304131ff57278003d35
      author: noahmoss
      comment: Added 0.48.0 - Create recent_views.user_id index
      changes:
        - createIndex:
            indexName: idx_recent_views_user_id
            tableName: recent_views
            columns:
              - column:
                  name: user_id
      rollback: # not needed, it will be removed with the table

  - changeSet:
      id: v48.00-021
      validCheckSum: 8:a1543239e39c70dc9bab3bbc303242b1
      author: piranha
      comment: 'Cards store Metabase version used to create them'
      changes:
        - addColumn:
            tableName: report_card
            columns:
              - column:
                  name: metabase_version
                  type: varchar(100)
                  remarks: 'Metabase version used to create the card.'

  - changeSet:
      id: v48.00-022
      validCheckSum: ANY
      author: johnswanson
      comment: Migrate migrate-click-through to a custom migration
      preConditions:
        - onFail: MARK_RAN
        - sqlCheck:
            expectedResult: 0
            sql: SELECT count(*) FROM data_migrations WHERE id = 'migrate-click-through';
      changes:
        - customChange:
            class: "metabase.app_db.custom_migrations.MigrateClickThrough"

  - changeSet:
      id: v48.00-023
      validCheckSum: ANY
      author: piranha
      comment: Data migration migrate-remove-admin-from-group-mapping-if-needed
      preConditions:
        - onFail: MARK_RAN
        - sqlCheck:
            expectedResult: 0
            sql: SELECT count(*) FROM data_migrations WHERE id = 'migrate-remove-admin-from-group-mapping-if-needed';
      changes:
        - customChange:
            class: "metabase.app_db.custom_migrations.MigrateRemoveAdminFromGroupMappingIfNeeded"

  - changeSet:
      id: v48.00-024
      validCheckSum: 8:fab2a51d73c66cea059d55a6fea8bb2f
      author: piranha
      comment: All data migrations were transferred to custom_migrations!
      changes:
        - dropTable:
            tableName: data_migrations
      rollback:
        - sql:
            sql: >-
              CREATE TABLE data_migrations (
                id varchar(254) primary key,
                timestamp ${timestamp_type} not null
              );
              INSERT INTO data_migrations VALUES
                  ('set-card-database-and-table-ids', current_timestamp),
                  ('set-mongodb-databases-ssl-false', current_timestamp),
                  ('set-default-schemas', current_timestamp),
                  ('set-admin-email', current_timestamp),
                  ('remove-database-sync-activity-entries', current_timestamp),
                  ('remove-duplicate-fk-entries', current_timestamp),
                  ('update-dashboards-to-new-grid', current_timestamp),
                  ('migrate-field-visibility-type', current_timestamp),
                  ('fix-dashboard-cards-without-positions', current_timestamp),
                  ('migrate-fk-metadata', current_timestamp),
                  ('create-raw-tables', current_timestamp),
                  ('migrate-base-types', current_timestamp),
                  ('migrate-field-types', current_timestamp),
                  ('fix-invalid-field-types', current_timestamp),
                  ('add-users-to-default-permissions-groups', current_timestamp),
                  ('add-admin-group-root-entry', current_timestamp),
                  ('add-databases-to-magic-permissions-groups', current_timestamp),
                  ('fix-legacy-magic-group-names', current_timestamp),
                  ('remove-trailing-slashes-from-site-url-setting', current_timestamp),
                  ('copy-site-url-setting-and-remove-trailing-slashes', current_timestamp),
                  ('migrate-query-executions', current_timestamp),
                  ('drop-old-query-execution-table', current_timestamp),
                  ('ensure-protocol-specified-in-site-url', current_timestamp),
                  ('populate-card-database-id', current_timestamp),
                  ('migrate-humanization-setting', current_timestamp),
                  ('populate-card-read-permissions', current_timestamp),
                  ('mark-category-fields-as-list', current_timestamp),
                  ('repopulate-card-read-permissions', current_timestamp),
                  ('add-legacy-sql-directive-to-bigquery-sql-cards', current_timestamp),
                  ('clear-ldap-user-local-passwords', current_timestamp),
                  ('add-migrated-collections', current_timestamp),
                  ('migrate-map-regions', current_timestamp),
                  ('migrate-click-through', current_timestamp),
                  ('migrate-remove-admin-from-group-mapping-if-needed', current_timestamp);

  - changeSet:
      id: v48.00-025
      validCheckSum: 8:a2fa9ab0913b9e4b97dff91f973344d6
      author: piranha
      comment: 'Revisions store Metabase version used to create them'
      changes:
        - addColumn:
            tableName: revision
            columns:
              - column:
                  name: metabase_version
                  type: varchar(100)
                  remarks: 'Metabase version used to create the revision.'

  - changeSet:
      id: v48.00-026
      validCheckSum: 8:7c8330e861c16997780a9b0881144b26
      author: lbrdnk
      comment: Set semantic_type with value type/Number to null (#18754)
      changes:
        - update:
            tableName: metabase_field
            columns:
              - column:
                  name: semantic_type
                  value: NULL
            where: semantic_type = 'type/Number'
      rollback:

  # this is a no op, it was previously used to Drop parameter_card.entity_id,
  # now it's moved to v47.00-058
  # this is still here because we want the change set id to be consistent
  # see #35239 for details
  - changeSet:
      id: v48.00-027
      author: qnkhuat
      validCheckSum: ANY
      comment: 'No op migration'
      changes:
        - sql:
          sql: SELECT 1;
      rollback:

  - changeSet:
      id: v48.00-028
      validCheckSum: 8:818119252c2e7877bbf46aec40fab160
      author: noahmoss
      comment: Add new audit_log table
      changes:
        - createTable:
            tableName: audit_log
            remarks: Used to store application events for auditing use cases
            columns:
              - column:
                  name: id
                  type: int
                  autoIncrement: true
                  constraints:
                    primaryKey: true
                    nullable: false
              - column:
                  name: topic
                  type: varchar(32)
                  remarks: The topic of a given audit event
                  constraints:
                    nullable: false
              - column:
                  name: timestamp
                  type: ${timestamp_type}
                  remarks: The time an event was recorded
                  constraints:
                    nullable: false
              - column:
                  name: end_timestamp
                  type: ${timestamp_type}
                  remarks: The time an event ended, if applicable
                  constraints:
                    nullable: true
              - column:
                  name: user_id
                  type: int
                  remarks: The user who performed an action or triggered an event
                  constraints:
                    nullable: true
              - column:
                  name: model
                  type: varchar(32)
                  remarks: The name of the model this event applies to (e.g. Card, Dashboard), if applicable
                  constraints:
                    nullable: true
              - column:
                  name: model_id
                  type: int
                  remarks: The ID of the model this event applies to, if applicable
                  constraints:
                    nullable: true
              - column:
                  name: details
                  type: ${text.type}
                  remarks: A JSON map with metadata about the event
                  constraints:
                    nullable: false

  - changeSet:
      id: v48.00-029
      validCheckSum: 8:1994760ab0950e7f591c40e887295e1a
      author: noahmoss
      comment: Added 0.48.0 - new view v_audit_log
      changes:
        - sqlFile:
            dbms: postgresql
            path: instance_analytics_views/audit_log/v1/postgres-audit_log.sql
            relativeToChangelogFile: true
        - sqlFile:
            dbms: mysql,mariadb
            path: instance_analytics_views/audit_log/v1/mysql-audit_log.sql
            relativeToChangelogFile: true
        - sqlFile:
            dbms: h2
            path: instance_analytics_views/audit_log/v1/h2-audit_log.sql
            relativeToChangelogFile: true
      rollback:
        - sql:
            sql: drop view if exists v_audit_log;

  - changeSet:
      id: v48.00-030
      validCheckSum: 8:965d6479698fe55f2f6799be552b5edb
      author: noahmoss
      comment: Added 0.48.0 - new view v_content
      changes:
        - sqlFile:
            dbms: postgresql
            path: instance_analytics_views/content/v1/postgres-content.sql
            relativeToChangelogFile: true
        - sqlFile:
            dbms: mysql,mariadb
            path: instance_analytics_views/content/v1/mysql-content.sql
            relativeToChangelogFile: true
        - sqlFile:
            dbms: h2
            path: instance_analytics_views/content/v1/h2-content.sql
            relativeToChangelogFile: true
      rollback:
        - sql:
            sql: drop view if exists v_content;

  - changeSet:
      id: v48.00-031
      validCheckSum: 8:721bedb0dd362793a1a216cf3e552f3b
      author: noahmoss
      comment: Added 0.48.0 - new view v_dashboardcard
      changes:
        - sqlFile:
            path: instance_analytics_views/dashboardcard/v1/dashboardcard.sql
            relativeToChangelogFile: true
      rollback:
        - sql:
            sql: drop view if exists v_dashboardcard;

  - changeSet:
      id: v48.00-032
      validCheckSum: 8:64d52462def7bb6981a3b6a40d42e67e
      author: noahmoss
      comment: Added 0.48.0 - new view v_group_members
      changes:
        - sqlFile:
            path: instance_analytics_views/group_members/v1/group_members.sql
            relativeToChangelogFile: true
      rollback:
        - sql:
            sql: drop view if exists v_group_members;

  - changeSet:
      id: v48.00-033
      validCheckSum: 8:7ac57373a0fba4bd9613c242702c863d
      author: noahmoss
      comment: Added 0.48.0 - new view v_subscriptions for postgres
      changes:
        - sqlFile:
            dbms: postgresql
            path: instance_analytics_views/subscriptions/v1/postgres-subscriptions.sql
            relativeToChangelogFile: true
        - sqlFile:
            dbms: mysql,mariadb
            path: instance_analytics_views/subscriptions/v1/mysql-subscriptions.sql
            relativeToChangelogFile: true
        - sqlFile:
            dbms: h2
            path: instance_analytics_views/subscriptions/v1/h2-subscriptions.sql
            relativeToChangelogFile: true
      rollback:
        - sql:
            sql: drop view if exists v_subscriptions;

  - changeSet:
      id: v48.00-034
      validCheckSum: 8:1c268d93ce69eaee11e3ecdf9951449a
      author: noahmoss
      comment: Added 0.48.0 - new view v_users
      changes:
        - sqlFile:
            dbms: postgresql
            path: instance_analytics_views/users/v1/postgres-users.sql
            relativeToChangelogFile: true
        - sqlFile:
            dbms: mysql,mariadb
            path: instance_analytics_views/users/v1/mysql-users.sql
            relativeToChangelogFile: true
        - sqlFile:
            dbms: h2
            path: instance_analytics_views/users/v1/h2-users.sql
            relativeToChangelogFile: true
      rollback:
        - sql:
            sql: drop view if exists v_users;

  - changeSet:
      id: v48.00-035
      validCheckSum: 8:c0276764af3e1b4b5b0c4e5fdc979e60
      author: noahmoss
      comment: Added 0.48.0 - new view v_alerts
      changes:
        - sqlFile:
            dbms: postgresql
            path: instance_analytics_views/alerts/v1/postgres-alerts.sql
            relativeToChangelogFile: true
        - sqlFile:
            dbms: mysql,mariadb
            path: instance_analytics_views/alerts/v1/mysql-alerts.sql
            relativeToChangelogFile: true
        - sqlFile:
            dbms: h2
            path: instance_analytics_views/alerts/v1/h2-alerts.sql
            relativeToChangelogFile: true
      rollback:
        - sql:
            sql: drop view if exists v_alerts;

  - changeSet:
      id: v48.00-036
      validCheckSum: 8:8a35e1bdf0738ccac5da8062d6671dd0
      author: noahmoss
      comment: Added 0.48.0 - new view v_databases
      changes:
        - sqlFile:
            path: instance_analytics_views/databases/v1/databases.sql
            relativeToChangelogFile: true
      rollback:
        - sql:
            sql: drop view if exists v_databases;

  - changeSet:
      id: v48.00-037
      validCheckSum: 8:a4b6ebd594b4663a6a888211f36ce6c3
      author: noahmoss
      comment: Added 0.48.0 - new view v_fields
      changes:
        - sqlFile:
            dbms: postgresql
            path: instance_analytics_views/fields/v1/postgres-fields.sql
            relativeToChangelogFile: true
        - sqlFile:
            dbms: mysql,mariadb
            path: instance_analytics_views/fields/v1/mysql-fields.sql
            relativeToChangelogFile: true
        - sqlFile:
            dbms: h2
            path: instance_analytics_views/fields/v1/h2-fields.sql
            relativeToChangelogFile: true
      rollback:
        - sql:
            sql: drop view if exists v_fields;

  - changeSet:
      id: v48.00-038
      validCheckSum: 8:a24f4bcd3336e79d1c8ef33ab81c0db3
      author: noahmoss
      comment: Added 0.48.0 - new view v_query_log
      changes:
        - sqlFile:
            dbms: postgresql
            path: instance_analytics_views/query_log/v1/postgres-query_log.sql
            relativeToChangelogFile: true
        - sqlFile:
            dbms: mysql,mariadb
            path: instance_analytics_views/query_log/v1/mysql-query_log.sql
            relativeToChangelogFile: true
        - sqlFile:
            dbms: h2
            path: instance_analytics_views/query_log/v1/h2-query_log.sql
            relativeToChangelogFile: true
      rollback:
        - sql:
            sql: drop view if exists v_query_log;

  - changeSet:
      id: v48.00-039
      validCheckSum: 8:b43481a01df86830c4cb1adb8189d400
      author: noahmoss
      comment: Added 0.48.0 - new view v_tables
      changes:
        - sqlFile:
            dbms: postgresql
            path: instance_analytics_views/tables/v1/postgres-tables.sql
            relativeToChangelogFile: true
        - sqlFile:
            dbms: mysql,mariadb
            path: instance_analytics_views/tables/v1/mysql-tables.sql
            relativeToChangelogFile: true
        - sqlFile:
            dbms: h2
            path: instance_analytics_views/tables/v1/h2-tables.sql
            relativeToChangelogFile: true
      rollback:
        - sql:
            sql: drop view if exists v_tables;

  - changeSet:
      id: v48.00-040
      validCheckSum: 8:b8842eac1c7cba6e997d4d288306e36c
      author: noahmoss
      comment: Added 0.48.0 - new view v_view_log
      changes:
        - sqlFile:
            dbms: postgresql
            path: instance_analytics_views/view_log/v1/postgres-view_log.sql
            relativeToChangelogFile: true
        - sqlFile:
            dbms: mysql,mariadb
            path: instance_analytics_views/view_log/v1/mysql-view_log.sql
            relativeToChangelogFile: true
        - sqlFile:
            dbms: h2
            path: instance_analytics_views/view_log/v1/h2-view_log.sql
            relativeToChangelogFile: true
      rollback:
        - sql:
            sql: drop view if exists v_view_log;

  - changeSet:
      id: v48.00-045
      validCheckSum: 8:874f14ae26d742448d8dd2b47dc8aa3d
      author: qwef
      comment: Added 0.48.0 - add is_sandboxed to query_execution
      changes:
        - addColumn:
            tableName: query_execution
            columns:
              - column:
                  name: is_sandboxed
                  type: boolean
                  remarks: "Is query from a sandboxed user"
                  constraints:
                    nullable: true

  - changeSet:
      id: v48.00-046
      validCheckSum: 8:4bb11295621890202e066cd15de93a52
      author: noahmoss
      comment: Added 0.48.0 - new indexes to optimize audit v2 queries
      changes:
        - sqlFile:
            dbms: postgresql
            path: instance_analytics_views/indexes/v1/postgres-indexes.sql
            relativeToChangelogFile: true
        - sqlFile:
            dbms: mysql
            path: instance_analytics_views/indexes/v1/mysql-indexes.sql
            relativeToChangelogFile: true
        - sqlFile:
            dbms: mariadb
            path: instance_analytics_views/indexes/v1/mariadb-indexes.sql
            relativeToChangelogFile: true
        - sqlFile:
            dbms: h2
            path: instance_analytics_views/indexes/v1/h2-indexes.sql
            relativeToChangelogFile: true
      rollback:
        # Only MySQL needes a rollback because all the other DBs support "CREATE INDEX IF NOT EXISTS"
        - sqlFile:
            dbms: mysql
            path: instance_analytics_views/indexes/v1/mysql-rollback.sql
            relativeToChangelogFile: true

  - changeSet:
      id: v48.00-047
      validCheckSum: 8:2b18bed0e1ae18dd7b26a0770dac54c0
      author: noahmoss
      comment: Drop foreign key on recent_views so that it can be recreated with onDelete policy
      changes:
        - dropForeignKeyConstraint:
            baseTableName: recent_views
            constraintName: fk_recent_views_ref_user_id
      rollback:
        - addForeignKeyConstraint:
            baseTableName: recent_views
            constraintName: fk_recent_views_ref_user_id
            referencedTableName: core_user
            baseColumnNames: user_id
            referencedColumnNames: id
            onDelete: CASCADE

  - changeSet:
      id: v48.00-048
      validCheckSum: 8:872e632a8ffa42eb2969f77823e8bfc8
      author: noahmoss
      comment: Add foreign key on recent_views with onDelete CASCADE
      changes:
        - addForeignKeyConstraint:
            baseTableName: recent_views
            constraintName: fk_recent_views_ref_user_id
            referencedTableName: core_user
            baseColumnNames: user_id
            referencedColumnNames: id
            onDelete: CASCADE
      rollback:
        - dropForeignKeyConstraint:
            baseTableName: recent_views
            constraintName: fk_recent_views_ref_user_id

  - changeSet:
      id: v48.00-049
      validCheckSum: 8:853f2a24c53470bf2d9e85b1246bab7b
      author: noahmoss
      comment: Migrate data from activity to audit_log
      changes:
        - sql:
            dbms: postgresql
            sql: >-
              INSERT INTO audit_log (topic, timestamp, user_id, model, model_id, details)
              SELECT
                topic,
                timestamp,
                user_id,
                model,
                model_id,
                details::jsonb || json_strip_nulls(json_build_object('database_id', database_id, 'table_id', table_id))::jsonb
              FROM activity;
        - sql:
            dbms: mysql,mariadb
            sql: >-
              INSERT INTO audit_log (topic, timestamp, user_id, model, model_id, details)
              SELECT
                  topic,
                  timestamp,
                  user_id,
                  model,
                  model_id,
                  JSON_MERGE(
                      details,
                      JSON_OBJECT('database_id', database_id, 'table_id', table_id)
                  )
              FROM activity;
        - sql:
            dbms: h2
            sql: >-
              INSERT INTO audit_log (topic, timestamp, user_id, model, model_id, details)
              SELECT
                  topic,
                  timestamp,
                  user_id,
                  model,
                  model_id,
                  JSON_OBJECT(
                    'database_id': database_id,
                    'table_id': table_id
                    ABSENT ON NULL
                  )
              FROM activity;
      rollback: # not necessary

  - changeSet:
      id: v48.00-050
      validCheckSum: 8:d41d8cd98f00b204e9800998ecf8427e
      author: noahmoss
      comment: Added 0.48.0 - no-op migration to remove audit DB and collection on downgrade
      changes:
        - comment: "No operation performed for this changeset on execution."
      rollback:
        - sql: DELETE FROM metabase_database WHERE is_audit = TRUE;
        - sql: DELETE FROM collection WHERE type = 'instance_analytics';

  - changeSet:
      id: v48.00-051
      validCheckSum: 8:5f5d1fd5b6153a6613511fd8f765737d
      author: calherries
      comment: Migrate metabase_field when the fk target field is inactive
      changes:
        - sql:
            dbms: mariadb,mysql
            sql: >-
              UPDATE metabase_field AS a
              JOIN metabase_field AS b ON b.id = a.fk_target_field_id
              SET a.fk_target_field_id = NULL,
                  a.semantic_type = NULL
              WHERE b.active = FALSE;
        - sql:
            dbms: postgresql,h2
            sql: >-
              UPDATE metabase_field
              SET fk_target_field_id = NULL,
                  semantic_type = NULL
              WHERE fk_target_field_id IN (
                  SELECT id
                  FROM metabase_field
                  WHERE active = FALSE
              );
      rollback: # no change

  - changeSet:
      id: v48.00-053
      validCheckSum: 8:8b41162170f6d712871b2ee9221adc1a
      author: johnswanson
      comment: Increase length of `activity.model` to fit longer model names
      changes:
        - modifyDataType:
            tableName: activity
            columnName: model
            newDataType: VARCHAR(32)
      rollback: # not necessary

  - changeSet:
      id: v48.00-054
      validCheckSum: 8:d41d8cd98f00b204e9800998ecf8427e
      author: escherize
      comment: Added 0.48.0 - no-op migration to remove Internal Metabase User on downgrade
      changes:
        - comment: "No operation performed for this changeset on execution."
      rollback:
        - sql: DELETE FROM core_user WHERE id = 13371338;

  - changeSet:
      id: v48.00-055
      validCheckSum: 8:fd36092d50982fbf31ce16757c16e47e
      author: noahmoss
      comment: Added 0.48.0 - new view v_tasks
      changes:
        - sqlFile:
            dbms: postgresql
            path: instance_analytics_views/tasks/v1/postgres-tasks.sql
            relativeToChangelogFile: true
        - sqlFile:
            dbms: mysql,mariadb
            path: instance_analytics_views/tasks/v1/mysql-tasks.sql
            relativeToChangelogFile: true
        - sqlFile:
            dbms: h2
            path: instance_analytics_views/tasks/v1/h2-tasks.sql
            relativeToChangelogFile: true
      rollback:
        - sql:
            sql: drop view if exists v_tasks;

  - changeSet:
      id: v48.00-056
      validCheckSum: 8:229e8058cc8309053b344bbfdb042405
      author: noahmoss
      comment: 'Adjust view_log schema for Audit Log v2'
      changes:
        - addColumn:
            tableName: view_log
            columns:
              - column:
                  name: has_access
                  type: boolean
                  constraints:
                    nullable: true
                  remarks: 'Whether the user who initiated the view had read access to the item being viewed.'

  - changeSet:
      id: v48.00-057
      validCheckSum: 8:8e32153df1031ea12005d58ce1674873
      author: noahmoss
      comment: 'Adjust view_log schema for Audit Log v2'
      changes:
        - addColumn:
            tableName: view_log
            columns:
              - column:
                  name: context
                  type: varchar(32)
                  constraints:
                    nullable: true
                  remarks: 'The context of the view, can be collection, question, or dashboard. Only for cards.'

  - changeSet:
      id: v48.00-059
      validCheckSum: 8:fd8b5031dbbf69c4588ce2699eb20f33
      author: qwef
      comment: 'Update the namespace of any audit collections that are already loaded'
      changes:
        - sql:
            sql: UPDATE collection SET namespace = 'analytics' WHERE entity_id = 'okNLSZKdSxaoG58JSQY54' OR entity_id = 'vG58R8k-QddHWA7_47umn'
      rollback: # not necessary

  - changeSet:
      id: v48.00-060
      validCheckSum: 8:a59027f5494811033ce77cd0ba05d6bd
      author: noahmoss
      comment: Added 0.48.0 - task_history.started_at
      changes:
        - createIndex:
            indexName: idx_task_history_started_at
            tableName: task_history
            columns:
              - column:
                  name: started_at

  - changeSet:
      id: v48.00-061
      validCheckSum: 8:9b9939aad6ca12f7cf4dfa85dae6eb1c
      author: piranha
      comment: 'Adds query_execution.cache_hash -> query_cache.query_hash'
      changes:
        - addColumn:
            tableName: query_execution
            columns:
              - column:
                  name: cache_hash
                  type: ${blob.type}
                  constraints:
                    nullable: true
                  remarks: 'Hash of normalized query, calculated in middleware.cache'

  # this index was added in migration 95, but during our split migration work in #34400 we didn't include this index
  # in the sql initialization, so we need to recreate one here for new instances running 48+
  - changeSet:
      id: v48.00-067
      validCheckSum: 8:e7cd8168533c58c865dacf320e819218
      author: qnkhuat
      comment: 'Add unique constraint idx_databasechangelog_id_author_filename'
      preConditions:
        - onFail: MARK_RAN
        # If we're dumping the migration as a SQL file or trying to force-migrate we can't check the preconditions
        # so just go ahead and skip the entire thing. This is a non-critical migration
        - onUpdateSQL: IGNORE
        - and:
          - sqlCheck:
              expectedResult: 0
              sql: SELECT count(*) FROM (SELECT count(*) FROM DATABASECHANGELOG GROUP BY ID, AUTHOR, FILENAME HAVING count(*) > 1) t1
          - or:
            - and:
              - dbms:
                  type: postgresql
              - sqlCheck:
                  expectedResult: 0
                  sql: >-
                    SELECT COUNT(*)
                    FROM pg_indexes
                    WHERE tablename = 'databasechangelog' AND
                          indexname = 'idx_databasechangelog_id_author_filename';
            - and:
              - dbms:
                  type: h2
              - sqlCheck:
                  expectedResult: 0
                  sql: >-
                    SELECT COUNT(*)
                    FROM INFORMATION_SCHEMA.INDEXES
                    WHERE TABLE_NAME = 'DATABASECHANGELOG' AND
                          INDEX_NAME = 'IDX_DATABASECHANGELOG_ID_AUTHOR_FILENAME_INDEX_1';
            - and:
              - dbms:
                  type: mysql,mariadb
              - not:
                - indexExists:
                    tableName: ${databasechangelog.name}
                    indexName: idx_databasechangelog_id_author_filename
      changes:
        - addUniqueConstraint:
            constraintName: idx_databasechangelog_id_author_filename
            tableName: ${databasechangelog.name}
            columnNames: id, author, filename
      rollback:
        - dropUniqueConstraint:
            tableName: ${databasechangelog.name}
            constraintName: idx_databasechangelog_id_author_filename

  - changeSet:
      id: v49.00-000
      author: qnkhuat
      comment: Remove leagcy pulses
      changes:
        - sql: DELETE FROM pulse where dashboard_id is null and alert_condition is null;
      # pulse has been deprecated in v38(~2.5 years ago), even the UI to view it is broken
      # so we don't need to worry about recovering it on rollback
      rollback:

  - changeSet:
      id: v49.00-003
      author: johnswanson
      comment: Add a `type` to users
      changes:
        - addColumn:
            columns:
              - column:
                  name: type
                  type: varchar(64)
                  constraints:
                    nullable: false
                  defaultValue: 'personal'
                  remarks: The type of user
            tableName: core_user

  - changeSet:
      id: v49.00-004
      author: johnswanson
      comment: Add a table for API keys
      changes:
        - createTable:
            tableName: api_key
            remarks: An API Key
            columns:
              - column:
                  remarks: The ID of the API Key itself
                  name: id
                  type: int
                  autoIncrement: true
                  constraints:
                    primaryKey: true
                    nullable: false
              - column:
                  name: user_id
                  type: int
                  remarks: The ID of the user who this API Key acts as
                  constraints:
                    nullable: false
                    referencedTableName: core_user
                    referencedColumnNames: id
                    foreignKeyName: fk_api_key_user_id
              - column:
                  remarks: The hashed API key
                  name: key
                  type: varchar(254)
                  constraints:
                    nullable: false
              - column:
                  remarks: The first 7 characters of the unhashed key
                  name: key_prefix
                  type: varchar(7)
                  constraints:
                    nullable: false
                    unique: true
              - column:
                  remarks: The ID of the user that created this API key
                  name: created_by
                  type: integer
                  constraints:
                    nullable: false
                    referencedTableName: core_user
                    referencedColumnNames: id
                    foreignKeyName: fk_api_key_created_by_user_id
              - column:
                  remarks: The timestamp when the key was created
                  name: created_at
                  type: ${timestamp_type}
                  defaultValueComputed: current_timestamp
                  constraints:
                    nullable: false
              - column:
                  remarks: The timestamp when the key was last updated
                  name: updated_at
                  type: ${timestamp_type}
                  defaultValueComputed: current_timestamp
                  constraints:
                    nullable: false

  - changeSet:
      id: v49.00-005
      author: johnswanson
      comment: Add an index on `api_key.created_by`
      rollback: # not necessary, will be removed with the table
      changes:
        - createIndex:
            tableName: api_key
            indexName: idx_api_key_created_by
            columns:
              column:
                name: created_by

  - changeSet:
      id: v49.00-006
      author: johnswanson
      comment: Add an index on `api_key.user_id`
      rollback: # not necessary, will be removed with the table
      changes:
        - createIndex:
            tableName: api_key
            indexName: idx_api_key_user_id
            columns:
              column:
                name: user_id

  - changeSet:
      id: v49.00-007
      author: johnswanson
      comment: Set the `type` of the internal user
      changes:
        - sql:
            sql: UPDATE core_user SET type='internal' WHERE id=13371338;
      rollback: # not necessary

  - changeSet:
      id: v49.00-008
      author: qnkhuat
      comment: Add metabase_field.database_indexed
      changes:
        - addColumn:
            tableName: metabase_field
            columns:
              - column:
                  name: database_indexed
                  type: boolean
                  constraints:
                    nullable: true
                  remarks: 'If the database supports indexing, this column indicate whether or not a field is indexed, or is the 1st column in a composite index'

  - changeSet:
      id: v49.00-009
      author: adam-james
      comment: Migrate pulse_card.include_csv to 'true' when the joined card.display is 'table'
      changes:
        - sql:
            dbms: mariadb,mysql
            sql: >-
              UPDATE pulse_card AS pc
              JOIN report_card AS rc ON rc.id = pc.card_id
              SET pc.include_csv = TRUE
              WHERE rc.display = 'table';
        - sql:
            dbms: postgresql,h2
            sql: >-
              UPDATE pulse_card pc
              SET include_csv = TRUE
              WHERE pc.card_id IN (
                  SELECT rc.id
                  FROM report_card rc
                  WHERE rc.display = 'table'
                  AND rc.id = pc.card_id
              );
      rollback: # no change

  - changeSet:
      id: v49.00-010
      author: johnswanson
      comment: Add a name to API Keys
      changes:
        - addColumn:
            tableName: api_key
            columns:
              - column:
                  name: name
                  type: varchar(254)
                  constraints:
                    nullable: false
                    unique: true
                  remarks: 'The user-defined name of the API key.'

  - changeSet:
      id: v49.00-011
      author: qnkhuat
      comment: Add metabase_table.database_require_filter
      changes:
        - addColumn:
            tableName: metabase_table
            columns:
              - column:
                  name: database_require_filter
                  type: boolean
                  constraints:
                    nullable: true
                  remarks: 'If true, the table requires a filter to be able to query it'

  - changeSet:
      id: v49.00-012
      author: qnkhuat
      comment: Add metabase_field.database_partitioned
      changes:
        - addColumn:
            tableName: metabase_field
            columns:
              - column:
                  name: database_partitioned
                  type: boolean
                  constraints:
                    nullable: true
                  remarks: 'Whether the table is partitioned by this field'

  - changeSet:
      id: v49.00-013
      author: johnswanson
      comment: Add `api_key.updated_by_id`
      rollback: # will be removed with the table
      changes:
        - addColumn:
            tableName: api_key
            columns:
              - column:
                  remarks: The ID of the user that last updated this API key
                  name: updated_by_id
                  type: integer
                  constraints:
                    # no default and nullable: false for a new column? yikes! But this should probably be ok, because
                    # we don't yet have any UI for creating a new API key.
                    nullable: false
                    referencedTableName: core_user
                    referencedColumnNames: id
                    foreignKeyName: fk_api_key_updated_by_id_user_id

  - changeSet:
      id: v49.00-014
      author: johnswanson
      comment: Add an index on `api_key.updated_by_id`
      rollback: # not necessary, will be removed with the table
      changes:
        - createIndex:
            tableName: api_key
            indexName: idx_api_key_updated_by_id
            columns:
              column:
                name: updated_by_id

  - changeSet:
      id: v49.00-015
      author: johnswanson
      comment: Rename `created_by` to `creator_id`
      rollback: # not necessary, will be removed with the table
      changes:
        - renameColumn:
            tableName: api_key
            columnDataType: integer
            oldColumnName: created_by
            newColumnName: creator_id

  - changeSet:
      id: v49.00-016
      author: noahmoss
      comment: >-
        Added 0.49.0 - modify type of action.archived from boolean to
        ${boolean.type} on mysql,mariadb
      dbms: mysql,mariadb
      changes:
        - modifyDataType:
            tableName: action
            columnName: archived
            newDataType: ${boolean.type}
      rollback:
        - modifyDataType:
            tableName: action
            columnName: archived
            newDataType: boolean
      preConditions:
        - onFail: MARK_RAN
        - dbms:
            type: mysql,mariadb

  - changeSet:
      id: v49.00-017
      author: noahmoss
      comment: Add NOT NULL constraint to action.archived
      changes:
        - addNotNullConstraint:
            columnDataType: ${boolean.type}
            tableName: action
            columnName: archived
            defaultNullValue: false
      preConditions:
        - onFail: MARK_RAN
        - dbms:
            type: mysql,mariadb

  - changeSet:
      id: v49.00-018
      author: noahmoss
      comment: Add default value to action.archived
      changes:
        - addDefaultValue:
            defaultValueBoolean: false
            tableName: action
            columnName: archived
      preConditions:
        - onFail: MARK_RAN
        - dbms:
            type: mysql,mariadb

  - changeSet:
      id: v49.00-019
      author: noahmoss
      comment: >-
        Added 0.49.0 - modify type of metabase_field.json_unfolding from
        boolean to ${boolean.type} on mysql,mariadb
      dbms: mysql,mariadb
      changes:
        - modifyDataType:
            tableName: metabase_field
            columnName: json_unfolding
            newDataType: ${boolean.type}
      rollback:
        - modifyDataType:
            tableName: metabase_field
            columnName: json_unfolding
            newDataType: boolean
      preConditions:
        - onFail: MARK_RAN
        - dbms:
            type: mysql,mariadb

  - changeSet:
      id: v49.00-020
      author: noahmoss
      comment: Add NOT NULL constraint to metabase_field.json_unfolding
      changes:
        - addNotNullConstraint:
            columnDataType: ${boolean.type}
            tableName: metabase_field
            columnName: json_unfolding
            defaultNullValue: false
      preConditions:
        - onFail: MARK_RAN
        - dbms:
            type: mysql,mariadb

  - changeSet:
      id: v49.00-021
      author: noahmoss
      comment: Add default value to metabase_field.json_unfolding
      changes:
        - addDefaultValue:
            defaultValueBoolean: false
            tableName: metabase_field
            columnName: json_unfolding
      preConditions:
        - onFail: MARK_RAN
        - dbms:
            type: mysql,mariadb

  - changeSet:
      id: v49.00-022
      author: noahmoss
      comment: >-
        Added 0.49.0 - modify type of metabase_field.database_is_auto_increment
        from boolean to ${boolean.type} on mysql,mariadb
      dbms: mysql,mariadb
      changes:
        - modifyDataType:
            tableName: metabase_field
            columnName: database_is_auto_increment
            newDataType: ${boolean.type}
      rollback:
        - modifyDataType:
            tableName: metabase_field
            columnName: database_is_auto_increment
            newDataType: boolean
      preConditions:
        - onFail: MARK_RAN
        - dbms:
            type: mysql,mariadb

  - changeSet:
      id: v49.00-023
      author: noahmoss
      comment: Add NOT NULL constraint to metabase_field.database_is_auto_increment
      changes:
        - addNotNullConstraint:
            columnDataType: ${boolean.type}
            tableName: metabase_field
            columnName: database_is_auto_increment
            defaultNullValue: false
      preConditions:
        - onFail: MARK_RAN
        - dbms:
            type: mysql,mariadb

  - changeSet:
      id: v49.00-024
      author: noahmoss
      comment: Add default value to metabase_field.database_is_auto_increment
      changes:
        - addDefaultValue:
            defaultValueBoolean: false
            tableName: metabase_field
            columnName: database_is_auto_increment
      preConditions:
        - onFail: MARK_RAN
        - dbms:
            type: mysql,mariadb

  - changeSet:
      id: v49.00-025
      author: noahmoss
      comment: >-
        Added 0.49.0 - modify type of report_dashboard.auto_apply_filters
        from boolean to ${boolean.type} on mysql,mariadb
      dbms: mysql,mariadb
      changes:
        - modifyDataType:
            tableName: report_dashboard
            columnName: auto_apply_filters
            newDataType: ${boolean.type}
      rollback:
        - modifyDataType:
            tableName: report_dashboard
            columnName: auto_apply_filters
            newDataType: boolean
      preConditions:
        - onFail: MARK_RAN
        - dbms:
            type: mysql,mariadb

  - changeSet:
      id: v49.00-026
      author: noahmoss
      comment: Add NOT NULL constraint to report_dashboard.auto_apply_filters
      changes:
        - addNotNullConstraint:
            columnDataType: ${boolean.type}
            tableName: report_dashboard
            columnName: auto_apply_filters
            defaultNullValue: true
      preConditions:
        - onFail: MARK_RAN
        - dbms:
            type: mysql,mariadb

  - changeSet:
      id: v49.00-027
      author: noahmoss
      comment: Add default value to report_dashboard.auto_apply_filters
      changes:
        - addDefaultValue:
            defaultValueBoolean: true
            tableName: report_dashboard
            columnName: auto_apply_filters
      preConditions:
        - onFail: MARK_RAN
        - dbms:
            type: mysql,mariadb

  - changeSet:
      id: v49.00-028
      author: noahmoss
      comment: >-
        Added 0.49.0 - modify type of metabase_database.is_audit
        from boolean to ${boolean.type} on mysql,mariadb
      dbms: mysql,mariadb
      changes:
        - modifyDataType:
            tableName: metabase_database
            columnName: is_audit
            newDataType: ${boolean.type}
      rollback:
        - modifyDataType:
            tableName: metabase_database
            columnName: is_audit
            newDataType: boolean
      preConditions:
        - onFail: MARK_RAN
        - dbms:
            type: mysql,mariadb

  - changeSet:
      id: v49.00-029
      author: noahmoss
      comment: Add NOT NULL constraint to metabase_database.is_audit
      changes:
        - addNotNullConstraint:
            columnDataType: ${boolean.type}
            tableName: metabase_database
            columnName: is_audit
            defaultNullValue: false
      preConditions:
        - onFail: MARK_RAN
        - dbms:
            type: mysql,mariadb

  - changeSet:
      id: v49.00-030
      author: noahmoss
      comment: Add default value to metabase_database.is_audit
      changes:
        - addDefaultValue:
            defaultValueBoolean: false
            tableName: metabase_database
            columnName: is_audit
      preConditions:
        - onFail: MARK_RAN
        - dbms:
            type: mysql,mariadb

  - changeSet:
      id: v49.00-031
      author: noahmoss
      comment: >-
        Added 0.49.0 - modify type of metabase_table.is_upload
        from boolean to ${boolean.type} on mysql,mariadb
      dbms: mysql,mariadb
      changes:
        - modifyDataType:
            tableName: metabase_table
            columnName: is_upload
            newDataType: ${boolean.type}
      rollback:
        - modifyDataType:
            tableName: metabase_table
            columnName: is_upload
            newDataType: boolean
      preConditions:
        - onFail: MARK_RAN
        - dbms:
            type: mysql,mariadb

  - changeSet:
      id: v49.00-032
      author: noahmoss
      comment: Add NOT NULL constraint to metabase_table.is_upload
      changes:
        - addNotNullConstraint:
            columnDataType: ${boolean.type}
            tableName: metabase_table
            columnName: is_upload
            defaultNullValue: false
      preConditions:
        - onFail: MARK_RAN
        - dbms:
            type: mysql,mariadb

  - changeSet:
      id: v49.00-033
      author: noahmoss
      comment: Add default value to metabase_table.is_upload
      changes:
        - addDefaultValue:
            defaultValueBoolean: false
            tableName: metabase_table
            columnName: is_upload
      preConditions:
        - onFail: MARK_RAN
        - dbms:
            type: mysql,mariadb

  - changeSet:
      id: v49.00-034
      author: noahmoss
      comment: >-
        Added 0.49.0 - modify type of revision.most_recent
        from boolean to ${boolean.type} on mysql,mariadb
      dbms: mysql,mariadb
      changes:
        - modifyDataType:
            tableName: revision
            columnName: most_recent
            newDataType: ${boolean.type}
      rollback:
        - modifyDataType:
            tableName: revision
            columnName: most_recent
            newDataType: boolean
      preConditions:
        - onFail: MARK_RAN
        - dbms:
            type: mysql,mariadb

  - changeSet:
      id: v49.00-035
      author: noahmoss
      comment: >-
        Added 0.49.0 - modify type of revision.most_recent
        from boolean to ${boolean.type} on mysql,mariadb
      dbms: mysql,mariadb
      changes:
        - modifyDataType:
            tableName: revision
            columnName: most_recent
            newDataType: ${boolean.type}
      rollback:
        - modifyDataType:
            tableName: revision
            columnName: most_recent
            newDataType: boolean
      preConditions:
        - onFail: MARK_RAN
        - dbms:
            type: mysql,mariadb

  - changeSet:
      id: v49.00-036
      author: noahmoss
      comment: Add NOT NULL constraint to revision.most_recent
      changes:
        - addNotNullConstraint:
            columnDataType: ${boolean.type}
            tableName: revision
            columnName: most_recent
            defaultNullValue: false
      preConditions:
        - onFail: MARK_RAN
        - dbms:
            type: mysql,mariadb

  - changeSet:
      id: v49.00-037
      author: noahmoss
      comment: Add default value to revision.most_recent
      changes:
        - addDefaultValue:
            defaultValueBoolean: false
            tableName: revision
            columnName: most_recent
      preConditions:
        - onFail: MARK_RAN
        - dbms:
            type: mysql,mariadb

  - changeSet:
      id: v49.00-038
      author: noahmoss
      comment: >-
        Added 0.49.0 - modify type of table_privileges.select
        from boolean to ${boolean.type} on mysql,mariadb
      dbms: mysql,mariadb
      changes:
        - modifyDataType:
            tableName: table_privileges
            columnName: select
            newDataType: ${boolean.type}
      rollback:
        - modifyDataType:
            tableName: table_privileges
            columnName: select
            newDataType: boolean
      preConditions:
        - onFail: MARK_RAN
        - dbms:
            type: mysql,mariadb

  - changeSet:
      id: v49.00-039
      author: noahmoss
      comment: Add NOT NULL constraint to table_privileges.select
      changes:
        - addNotNullConstraint:
            columnDataType: ${boolean.type}
            tableName: table_privileges
            columnName: select
            defaultNullValue: false
      preConditions:
        - onFail: MARK_RAN
        - dbms:
            type: mysql,mariadb

  - changeSet:
      id: v49.00-040
      author: noahmoss
      comment: Add default value to table_privileges.select
      changes:
        - addDefaultValue:
            defaultValueBoolean: false
            tableName: table_privileges
            columnName: select
      preConditions:
        - onFail: MARK_RAN
        - dbms:
            type: mysql,mariadb

  - changeSet:
      id: v49.00-041
      author: noahmoss
      comment: >-
        Added 0.49.0 - modify type of table_privileges.update
        from boolean to ${boolean.type} on mysql,mariadb
      dbms: mysql,mariadb
      changes:
        - modifyDataType:
            tableName: table_privileges
            columnName: update
            newDataType: ${boolean.type}
      rollback:
        - modifyDataType:
            tableName: table_privileges
            columnName: update
            newDataType: boolean
      preConditions:
        - onFail: MARK_RAN
        - dbms:
            type: mysql,mariadb

  - changeSet:
      id: v49.00-042
      author: noahmoss
      comment: Add NOT NULL constraint to table_privileges.update
      changes:
        - addNotNullConstraint:
            columnDataType: ${boolean.type}
            tableName: table_privileges
            columnName: update
            defaultNullValue: false
      preConditions:
        - onFail: MARK_RAN
        - dbms:
            type: mysql,mariadb

  - changeSet:
      id: v49.00-043
      author: noahmoss
      comment: Add default value to table_privileges.update
      changes:
        - addDefaultValue:
            defaultValueBoolean: false
            tableName: table_privileges
            columnName: update
      preConditions:
        - onFail: MARK_RAN
        - dbms:
            type: mysql,mariadb

  - changeSet:
      id: v49.00-044
      author: noahmoss
      comment: >-
        Added 0.49.0 - modify type of table_privileges.insert
        from boolean to ${boolean.type} on mysql,mariadb
      dbms: mysql,mariadb
      changes:
        - modifyDataType:
            tableName: table_privileges
            columnName: insert
            newDataType: ${boolean.type}
      rollback:
        - modifyDataType:
            tableName: table_privileges
            columnName: insert
            newDataType: boolean
      preConditions:
        - onFail: MARK_RAN
        - dbms:
            type: mysql,mariadb

  - changeSet:
      id: v49.00-045
      author: noahmoss
      comment: Add NOT NULL constraint to table_privileges.insert
      changes:
        - addNotNullConstraint:
            columnDataType: ${boolean.type}
            tableName: table_privileges
            columnName: insert
            defaultNullValue: false
      preConditions:
        - onFail: MARK_RAN
        - dbms:
            type: mysql,mariadb

  - changeSet:
      id: v49.00-046
      author: noahmoss
      comment: Add default value to table_privileges.insert
      changes:
        - addDefaultValue:
            defaultValueBoolean: false
            tableName: table_privileges
            columnName: insert
      preConditions:
        - onFail: MARK_RAN
        - dbms:
            type: mysql,mariadb

  - changeSet:
      id: v49.00-047
      author: noahmoss
      comment: >-
        Added 0.49.0 - modify type of table_privileges.delete
        from boolean to ${boolean.type} on mysql,mariadb
      dbms: mysql,mariadb
      changes:
        - modifyDataType:
            tableName: table_privileges
            columnName: delete
            newDataType: ${boolean.type}
      rollback:
        - modifyDataType:
            tableName: table_privileges
            columnName: delete
            newDataType: boolean
      preConditions:
        - onFail: MARK_RAN
        - dbms:
            type: mysql,mariadb

  - changeSet:
      id: v49.00-048
      author: noahmoss
      comment: Add NOT NULL constraint to table_privileges.delete
      changes:
        - addNotNullConstraint:
            columnDataType: ${boolean.type}
            tableName: table_privileges
            columnName: delete
            defaultNullValue: false
      preConditions:
        - onFail: MARK_RAN
        - dbms:
            type: mysql,mariadb

  - changeSet:
      id: v49.00-049
      author: noahmoss
      comment: Add default value to table_privileges.delete
      changes:
        - addDefaultValue:
            defaultValueBoolean: false
            tableName: table_privileges
            columnName: delete
      preConditions:
        - onFail: MARK_RAN
        - dbms:
            type: mysql,mariadb

  - changeSet:
      id: v49.00-050
      author: noahmoss
      comment: >-
        Added 0.49.0 - modify type of query_execution.is_sandboxed
        from boolean to ${boolean.type} on mysql,mariadb
      dbms: mysql,mariadb
      changes:
        - modifyDataType:
            tableName: query_execution
            columnName: is_sandboxed
            newDataType: ${boolean.type}
      rollback:
        - modifyDataType:
            tableName: query_execution
            columnName: is_sandboxed
            newDataType: boolean
      preConditions:
        - onFail: MARK_RAN
        - dbms:
            type: mysql,mariadb

  - changeSet:
      id: v49.00-051
      author: noahmoss
      comment: >-
        Added 0.49.0 - modify type of view_log.has_access
        from boolean to ${boolean.type} on mysql,mariadb
      dbms: mysql,mariadb
      changes:
        - modifyDataType:
            tableName: view_log
            columnName: has_access
            newDataType: ${boolean.type}
      rollback:
        - modifyDataType:
            tableName: view_log
            columnName: has_access
            newDataType: boolean
      preConditions:
        - onFail: MARK_RAN
        - dbms:
            type: mysql,mariadb

  - changeSet:
      id: v49.00-052
      author: noahmoss
      comment: >-
        Added 0.49.0 - modify type of metabase_field.database_indexed
        from boolean to ${boolean.type} on mysql,mariadb
      dbms: mysql,mariadb
      changes:
        - modifyDataType:
            tableName: metabase_field
            columnName: database_indexed
            newDataType: ${boolean.type}
      rollback:
        - modifyDataType:
            tableName: metabase_field
            columnName: database_indexed
            newDataType: boolean
      preConditions:
        - onFail: MARK_RAN
        - dbms:
            type: mysql,mariadb

  - changeSet:
      id: v49.00-053
      author: noahmoss
      comment: >-
        Added 0.49.0 - modify type of metabase_table.database_require_filter
        from boolean to ${boolean.type} on mysql,mariadb
      dbms: mysql,mariadb
      changes:
        - modifyDataType:
            tableName: metabase_table
            columnName: database_require_filter
            newDataType: ${boolean.type}
      rollback:
        - modifyDataType:
            tableName: metabase_table
            columnName: database_require_filter
            newDataType: boolean
      preConditions:
        - onFail: MARK_RAN
        - dbms:
            type: mysql,mariadb

  - changeSet:
      id: v49.00-059
      author: qnkhuat
      comment: Added 0.49.0 - unify type of time columns
      validCheckSum: ANY
      changes:
        - customChange:
            class: "metabase.app_db.custom_migrations.UnifyTimeColumnsType"

  - changeSet:
      id: v49.00-060
      author: qnkhuat
      comment: >-
        Added 0.49.0 - modify type of metabase_field.database_partitioned
        from boolean to ${boolean.type} on mysql,mariadb
      dbms: mysql,mariadb
      changes:
        - modifyDataType:
            tableName: metabase_field
            columnName: database_partitioned
            newDataType: ${boolean.type}
      rollback:
        - modifyDataType:
            tableName: metabase_field
            columnName: database_partitioned
            newDataType: boolean
      preConditions:
        - onFail: MARK_RAN
        - dbms:
            type: mysql,mariadb

  - changeSet:
      id: v49.2023-01-24T12:00:00
      author: piranha
      comment: >-
        This significantly speeds up api.database/autocomplete-fields query
        and is an improvement for issue 30588.
        H2 does not support this: https://github.com/h2database/h2database/issues/3535
        Mariadb does not support this.
        Mysql says it does, but reports an error during migration.
      dbms: postgresql
      changes:
        - createIndex:
            tableName: metabase_field
            indexName: idx_field_name_lower
            columns:
              - column:
                  name: lower(name)
                  computed: true
      rollback:
        - dropIndex:
            tableName: metabase_field
            indexName: idx_field_name_lower

  - changeSet:
      id: v49.2024-01-22T11:50:00
      author: qnkhuat
      comment: Add `report_card.type`
      changes:
        - addColumn:
            tableName: report_card
            columns:
              - column:
                  remarks: The type of card, could be 'question', 'model', 'metric'
                  name: type
                  type: varchar(16)
                  defaultValue: "question"
                  constraints:
                    nullable: false

  - changeSet:
      id: v49.2024-01-22T11:51:00
      author: qnkhuat
      comment: Backfill `report_card.type`
      changes:
        - sql:
            sql: >-
              UPDATE report_card
              SET type = 'model'
              WHERE dataset is true
      rollback: # no need, the column will be dropped

  - changeSet:
      id: v49.2024-01-22T11:52:00
      author: qnkhuat
      comment: Backfill `report_card.type`
      validCheckSum: ANY
      changes:
        - customChange:
            class: "metabase.app_db.custom_migrations.CardRevisionAddType"

  - changeSet:
      id: v49.2024-01-29T19:26:40
      author: adam-james
      comment: Add width setting to Dashboards
      changes:
        - addColumn:
            tableName: report_dashboard
            columns:
              - column:
                  name: width
                  type: varchar(16)
                  defaultValue: "fixed"
                  remarks: "The value of the dashboard's width setting can be fixed or full. New dashboards will be set to fixed"

  - changeSet:
      id: v49.2024-01-29T19:30:00
      author: adam-james
      comment: Update existing report_dashboard width values to full
      changes:
        - update:
            tableName: report_dashboard
            columns:
              - column:
                  name: width
                  value: "full"
      rollback: []

  - changeSet:
      id: v49.2024-01-29T19:56:40
      author: adam-james
      comment: Dashboard width setting must have a value
      changes:
        - addNotNullConstraint:
            tableName: report_dashboard
            columnName: width
            columnDatatype: varchar(16)
            defaultNullvalue: "full"
            remarks: "If for some reason an existing dashboard has null width value it is set to full"

  - changeSet:
      id: v49.2024-01-29T19:59:12
      author: adam-james
      comment: Add default value to report_dashboard.width for mysql and mariadb
      changes:
        - addDefaultValue:
            defaultValue: "fixed"
            tableName: report_dashboard
            columnName: width
      preConditions:
        - onFail: MARK_RAN
        - dbms:
            type: mysql,mariadb

  - changeSet:
      id: v49.2024-02-02T11:27:49
      author: oisincoveney
      comment: >-
        Add report_card.initially_published_at
      changes:
        - addColumn:
            tableName: report_card
            columns:
              - column:
                  name: initially_published_at
                  type: ${timestamp_type}
                  constraints:
                    nullable: true
                  remarks: The timestamp when the card was first published in a static embed

  - changeSet:
        id: v49.2024-02-02T11:28:36
        author: oisincoveney
        comment: >-
          Add report_dashboard.initially_published_at
        changes:
          - addColumn:
              tableName: report_dashboard
              columns:
                - column:
                    name: initially_published_at
                    type: ${timestamp_type}
                    constraints:
                      nullable: true
                    remarks: The timestamp when the dashboard was first published in a static embed

  - changeSet:
      id: v49.2024-02-07T21:52:01
      author: noahmoss
      comment: Added 0.49.0 - updated view v_view_log
      changes:
        - sqlFile:
            dbms: postgresql
            path: instance_analytics_views/view_log/v2/postgres-view_log.sql
            relativeToChangelogFile: true
        - sqlFile:
            dbms: mysql,mariadb
            path: instance_analytics_views/view_log/v2/mysql-view_log.sql
            relativeToChangelogFile: true
        - sqlFile:
            dbms: h2
            path: instance_analytics_views/view_log/v2/h2-view_log.sql
            relativeToChangelogFile: true
      rollback:
        - sqlFile:
            dbms: postgresql
            path: instance_analytics_views/view_log/v1/postgres-view_log.sql
            relativeToChangelogFile: true
        - sqlFile:
            dbms: mysql,mariadb
            path: instance_analytics_views/view_log/v1/mysql-view_log.sql
            relativeToChangelogFile: true
        - sqlFile:
            dbms: h2
            path: instance_analytics_views/view_log/v1/h2-view_log.sql
            relativeToChangelogFile: true

  - changeSet:
      id: v49.2024-02-07T21:52:02
      author: noahmoss
      comment: Added 0.49.0 - updated view v_audit_log
      changes:
        - sqlFile:
            dbms: postgresql
            path: instance_analytics_views/audit_log/v2/postgres-audit_log.sql
            relativeToChangelogFile: true
        - sqlFile:
            dbms: mysql,mariadb
            path: instance_analytics_views/audit_log/v2/mysql-audit_log.sql
            relativeToChangelogFile: true
        - sqlFile:
            dbms: h2
            path: instance_analytics_views/audit_log/v2/h2-audit_log.sql
            relativeToChangelogFile: true
      rollback:
        - sqlFile:
            dbms: postgresql
            path: instance_analytics_views/audit_log/v1/postgres-audit_log.sql
            relativeToChangelogFile: true
        - sqlFile:
            dbms: mysql,mariadb
            path: instance_analytics_views/audit_log/v1/mysql-audit_log.sql
            relativeToChangelogFile: true
        - sqlFile:
            dbms: h2
            path: instance_analytics_views/audit_log/v1/h2-audit_log.sql
            relativeToChangelogFile: true

  - changeSet:
      id: v49.2024-02-07T21:52:03
      author: noahmoss
      comment: Added 0.49.0 - updated view v_group_members
      changes:
        - sqlFile:
            path: instance_analytics_views/group_members/v2/group_members.sql
            relativeToChangelogFile: true
      rollback:
        - sqlFile:
            dbms: postgresql
            path: instance_analytics_views/group_members/v1/group_members.sql
            relativeToChangelogFile: true

  - changeSet:
      id: v49.2024-02-07T21:52:04
      author: noahmoss
      comment: Added 0.49.0 - updated view v_query_log
      changes:
        - sqlFile:
            dbms: postgresql
            path: instance_analytics_views/query_log/v2/postgres-query_log.sql
            relativeToChangelogFile: true
        - sqlFile:
            dbms: mysql,mariadb
            path: instance_analytics_views/query_log/v2/mysql-query_log.sql
            relativeToChangelogFile: true
        - sqlFile:
            dbms: h2
            path: instance_analytics_views/query_log/v2/h2-query_log.sql
            relativeToChangelogFile: true
      rollback:
        - sqlFile:
            dbms: postgresql
            path: instance_analytics_views/query_log/v1/postgres-query_log.sql
            relativeToChangelogFile: true
        - sqlFile:
            dbms: mysql,mariadb
            path: instance_analytics_views/query_log/v1/mysql-query_log.sql
            relativeToChangelogFile: true
        - sqlFile:
            dbms: h2
            path: instance_analytics_views/query_log/v1/h2-query_log.sql
            relativeToChangelogFile: true

  - changeSet:
      id: v49.2024-02-07T21:52:05
      author: noahmoss
      comment: Added 0.49.0 - updated view v_users
      changes:
        - sqlFile:
            dbms: postgresql
            path: instance_analytics_views/users/v2/postgres-users.sql
            relativeToChangelogFile: true
        - sqlFile:
            dbms: mysql,mariadb
            path: instance_analytics_views/users/v2/mysql-users.sql
            relativeToChangelogFile: true
        - sqlFile:
            dbms: h2
            path: instance_analytics_views/users/v2/h2-users.sql
            relativeToChangelogFile: true
      rollback:
        - sqlFile:
            dbms: postgresql
            path: instance_analytics_views/users/v1/postgres-users.sql
            relativeToChangelogFile: true
        - sqlFile:
            dbms: mysql,mariadb
            path: instance_analytics_views/users/v1/mysql-users.sql
            relativeToChangelogFile: true
        - sqlFile:
            dbms: h2
            path: instance_analytics_views/users/v1/h2-users.sql
            relativeToChangelogFile: true

  - changeSet:
      id: v49.2024-02-09T13:55:26
      author: noahmoss
      comment: Set default value for enable-public-sharing to `false` for existing instances with users, if not already set
      preConditions:
        - onFail: MARK_RAN
        - and:
            - or:
                - and:
                    - dbms:
                        type: postgresql
                    - sqlCheck:
                        expectedResult: 0
                        sql: SELECT count(*) FROM setting WHERE key = 'enable-public-sharing';
                - and:
                    - dbms:
                        type: h2
                    - sqlCheck:
                        expectedResult: 0
                        sql: SELECT count(*) FROM setting WHERE "KEY" = 'enable-public-sharing';
                - and:
                    - dbms:
                        type: mysql,mariadb
                    - sqlCheck:
                        expectedResult: 0
                        sql: SELECT count(*) FROM setting WHERE `key` = 'enable-public-sharing';
            - sqlCheck:
                expectedResult: 1
                sql: >
                  SELECT CASE WHEN COUNT(*) > 0 THEN 1 ELSE 0 END FROM core_user;
      changes:
        - sql:
            dbms: postgresql
            sql: INSERT INTO setting (key, value) VALUES ('enable-public-sharing', 'false');
        - sql:
            dbms: mysql,mariadb
            sql: INSERT INTO setting (`key`, value) VALUES ('enable-public-sharing', 'false');
        - sql:
            dbms: h2
            sql: INSERT INTO setting ("KEY", "VALUE") VALUES ('enable-public-sharing', 'false');
      rollback: # not needed

  - changeSet:
      id: v49.2024-03-26T10:23:12
      author: adam-james
      comment: Add pulse_card.format_rows
      changes:
        - addColumn:
            tableName: pulse_card
            columns:
              - column:
                  name: format_rows
                  type: ${boolean.type}
                  defaultValue: true
                  remarks: Whether or not to apply formatting to the rows of the export

  - changeSet:
      id: v49.2024-04-09T10:00:00
      author: qnkhuat
      comment: Drop not null constraint on metabase_database.cache_field_values_schedule
      changes:
        - dropNotNullConstraint:
            tableName: metabase_database
            columnName: cache_field_values_schedule
            columnDataType: varchar(254)
      # nothing because it should always be like this
      rollback:

  - changeSet:
      id: v49.2024-04-09T10:00:01
      author: qnkhuat
      comment: Drop default value on metabase_database.cache_field_values_schedule
      changes:
        - dropDefaultValue:
            tableName: metabase_database
            columnName: cache_field_values_schedule
      # nothing because it should always be like this
      rollback:

  - changeSet:
      id: v49.2024-04-09T10:00:02
      author: qnkhuat
      comment: Add null as default value for metabase_database.cache_field_values_schedule
      changes:
        - addDefaultValue:
            defaultValue: "null"
            tableName: metabase_database
            columnName: cache_field_values_schedule
      # nothing because it should always be like this
      rollback:

  - changeSet:
      id: v49.2024-04-09T10:00:03
      author: qnkhuat
      comment: This clears the schedule for caching field values for databases with period scanning disabled.
      validCheckSum: ANY
      changes:
        - customChange:
            class: "metabase.app_db.custom_migrations.DeleteScanFieldValuesTriggerForDBThatTurnItOff"

  - changeSet:
      id: v49.2024-05-07T10:00:00
      author: qnkhuat
      comment: Set revision.most_recent = true to latest revision and false to others. A redo of v48.00-008 for mysql
      preConditions:
        - onFail: MARK_RAN
        - dbms:
            type: mysql,mariadb
      changes:
        - sql:
            dbms: mysql,mariadb
            sql: >-
              UPDATE revision AS r
              JOIN (
                  SELECT inner_revision.id,
                        ROW_NUMBER() OVER (PARTITION BY inner_revision.model, inner_revision.model_id ORDER BY inner_revision.timestamp DESC, inner_revision.id DESC) AS row_num
                    FROM revision AS inner_revision
                    JOIN (
                          SELECT model, model_id
                          FROM revision
                          WHERE most_recent = true
                          GROUP BY model, model_id
                          HAVING count(*) > 1
                        ) AS infected_revision ON inner_revision.model = infected_revision.model AND inner_revision.model_id = infected_revision.model_id
              ) AS n ON r.id = n.id
              SET r.most_recent = (n.row_num = 1);
      rollback: # nothing

  - changeSet:
      id: v49.2024-05-20T19:10:34
      author: johnswanson
      comment: >-
        Modify type of report_card.collection_preview to ${boolean.type} on mysql,mariadb
      dbms: mysql,mariadb
      changes:
        - modifyDataType:
            tableName: report_card
            columnName: collection_preview
            newDataType: ${boolean.type}
      rollback:
        - modifyDataType:
            tableName: report_card
            columnName: collection_preview
            newDataType: boolean
            defaultValueBoolean: true
      preConditions:
        - onFail: MARK_RAN
        - dbms:
            type: mysql,mariadb

  - changeSet:
      id: v49.2024-05-20T20:37:55
      author: johnswanson
      comment: Add NOT NULL constraint to report_card.collection_preview
      changes:
        - addNotNullConstraint:
            columnDataType: ${boolean.type}
            tableName: report_card
            columnName: collection_preview
            defaultNullValue: true
      preConditions:
        - onFail: MARK_RAN
        - dbms:
            type: mysql,mariadb
  - changeSet:
      id: v49.2024-05-20T20:38:34
      author: johnswanson
      comment: Add default value to report_card.collection_preview
      changes:
        - addDefaultValue:
            defaultValueBoolean: true
            tableName: report_card
            columnName: collection_preview
      preConditions:
        - onFail: MARK_RAN
        - dbms:
            type: mysql,mariadb

  - changeSet:
      id: v49.2024-05-29T09:26:20
      author: johnswanson
      comment: >-
        Modify type of report_card.dataset to ${boolean.type} on mysql,mariadb
      dbms: mysql,mariadb
      changes:
        - modifyDataType:
            tableName: report_card
            columnName: dataset
            newDataType: ${boolean.type}
      rollback:
        - modifyDataType:
            tableName: report_card
            columnName: dataset
            newDataType: boolean
            defaultValueBoolean: false
      preConditions:
        - onFail: MARK_RAN
        - dbms:
            type: mysql,mariadb

  - changeSet:
      id: v49.2024-05-29T09:27:15
      author: johnswanson
      dbms: mysql,mariadb
      comment: Add NOT NULL constraint to report_card.dataset
      changes:
        - addNotNullConstraint:
            columnDataType: ${boolean.type}
            tableName: report_card
            columnName: dataset
            defaultNullValue: false
      preConditions:
        - onFail: MARK_RAN
        - dbms:
            type: mysql,mariadb

  - changeSet:
      id: v49.2024-05-29T09:28:25
      author: johnswanson
      dbms: mysql,mariadb
      comment: Add default value to report_card.dataset
      changes:
        - addDefaultValue:
            defaultValueBoolean: false
            tableName: report_card
            columnName: dataset
      preConditions:
        - onFail: MARK_RAN
        - dbms:
            type: mysql,mariadb

  - changeSet:
      id: v49.2024-06-05T09:01:01
      author: johnswanson
      comment: >-
        Modify type of core_user.is_datasetnewb to ${boolean.type} on mysql,mariadb
      dbms: mysql,mariadb
      changes:
        - modifyDataType:
            tableName: core_user
            columnName: is_datasetnewb
            newDataType: ${boolean.type}
      rollback:
        - modifyDataType:
            tableName: core_user
            columnName: is_datasetnewb
            newDataType: boolean
            defaultValueBoolean: true
      preConditions:
        - onFail: MARK_RAN
        - dbms:
            type: mysql,mariadb

  - changeSet:
      id: v49.2024-06-05T09:01:02
      author: johnswanson
      comment: >-
        Add NOT NULL constraint to core_user.is_datasetnewb on mysql,mariadb
      dbms: mysql,mariadb
      changes:
        - addNotNullConstraint:
            tableName: core_user
            columnName: is_datasetnewb
            columnDataType: ${boolean.type}
            defaultNullValue: true
      rollback:
        - dropNotNullConstraint:
            tableName: core_user
            columnName: is_datasetnewb
            columnDataType: boolean
      preConditions:
        - onFail: MARK_RAN
        - dbms:
            type: mysql,mariadb

  - changeSet:
      id: v49.2024-06-05T09:01:03
      author: johnswanson
      comment: >-
        Add default value to core_user.is_datasetnewb on mysql,mariadb
      changes:
        - addDefaultValue:
            tableName: core_user
            columnName: is_datasetnewb
            defaultValueBoolean: true
      dbms: mysql,mariadb
      preConditions:
        - onFail: MARK_RAN
        - dbms:
            type: mysql,mariadb

  - changeSet:
      id: v49.2024-06-05T09:02:01
      author: johnswanson
      comment: >-
        Modify type of metabase_field.database_required to ${boolean.type} on mysql,mariadb
      dbms: mysql,mariadb
      changes:
        - modifyDataType:
            tableName: metabase_field
            columnName: database_required
            newDataType: ${boolean.type}
      rollback:
        - modifyDataType:
            tableName: metabase_field
            columnName: database_required
            newDataType: boolean
            defaultValueBoolean: false
      preConditions:
        - onFail: MARK_RAN
        - dbms:
            type: mysql,mariadb

  - changeSet:
      id: v49.2024-06-05T09:02:02
      author: johnswanson
      comment: >-
        Add NOT NULL constraint to metabase_field.database_required on mysql,mariadb
      dbms: mysql,mariadb
      changes:
        - addNotNullConstraint:
            tableName: metabase_field
            columnName: database_required
            columnDataType: ${boolean.type}
            defaultNullValue: false
      rollback:
        - dropNotNullConstraint:
            tableName: metabase_field
            columnName: database_required
            columnDataType: boolean
      preConditions:
        - onFail: MARK_RAN
        - dbms:
            type: mysql,mariadb

  - changeSet:
      id: v49.2024-06-05T09:02:03
      author: johnswanson
      comment: >-
        Add default value to metabase_field.database_required on mysql,mariadb
      changes:
        - addDefaultValue:
            tableName: metabase_field
            columnName: database_required
            defaultValueBoolean: false
      dbms: mysql,mariadb
      preConditions:
        - onFail: MARK_RAN
        - dbms:
            type: mysql,mariadb

  - changeSet:
      id: v49.2024-06-05T09:03:01
      author: johnswanson
      comment: >-
        Modify type of metabase_fieldvalues.has_more_values to ${boolean.type} on mysql,mariadb
      dbms: mysql,mariadb
      changes:
        - modifyDataType:
            tableName: metabase_fieldvalues
            columnName: has_more_values
            newDataType: ${boolean.type}
      rollback:
        - modifyDataType:
            tableName: metabase_fieldvalues
            columnName: has_more_values
            newDataType: boolean
            defaultValueBoolean: false
      preConditions:
        - onFail: MARK_RAN
        - dbms:
            type: mysql,mariadb

  - changeSet:
      id: v49.2024-06-05T09:03:03
      author: johnswanson
      comment: >-
        Add default value to metabase_fieldvalues.has_more_values on mysql,mariadb
      changes:
        - addDefaultValue:
            tableName: metabase_fieldvalues
            columnName: has_more_values
            defaultValueBoolean: false
      dbms: mysql,mariadb
      preConditions:
        - onFail: MARK_RAN
        - dbms:
            type: mysql,mariadb

  - changeSet:
      id: v49.2024-06-05T09:04:01
      author: johnswanson
      comment: >-
        Modify type of permissions_group_membership.is_group_manager to ${boolean.type} on mysql,mariadb
      dbms: mysql,mariadb
      changes:
        - modifyDataType:
            tableName: permissions_group_membership
            columnName: is_group_manager
            newDataType: ${boolean.type}
      rollback:
        - modifyDataType:
            tableName: permissions_group_membership
            columnName: is_group_manager
            newDataType: boolean
            defaultValueBoolean: false
      preConditions:
        - onFail: MARK_RAN
        - dbms:
            type: mysql,mariadb

  - changeSet:
      id: v49.2024-06-05T09:04:02
      author: johnswanson
      comment: >-
        Add NOT NULL constraint to permissions_group_membership.is_group_manager on mysql,mariadb
      dbms: mysql,mariadb
      changes:
        - addNotNullConstraint:
            tableName: permissions_group_membership
            columnName: is_group_manager
            columnDataType: ${boolean.type}
            defaultNullValue: false
      rollback:
        - dropNotNullConstraint:
            tableName: permissions_group_membership
            columnName: is_group_manager
            columnDataType: boolean
      preConditions:
        - onFail: MARK_RAN
        - dbms:
            type: mysql,mariadb

  - changeSet:
      id: v49.2024-06-05T09:04:03
      author: johnswanson
      comment: >-
        Add default value to permissions_group_membership.is_group_manager on mysql,mariadb
      changes:
        - addDefaultValue:
            tableName: permissions_group_membership
            columnName: is_group_manager
            defaultValueBoolean: false
      dbms: mysql,mariadb
      preConditions:
        - onFail: MARK_RAN
        - dbms:
            type: mysql,mariadb

  - changeSet:
      id: v49.2024-06-05T09:05:01
      author: johnswanson
      comment: >-
        Modify type of persisted_info.active to ${boolean.type} on mysql,mariadb
      dbms: mysql,mariadb
      changes:
        - modifyDataType:
            tableName: persisted_info
            columnName: active
            newDataType: ${boolean.type}
      rollback:
        - modifyDataType:
            tableName: persisted_info
            columnName: active
            newDataType: boolean
            defaultValueBoolean: false
      preConditions:
        - onFail: MARK_RAN
        - dbms:
            type: mysql,mariadb

  - changeSet:
      id: v49.2024-06-05T09:05:02
      author: johnswanson
      comment: >-
        Add NOT NULL constraint to persisted_info.active on mysql,mariadb
      dbms: mysql,mariadb
      changes:
        - addNotNullConstraint:
            tableName: persisted_info
            columnName: active
            columnDataType: ${boolean.type}
            defaultNullValue: false
      rollback:
        - dropNotNullConstraint:
            tableName: persisted_info
            columnName: active
            columnDataType: boolean
      preConditions:
        - onFail: MARK_RAN
        - dbms:
            type: mysql,mariadb

  - changeSet:
      id: v49.2024-06-05T09:05:03
      author: johnswanson
      comment: >-
        Add default value to persisted_info.active on mysql,mariadb
      changes:
        - addDefaultValue:
            tableName: persisted_info
            columnName: active
            defaultValueBoolean: false
      dbms: mysql,mariadb
      preConditions:
        - onFail: MARK_RAN
        - dbms:
            type: mysql,mariadb

  - changeSet:
      id: v49.2024-06-05T09:06:01
      author: johnswanson
      comment: >-
        Modify type of report_card.dataset to ${boolean.type} on mysql,mariadb
      dbms: mysql,mariadb
      changes:
        - modifyDataType:
            tableName: report_card
            columnName: dataset
            newDataType: ${boolean.type}
      rollback:
        - modifyDataType:
            tableName: report_card
            columnName: dataset
            newDataType: boolean
            defaultValueBoolean: false
      preConditions:
        - onFail: MARK_RAN
        - dbms:
            type: mysql,mariadb

  - changeSet:
      id: v49.2024-06-05T09:06:02
      author: johnswanson
      comment: >-
        Add NOT NULL constraint to report_card.dataset on mysql,mariadb
      dbms: mysql,mariadb
      changes:
        - addNotNullConstraint:
            tableName: report_card
            columnName: dataset
            columnDataType: ${boolean.type}
            defaultNullValue: false
      rollback:
        - dropNotNullConstraint:
            tableName: report_card
            columnName: dataset
            columnDataType: boolean
      preConditions:
        - onFail: MARK_RAN
        - dbms:
            type: mysql,mariadb

  - changeSet:
      id: v49.2024-06-05T09:06:03
      author: johnswanson
      comment: >-
        Add default value to report_card.dataset on mysql,mariadb
      changes:
        - addDefaultValue:
            tableName: report_card
            columnName: dataset
            defaultValueBoolean: false
      dbms: mysql,mariadb
      preConditions:
        - onFail: MARK_RAN
        - dbms:
            type: mysql,mariadb

  - changeSet:
      id: v49.2024-06-05T09:07:01
      author: johnswanson
      comment: >-
        Modify type of timeline.archived to ${boolean.type} on mysql,mariadb
      dbms: mysql,mariadb
      changes:
        - modifyDataType:
            tableName: timeline
            columnName: archived
            newDataType: ${boolean.type}
      rollback:
        - modifyDataType:
            tableName: timeline
            columnName: archived
            newDataType: boolean
            defaultValueBoolean: false
      preConditions:
        - onFail: MARK_RAN
        - dbms:
            type: mysql,mariadb

  - changeSet:
      id: v49.2024-06-05T09:07:02
      author: johnswanson
      comment: >-
        Add NOT NULL constraint to timeline.archived on mysql,mariadb
      dbms: mysql,mariadb
      changes:
        - addNotNullConstraint:
            tableName: timeline
            columnName: archived
            columnDataType: ${boolean.type}
            defaultNullValue: false
      rollback:
        - dropNotNullConstraint:
            tableName: timeline
            columnName: archived
            columnDataType: boolean
      preConditions:
        - onFail: MARK_RAN
        - dbms:
            type: mysql,mariadb

  - changeSet:
      id: v49.2024-06-05T09:07:03
      author: johnswanson
      comment: >-
        Add default value to timeline.archived on mysql,mariadb
      changes:
        - addDefaultValue:
            tableName: timeline
            columnName: archived
            defaultValueBoolean: false
      dbms: mysql,mariadb
      preConditions:
        - onFail: MARK_RAN
        - dbms:
            type: mysql,mariadb

  - changeSet:
      id: v49.2024-06-05T09:08:01
      author: johnswanson
      comment: >-
        Modify type of timeline.default to ${boolean.type} on mysql,mariadb
      dbms: mysql,mariadb
      changes:
        - modifyDataType:
            tableName: timeline
            columnName: default
            newDataType: ${boolean.type}
      rollback:
        - modifyDataType:
            tableName: timeline
            columnName: default
            newDataType: boolean
            defaultValueBoolean: false
      preConditions:
        - onFail: MARK_RAN
        - dbms:
            type: mysql,mariadb

  - changeSet:
      id: v49.2024-06-05T09:08:02
      author: johnswanson
      comment: >-
        Add NOT NULL constraint to timeline.default on mysql,mariadb
      dbms: mysql,mariadb
      changes:
        - addNotNullConstraint:
            tableName: timeline
            columnName: default
            columnDataType: ${boolean.type}
            defaultNullValue: false
      rollback:
        - dropNotNullConstraint:
            tableName: timeline
            columnName: default
            columnDataType: boolean
      preConditions:
        - onFail: MARK_RAN
        - dbms:
            type: mysql,mariadb

  - changeSet:
      id: v49.2024-06-05T09:08:03
      author: johnswanson
      comment: >-
        Add default value to timeline.default on mysql,mariadb
      changes:
        - addDefaultValue:
            tableName: timeline
            columnName: default
            defaultValueBoolean: false
      dbms: mysql,mariadb
      preConditions:
        - onFail: MARK_RAN
        - dbms:
            type: mysql,mariadb

  - changeSet:
      id: v49.2024-06-05T09:09:01
      author: johnswanson
      comment: >-
        Modify type of timeline_event.archived to ${boolean.type} on mysql,mariadb
      dbms: mysql,mariadb
      changes:
        - modifyDataType:
            tableName: timeline_event
            columnName: archived
            newDataType: ${boolean.type}
      rollback:
        - modifyDataType:
            tableName: timeline_event
            columnName: archived
            newDataType: boolean
            defaultValueBoolean: false
      preConditions:
        - onFail: MARK_RAN
        - dbms:
            type: mysql,mariadb

  - changeSet:
      id: v49.2024-06-05T09:09:02
      author: johnswanson
      comment: >-
        Add NOT NULL constraint to timeline_event.archived on mysql,mariadb
      dbms: mysql,mariadb
      changes:
        - addNotNullConstraint:
            tableName: timeline_event
            columnName: archived
            columnDataType: ${boolean.type}
            defaultNullValue: false
      rollback:
        - dropNotNullConstraint:
            tableName: timeline_event
            columnName: archived
            columnDataType: boolean
      preConditions:
        - onFail: MARK_RAN
        - dbms:
            type: mysql,mariadb

  - changeSet:
      id: v49.2024-06-05T09:09:03
      author: johnswanson
      comment: >-
        Add default value to timeline_event.archived on mysql,mariadb
      changes:
        - addDefaultValue:
            tableName: timeline_event
            columnName: archived
            defaultValueBoolean: false
      dbms: mysql,mariadb
      preConditions:
        - onFail: MARK_RAN
        - dbms:
            type: mysql,mariadb

  - changeSet:
      id: v49.2024-06-05T09:10:01
      author: johnswanson
      comment: >-
        Modify type of timeline_event.time_matters to ${boolean.type} on mysql,mariadb
      dbms: mysql,mariadb
      changes:
        - modifyDataType:
            tableName: timeline_event
            columnName: time_matters
            newDataType: ${boolean.type}
      rollback:
        - modifyDataType:
            tableName: timeline_event
            columnName: time_matters
            newDataType: boolean
            defaultValueBoolean: NULL
      preConditions:
        - onFail: MARK_RAN
        - dbms:
            type: mysql,mariadb

  - changeSet:
      id: v49.2024-06-05T09:10:02
      author: johnswanson
      comment: >-
        Add NOT NULL constraint to timeline_event.time_matters on mysql,mariadb
      dbms: mysql,mariadb
      changes:
        - addNotNullConstraint:
            tableName: timeline_event
            columnName: time_matters
            columnDataType: ${boolean.type}
            defaultNullValue: false
      rollback:
        - dropNotNullConstraint:
            tableName: timeline_event
            columnName: time_matters
            columnDataType: boolean
      preConditions:
        - onFail: MARK_RAN
        - dbms:
            type: mysql,mariadb

  # The changesets from v49.2024-06-27T00:00:00 to v49.2024-06-27T00:00:08 prevent duplicate fields from being
  # created on MySQL and H2. See #44866 for details. Below is an index of the changesets:
  # - v49.2024-06-27T00:00:00: Make metabase_field.name use case-sensitive collation for MySQL
  # - v49.2024-06-27T00:00:01: Add metabase_field.is_defective_duplicate
  # - v49.2024-06-27T00:00:02: Populate metabase_field.is_defective_duplicate
  # - v49.2024-06-27T00:00:03: Drop fk_field_parent_ref_field_id constraint with ON DELETE CASCADE
  # - v49.2024-06-27T00:00:04: Add fk_field_parent_ref_field_id constraint with ON DELETE RESTRICT
  # - v49.2024-06-27T00:00:05: Remove idx_uniq_field_table_id_parent_id_name because it is redundant with idx_unique_field
  # - v49.2024-06-27T00:00:06: Remove the idx_uniq_field_table_id_parent_id_name_2col unique index because it blocks load-from-h2
  # - v49.2024-06-27T00:00:07: Add unique_field_helper column to metabase_field
  # - v49.2024-06-27T00:00:08: Add unique constraint on metabase_field's (name, table_id, unique_field_helper)

  # This is necessary to make unique indexes using metabase_field.name case-sensitive for MySQL.
  - changeSet:
      id: v49.2024-06-27T00:00:00
      author: calherries
      comment: Make metabase_field.name use case-sensitive collation for MySQL
      changes:
        - sql:
            dbms: mysql,mariadb
            sql: >-
              ALTER TABLE metabase_field MODIFY
              name VARCHAR(254)
              CHARACTER SET utf8mb4
              COLLATE utf8mb4_bin;
      rollback:
        - sql:
            dbms: mysql,mariadb
            sql: >-
              ALTER TABLE metabase_field MODIFY
              name VARCHAR(254)
              CHARACTER SET utf8mb4
              COLLATE utf8mb4_unicode_ci;

  # metabase_field.is_defective_duplicate is a new column that indicates whether a field is a defective duplicate field
  # that should never have been created under Postgres' `idx_uniq_field_table_id_parent_id_name_2col` constraint, but
  # was allowed to be created in MySQL or H2.
  - changeSet:
      id: v49.2024-06-27T00:00:01
      author: calherries
      comment: Add metabase_field.is_defective_duplicate
      changes:
        - addColumn:
            tableName: metabase_field
            columns:
              - column:
                  name: is_defective_duplicate
                  type: ${boolean.type}
                  remarks: "Indicates whether column is a defective duplicate field that should never have been created."
                  constraints:
                    nullable: false
                  defaultValue: false

  - changeSet:
      id: v49.2024-06-27T00:00:02
      author: calherries
      comment: Populate metabase_field.is_defective_duplicate
      changes:
        - sql:
            # idx_uniq_field_table_id_parent_id_name_2col would prevent defective duplicates with Postgres but it
            # can be removed by upgrading from 49 and downgrading again. We need to populate is_defective_duplicate
            # in that case.
            sql: >-
              UPDATE metabase_field mf
              SET is_defective_duplicate = TRUE
              WHERE mf.id IN (
                  SELECT id
                  FROM (
                      SELECT
                          mf.id,
                          ROW_NUMBER() OVER (
                              PARTITION BY mf.table_id, mf.name, mf.parent_id
                              ORDER BY
                                  CASE WHEN mf.active THEN 0 ELSE 1 END,
                                  CASE WHEN mf.nfc_path IS NULL THEN 0 ELSE 1 END,
                                  mf.created_at
                          ) AS rn
                      FROM metabase_field mf
                  ) x
                  WHERE x.rn > 1
              );
      rollback: # No rollback needed since is_defective_duplicate is introduced in 49

  # The next two changesets replace ON DELETE CASCADE with ON DELETE RESTRICT on fk_field_parent_ref_field_id.
  # We need to do this for MySQL because it doesn't support ON DELETE CASCADE in a stored generated column, and we
  # want to use parent_id in the unique_field_helper generated column. Cascading deletes are handled in the
  # application instead.
  - changeSet:
      id: v49.2024-06-27T00:00:03
      author: calherries
      comment: Drop fk_field_parent_ref_field_id constraint with ON DELETE CASCADE
      changes:
        - dropForeignKeyConstraint:
            baseTableName: metabase_field
            constraintName: fk_field_parent_ref_field_id
      rollback:
        - addForeignKeyConstraint:
            baseTableName: metabase_field
            baseColumnNames: parent_id
            referencedTableName: metabase_field
            referencedColumnNames: id
            constraintName: fk_field_parent_ref_field_id
            onDelete: CASCADE

  - changeSet:
      id: v49.2024-06-27T00:00:04
      author: calherries
      comment: Add fk_field_parent_ref_field_id constraint with ON DELETE RESTRICT
      changes:
        - addForeignKeyConstraint:
            baseTableName: metabase_field
            baseColumnNames: parent_id
            referencedTableName: metabase_field
            referencedColumnNames: id
            constraintName: fk_field_parent_ref_field_id
            onDelete: RESTRICT
      rollback:
        - dropForeignKeyConstraint:
            baseTableName: metabase_field
            constraintName: fk_field_parent_ref_field_id

  - changeSet:
      id: v49.2024-06-27T00:00:05
      author: calherries
      comment: Remove idx_uniq_field_table_id_parent_id_name because it is redundant with idx_unique_field
      preConditions:
        - onFail: MARK_RAN
        - or:
            - and:
                - dbms:
                    type: h2,postgresql
                - uniqueConstraintExists:
                    tableName: metabase_field
                    constraintName: idx_uniq_field_table_id_parent_id_name
            - and:
                - dbms:
                    type: mysql,mariadb
                - sqlCheck:
                    expectedResult: 1
                    sql: >-
                      SELECT EXISTS (
                        SELECT *
                        FROM information_schema.statistics
                        WHERE table_schema = DATABASE()
                          AND table_name = 'metabase_field'
                          AND index_name = 'idx_uniq_field_table_id_parent_id_name'
                      )
      changes:
        - dropUniqueConstraint:
            tableName: metabase_field
            constraintName: idx_uniq_field_table_id_parent_id_name
      rollback:
        - addUniqueConstraint:
            tableName: metabase_field
            columnNames: table_id, parent_id, name
            constraintName: idx_uniq_field_table_id_parent_id_name

  - changeSet:
      id: v49.2024-06-27T00:00:06
      author: calherries
      comment: Remove the idx_uniq_field_table_id_parent_id_name_2col unique index because it blocks load-from-h2
      changes:
        - sql:
            dbms: postgresql
            sql: DROP INDEX IF EXISTS idx_uniq_field_table_id_parent_id_name_2col;
      rollback: # We deliberately don't restore this constraint because otherwise it can block downgrading to 48 after load-from-h2

  # Previously we had two unique constraints on metabase_field's name, table_id, and parent_id columns.
  #
  # 1. `idx_uniq_field_table_id_parent_id_name` is a unique constraint on (name, table_id, parent_id)
  #    Since NULL <> NULL, it only applies to fields where parent_id IS NOT NULL.
  #    Worse, the constraint was not case-sensitive for MySQL.
  #
  # 2. `idx_uniq_field_table_id_parent_id_name_2col` is a Postgres-only unique constraint on
  #    `(name, table_id) WHERE parent_id IS NULL`. There was no equivalent constraint for H2 or MySQL because only
  #    Postgres supports partial indexes. The following changesets introduce an equivalent constraint for H2 and
  #    MySQL by adding a constraint that uses a generated column to handle NULL parent_id values.
  #
  # At the same time, we exclude fields where is_defective_duplicate=TRUE from the above constraints.
  #
  # The following two changesets add a new column `unique_field_helper` to `metabase_field` and a unique constraint
  # `idx_unique_field`.
  # The combination of `unique_field_helper` and `idx_unique_field` achieves two things:
  # 1. It enforces the conditional constraints:
  #   - if parent_id IS NULL, then (table_id, name) is unique. (like idx_uniq_field_table_id_parent_id_name_col2)
  #   - if parent_id IS NOT NULL, then (table_id, name, parent_id) is unique. (like idx_uniq_field_table_id_parent_id_name)
  # 2. It only enforces the constraints when is_defective_duplicate = FALSE

  - changeSet:
      id: v49.2024-06-27T00:00:07
      author: calherries
      comment: Add unique_field_helper column to metabase_field
      changes:
        - sql:
            dbms: postgresql
            sql: >-
              ALTER TABLE metabase_field ADD COLUMN unique_field_helper INTEGER GENERATED ALWAYS AS (
                CASE WHEN is_defective_duplicate = TRUE THEN NULL ELSE (CASE WHEN parent_id IS NULL THEN 0 ELSE parent_id END) END
              ) STORED;
        - sql:
            dbms: h2
            sql: >-
              ALTER TABLE metabase_field ADD COLUMN unique_field_helper INTEGER GENERATED ALWAYS AS (
                CASE WHEN is_defective_duplicate = TRUE THEN NULL ELSE (CASE WHEN parent_id IS NULL THEN 0 ELSE parent_id END) END
              );
        - sql:
            dbms: mysql,mariadb
            sql: >-
              ALTER TABLE metabase_field ADD COLUMN unique_field_helper INTEGER GENERATED ALWAYS AS (
                CASE WHEN is_defective_duplicate = TRUE THEN NULL ELSE (CASE WHEN parent_id IS NULL THEN 0 ELSE parent_id END) END
              ) STORED;
      rollback:
        - sql:
            dbms: postgresql,h2,mysql,mariadb
            sql: ALTER TABLE metabase_field DROP COLUMN unique_field_helper;

  - changeSet:
      id: v49.2024-06-27T00:00:08
      author: calherries
      comment: Add unique constraint on metabase_field's (name, table_id, unique_field_helper)
      changes:
        - addUniqueConstraint:
            tableName: metabase_field
            constraintName: idx_unique_field
            columnNames: name, table_id, unique_field_helper
      rollback:
        - dropUniqueConstraint:
            tableName: metabase_field
            constraintName: idx_unique_field

  - changeSet:
      id: v49.2024-06-27T00:00:09
      author: calherries
      comment: Set is_defective_duplicate=TRUE fields that shouldn't exist to have active=FALSE
      changes:
        - sql:
            sql: >-
              UPDATE metabase_field
              SET active = false
              WHERE is_defective_duplicate AND (nfc_path = concat('["', name, '"]') OR nfc_path IS NULL);
      rollback: # No rollback needed since this is backward compatible

  - changeSet:
      id: v49.2024-08-21T08:33:06
      author: johnswanson
      comment: Add permissions.perm_value
      preConditions:
        - onFail: MARK_RAN
        - not:
            - columnExists:
                tableName: permissions
                columnName: perm_value
      changes:
        - addColumn:
            columns:
              - column:
                  name: perm_value
                  type: varchar(64)
                  remarks: The value of the permission
                  constraints:
                    nullable: true
            tableName: permissions

  - changeSet:
      id: v49.2024-08-21T08:33:07
      author: johnswanson
      comment: Add permissions.perm_type
      preConditions:
        - onFail: MARK_RAN
        - not:
            - columnExists:
                tableName: permissions
                columnName: perm_type
      changes:
        - addColumn:
            columns:
              - column:
                  name: perm_type
                  type: varchar(64)
                  remarks: The type of the permission
                  constraints:
                    nullable: true
            tableName: permissions

  - changeSet:
      id: v49.2024-08-21T08:33:08
      author: johnswanson
      comment: Add permissions.collection_id
      preConditions:
        - onFail: MARK_RAN
        - not:
            - columnExists:
                tableName: permissions
                columnName: collection_id
      changes:
        - addColumn:
            tableName: permissions
            columns:
              - column:
                  name: collection_id
                  type: int
                  remarks: The linked collection, if applicable
                  constraints:
                    nullable: true

  # FK constraint is added separately because deleteCascade doesn't work in addColumn -- see #14321
  - changeSet:
      id: v49.2024-08-21T08:33:09
      author: johnswanson
      comment: Add `permissions.collection_id` foreign key constraint
      preConditions:
        - onFail: MARK_RAN
        - not:
            - foreignKeyConstraintExists:
                - foreignKeyName: fk_permissions_ref_collection_id
      changes:
        - addForeignKeyConstraint:
            baseTableName: permissions
            baseColumnNames: collection_id
            referencedTableName: collection
            referencedColumnNames: id
            constraintName: fk_permissions_ref_collection_id
            onDelete: CASCADE

  - changeSet:
      id: v49.2024-08-21T08:33:10
      author: johnswanson
      comment: Populate `perm_value`, `perm_type`, and `collection_id` on permissions
      rollback: # not needed.
      changes:
        - sqlFile:
            dbms: postgresql
            path: permissions/collection-access.sql
            relativeToChangelogFile: true
        - sqlFile:
            dbms: mysql,mariadb
            path: permissions/collection-access-mariadb.sql
            relativeToChangelogFile: true
        - sqlFile:
            dbms: h2
            path: permissions/collection-access-h2.sql
            relativeToChangelogFile: true

  - changeSet:
      id: v49.2024-08-21T08:33:11
      author: johnswanson
      comment: Create index on `permissions.collection_id`
      rollback: # deleted with the column
      preConditions:
        - onFail: MARK_RAN
        - not:
            - indexExists:
                tableName: permissions
                indexName: idx_permissions_collection_id
      changes:
        - createIndex:
            tableName: permissions
            columns:
              - column:
                  name: collection_id
            indexName: idx_permissions_collection_id


  - changeSet:
      id: v49.2024-08-21T08:33:12
      author: johnswanson
      comment: Index on `permissions.perm_type`
      rollback: # deleted with the column
      preConditions:
        - onFail: MARK_RAN
        - not:
            - indexExists:
                tableName: permissions
                indexName: idx_permissions_perm_type
      changes:
        - createIndex:
            tableName: permissions
            columns:
              - column:
                  name: perm_type
            indexName: idx_permissions_perm_type

  - changeSet:
      id: v49.2024-08-21T08:33:13
      author: johnswanson
      comment: Index on `permissions.perm_value`
      rollback: # deleted with the column
      preConditions:
        - onFail: MARK_RAN
        - not:
            - indexExists:
                tableName: permissions
                indexName: idx_permissions_perm_value
      changes:
        - createIndex:
            tableName: permissions
            columns:
              - column:
                  name: perm_value
            indexName: idx_permissions_perm_value

  - changeSet:
      id: v50.2024-01-04T13:52:51
      author: noahmoss
      comment: Data permissions table
      changes:
        - createTable:
            tableName: data_permissions
            remarks: A table to store database and table permissions
            columns:
              - column:
                  remarks: The ID of the permission
                  name: id
                  type: int
                  autoIncrement: true
                  constraints:
                    primaryKey: true
                    nullable: false
              - column:
                  remarks: The ID of the associated permission group
                  name: group_id
                  type: int
                  constraints:
                    nullable: false
                    referencedTableName: permissions_group
                    referencedColumnNames: id
                    foreignKeyName: fk_data_permissions_ref_permissions_group
                    deleteCascade: true
              - column:
                  remarks: The type of the permission (e.g. "data", "collection", "download"...)
                  name: perm_type
                  type: varchar(64)
                  constraints:
                    nullable: false
              - column:
                  remarks: A database ID, for DB and table-level permissions
                  name: db_id
                  type: int
                  constraints:
                    nullable: false
                    referencedTableName: metabase_database
                    referencedColumnNames: id
                    foreignKeyName: fk_data_permissions_ref_db_id
                    deleteCascade: true
              - column:
                  remarks: A schema name, for table-level permissions
                  name: schema_name
                  type: varchar(254)
                  constraints:
                    nullable: true
              - column:
                  remarks: A table ID
                  name: table_id
                  type: int
                  constraints:
                    nullable: true
                    referencedTableName: metabase_table
                    referencedColumnNames: id
                    foreignKeyName: fk_data_permissions_ref_table_id
                    deleteCascade: true
              - column:
                  remarks: The value this permission is set to.
                  name: perm_value
                  type: varchar(64)
                  constraints:
                    nullable: false

  - changeSet:
      id: v50.2024-01-09T13:52:21
      author: noahmoss
      comment: Index on data_permissions.table_id
      rollback: # not necessary, will be removed with the table
      changes:
        - createIndex:
            tableName: data_permissions
            columns:
              - column:
                  name: table_id
            indexName: idx_data_permissions_table_id

  - changeSet:
      id: v50.2024-01-09T13:53:50
      author: noahmoss
      comment: Index on data_permissions.db_id
      rollback: # not necessary, will be removed with the table
      changes:
        - createIndex:
            tableName: data_permissions
            columns:
              - column:
                  name: db_id
            indexName: idx_data_permissions_db_id

  - changeSet:
      id: v50.2024-01-09T13:53:54
      author: noahmoss
      comment: Index on data_permissions.group_id
      rollback: # not necessary, will be removed with the table
      changes:
        - createIndex:
            tableName: data_permissions
            columns:
              - column:
                  name: group_id
            indexName: idx_data_permissions_group_id

  - changeSet:
      id: v50.2024-01-10T03:27:20
      author: noahmoss
      comment: Analyze permissions table in preparation for subsequent migrations
      validCheckSum: ANY
      runInTransaction: false
      changes:
        - sql:
            sql: ANALYZE permissions;
            dbms: postgresql
        - sql:
            sql: ANALYZE TABLE permissions;
            dbms: mysql,mariadb
      rollback: # not needed

  - changeSet:
      id: v50.2024-01-10T03:27:29
      author: noahmoss
      comment: Drop foreign key constraint on sandboxes.permissions_id
      changes:
        - dropForeignKeyConstraint:
            baseTableName: sandboxes
            constraintName: fk_sandboxes_ref_permissions
      rollback:
        - addForeignKeyConstraint:
            baseTableName: sandboxes
            baseColumnNames: permission_id
            referencedTableName: permissions
            referencedColumnNames: id
            constraintName: fk_sandboxes_ref_permissions
            onDelete: CASCADE

  - changeSet:
      id: v50.2024-01-10T03:27:30
      author: noahmoss
      comment: Migrate data-access permissions from `permissions` to `data_permissions`
      validCheckSum: ANY
      runInTransaction: false
      changes:
        - sqlFile:
            dbms: postgresql
            path: permissions/data_access.sql
            relativeToChangelogFile: true
        - sqlFile:
            dbms: h2
            path: permissions/h2_data_access.sql
            relativeToChangelogFile: true
        - sqlFile:
            dbms: mysql,mariadb
            path: permissions/mysql_data_access.sql
            relativeToChangelogFile: true
      rollback:
        - sqlFile:
            dbms: postgresql,h2
            path: permissions/rollback/data_access.sql
            relativeToChangelogFile: true
        - sqlFile:
            dbms: mysql,mariadb
            path: permissions/rollback/mysql_data_access.sql
            relativeToChangelogFile: true

  - changeSet:
      id: v50.2024-01-10T03:27:31
      author: noahmoss
      comment: Migrate native-query-editing permissions from `permissions` to `data_permissions`
      changes:
        - sqlFile:
            path: permissions/native_query_editing.sql
            relativeToChangelogFile: true
      rollback:
        - sqlFile:
            path: permissions/rollback/native_query_editing.sql
            relativeToChangelogFile: true

  - changeSet:
      id: v50.2024-01-10T03:27:32
      author: noahmoss
      comment: Migrate download-results permissions from `permissions` to `data_permissions`
      validCheckSum: ANY
      runInTransaction: false
      changes:
        - sqlFile:
            dbms: postgresql
            path: permissions/download_results.sql
            relativeToChangelogFile: true
        - sqlFile:
            dbms: h2
            path: permissions/h2_download_results.sql
            relativeToChangelogFile: true
        - sqlFile:
            dbms: mysql,mariadb
            path: permissions/mysql_download_results.sql
            relativeToChangelogFile: true
      rollback:
        - sqlFile:
            dbms: postgresql,h2
            path: permissions/rollback/download_results.sql
            relativeToChangelogFile: true
        - sqlFile:
            dbms: mysql,mariadb
            path: permissions/rollback/mysql_download_results.sql
            relativeToChangelogFile: true

  - changeSet:
      id: v50.2024-01-10T03:27:33
      author: noahmoss
      comment: Migrate manage-data-metadata permissions from `permissions` to `data_permissions`
      validCheckSum: ANY
      runInTransaction: false
      changes:
        - sqlFile:
            dbms: postgresql
            path: permissions/manage_table_metadata.sql
            relativeToChangelogFile: true
        - sqlFile:
            dbms: h2
            path: permissions/h2_manage_table_metadata.sql
            relativeToChangelogFile: true
        - sqlFile:
            dbms: mysql,mariadb
            path: permissions/mysql_manage_table_metadata.sql
            relativeToChangelogFile: true
      rollback:
        - sqlFile:
            dbms: postgresql,h2
            path: permissions/rollback/manage_table_metadata.sql
            relativeToChangelogFile: true
        - sqlFile:
            dbms: mysql,mariadb
            path: permissions/rollback/mysql_manage_table_metadata.sql
            relativeToChangelogFile: true

  - changeSet:
      id: v50.2024-01-10T03:27:34
      author: noahmoss
      comment: Migrate manage-database permissions from `permissions` to `data_permissions`
      changes:
        - sqlFile:
            path: permissions/manage_database.sql
            relativeToChangelogFile: true
      rollback:
        - sqlFile:
            path: permissions/rollback/manage_database.sql
            relativeToChangelogFile: true

  - changeSet:
      id: v50.2024-02-19T21:32:04
      author: noahmoss
      comment: Clear data permission paths
      changes:
        - sql: >-
            DELETE FROM permissions WHERE object LIKE '%/db/%';
      rollback: # not needed; handled by the permission migrations above

  - changeSet:
      id: v50.2024-02-20T19:21:04
      author: camsaul
      comment: Drop v1 version of v_content view since it references report_card.dataset which we are dropping in next migration
      changes:
        - sql:
            sql: >
              DROP VIEW IF EXISTS v_content;
      rollback:
        - sqlFile:
            dbms: postgresql
            path: instance_analytics_views/content/v1/postgres-content.sql
            relativeToChangelogFile: true
        - sqlFile:
            dbms: mysql,mariadb
            path: instance_analytics_views/content/v1/mysql-content.sql
            relativeToChangelogFile: true
        - sqlFile:
            dbms: h2
            path: instance_analytics_views/content/v1/h2-content.sql
            relativeToChangelogFile: true

  - changeSet:
      id: v50.2024-02-20T19:25:40
      author: camsaul
      comment: Remove report_card.dataset (indicated whether Card was a Model; migrated to report_card.type in 49)
      changes:
        - dropColumn:
            tableName: report_card
            columnName: dataset
      rollback:
        - addColumn:
            tableName: report_card
            columns:
              - column:
                  name: dataset
                  type: boolean
                  remarks: "Indicate whether question is a model"
                  constraints:
                    nullable: false
                  defaultValue: false
        - sql:
            sql: >-
              UPDATE report_card
              SET dataset = true
              WHERE type = 'model';

  - changeSet:
      id: v50.2024-02-20T19:26:38
      author: camsaul
      comment: Add new v2 version of v_content view which uses report_card.type instead of report_card.dataset (removed in previous migration)
      changes:
        - sqlFile:
            dbms: postgresql
            path: instance_analytics_views/content/v2/postgres-content.sql
            relativeToChangelogFile: true
        - sqlFile:
            dbms: mysql,mariadb
            path: instance_analytics_views/content/v2/mysql-content.sql
            relativeToChangelogFile: true
        - sqlFile:
            dbms: h2
            path: instance_analytics_views/content/v2/h2-content.sql
            relativeToChangelogFile: true
      rollback:
        - sql:
            sql: >-
              DROP VIEW IF EXISTS v_content;

  - changeSet:
      id: v50.2024-02-26T22:15:52
      author: noahmoss
      comment: Add index on data_permissions(group_id, db_id, perm_value)
      preConditions:
        - onFail: MARK_RAN
        - not:
            - indexExists:
                tableName: data_permissions
                indexName: idx_data_permissions_group_id_db_id_perm_value
      changes:
        - createIndex:
            tableName: data_permissions
            indexName: idx_data_permissions_group_id_db_id_perm_value
            columns:
              - column:
                  name: group_id
              - column:
                  name: db_id
              - column:
                  name: perm_value
      rollback: # not needed

  - changeSet:
      id: v50.2024-02-26T22:15:53
      author: noahmoss
      comment: Add index on data_permissions(group_id, db_id, table_id, perm_value)
      preConditions:
        - onFail: MARK_RAN
        - not:
            - indexExists:
                tableName: data_permissions
                indexName: idx_data_permissions_group_id_db_id_table_id_perm_value
      changes:
        - createIndex:
            tableName: data_permissions
            indexName: idx_data_permissions_group_id_db_id_table_id_perm_value
            columns:
              - column:
                  name: group_id
              - column:
                  name: db_id
              - column:
                  name: table_id
              - column:
                  name: perm_value
      rollback: # not needed

  - changeSet:
      id: v50.2024-02-26T22:15:54
      author: noahmoss
      comment: New `view-data` permission
      validCheckSum: ANY
      changes:
        - sqlFile:
            dbms: postgresql,h2
            path: permissions/view_data.sql
            relativeToChangelogFile: true
        - sqlFile:
            dbms: mysql,mariadb
            path: permissions/mysql_view_data.sql
            relativeToChangelogFile: true
      rollback:
        - sqlFile:
            path: permissions/rollback/view_data.sql
            relativeToChangelogFile: true

  - changeSet:
      id: v50.2024-02-26T22:15:55
      author: noahmoss
      comment: New `create_queries` permission
      validCheckSum: 9:7c2bc517b6def4e3278394b0399c3d4b
      changes:
        - sqlFile:
            path: permissions/create_queries.sql
            relativeToChangelogFile: true
      rollback:
        - sqlFile:
            path: permissions/rollback/create_queries.sql
            relativeToChangelogFile: true

  - changeSet:
      id: v50.2024-02-29T15:06:43
      author: tsmacdonald
      comment: Add the query_field join table
      changes:
        - createTable:
            tableName: query_field
            remarks: Fields used by a card's query
            columns:
              - column:
                  name: id
                  remarks: PK
                  type: int
                  autoIncrement: true
                  constraints:
                    primaryKey: true
                    nullable: false
              - column:
                  name: card_id
                  remarks: referenced card
                  type: int
                  constraints:
                    nullable: false
                    referencedTableName: report_card
                    referencedColumnNames: id
                    foreignKeyName: fk_query_field_card_id
                    deleteCascade: true
              - column:
                  name: field_id
                  remarks: referenced field
                  type: int
                  constraints:
                    nullable: false
                    referencedTableName: metabase_field
                    referencedColumnNames: id
                    foreignKeyName: fk_query_field_field_id
                    deleteCascade: true

  - changeSet:
      id: v50.2024-02-29T15:07:43
      author: tsmacdonald
      comment: Index query_field.card_id
      rollback: # not necessary, will be removed with the table
      changes:
        - createIndex:
            tableName: query_field
            columns:
              - column:
                  name: card_id
            indexName: idx_query_field_card_id

  - changeSet:
      id: v50.2024-02-29T15:08:43
      author: tsmacdonald
      comment: Index query_field.field_id
      rollback: # not necessary, will be removed with the table
      changes:
        - createIndex:
            tableName: query_field
            columns:
              - column:
                  name: field_id
            indexName: idx_query_field_field_id

  - changeSet:
      id: v50.2024-03-12T17:16:38
      author: noahmoss
      comment: Drops the `activity` table which is now unused
      changes:
        - dropTable:
            tableName: activity
      rollback:
        - createTable:
            tableName: activity
            columns:
              - column:
                  name: id
                  type: int
                  autoIncrement: true
                  constraints:
                    primaryKey: true
                    nullable: false
              - column:
                  name: topic
                  type: varchar(32)
                  constraints:
                    nullable: false
              - column:
                  name: timestamp
                  type: DATETIME
                  constraints:
                    nullable: false
              - column:
                  name: user_id
                  type: int
                  constraints:
                    nullable: true
                    referencedTableName: core_user
                    referencedColumnNames: id
                    foreignKeyName: fk_activity_ref_user_id
                    deferrable: false
                    initiallyDeferred: false
              - column:
                  name: model
                  type: varchar(16)
                  constraints:
                    nullable: true
              - column:
                  name: model_id
                  type: int
                  constraints:
                    nullable: true
              - column:
                  name: database_id
                  type: int
                  constraints:
                    nullable: true
              - column:
                  name: table_id
                  type: int
                  constraints:
                    nullable: true
              - column:
                  name: custom_id
                  type: varchar(48)
                  constraints:
                    nullable: true
              - column:
                  name: details
                  type: ${text.type}
                  constraints:
                    nullable: false
        - sql:
            dbms: mysql
            sql: >
              CREATE index idx_activity_entity_qualified_id ON activity (
                (
                  CASE
                    WHEN model = 'Dataset' THEN (concat('card_', model_id))
                    WHEN model_id IS NULL THEN NULL
                    ELSE (concat(lower(model), '_', model_id))
                  END
                )
              );

  - changeSet:
      id: v50.2024-03-18T16:00:00
      author: piranha
      comment: 'Effective caching #36847'
      changes:
        - createTable:
            tableName: cache_config
            remarks: Cache Configuration
            columns:
              - column:
                  name: id
                  remarks: Unique ID
                  type: int
                  autoIncrement: true
                  constraints:
                    primaryKey: true
                    nullable: false
              - column:
                  name: model
                  remarks: Name of an entity model
                  type: varchar(32)
                  constraints:
                    nullable: false
              - column:
                  name: model_id
                  remarks: ID of the said entity
                  type: int
                  constraints:
                    nullable: false
              - column:
                  name: created_at
                  remarks: Timestamp when the config was inserted
                  type: ${timestamp_type}
                  defaultValueComputed: current_timestamp
                  constraints:
                    nullable: false
              - column:
                  name: updated_at
                  remarks: Timestamp when the config was updated
                  type: ${timestamp_type}
                  defaultValueComputed: current_timestamp
                  constraints:
                    nullable: false
              - column:
                  name: strategy
                  remarks: caching strategy name
                  type: ${text.type}
                  constraints:
                    nullable: false
              - column:
                  name: config
                  remarks: caching strategy configuration
                  type: ${text.type}
                  constraints:
                    nullable: false
              - column:
                  name: state
                  remarks: state for strategies needing to keep some data between runs
                  type: ${text.type}
                  constraints:
                    nullable: true
              - column:
                  name: invalidated_at
                  remarks: indicates when a cache was invalidated last time for schedule-based strategies
                  type: ${timestamp_type}
                  constraints:
                    nullable: true
              - column:
                  name: next_run_at
                  remarks: keeps next time to run for schedule-based strategies
                  type: ${timestamp_type}
                  constraints:
                    nullable: true

  - changeSet:
      id: v50.2024-03-18T16:00:01
      author: piranha
      comment: 'Effective caching #36847'
      rollback: # will be removed with the table
      changes:
        - addUniqueConstraint:
            remarks: Unique config for cache_config (model, model_id)
            tableName: cache_config
            constraintName: idx_cache_config_unique_model
            columnNames: model, model_id

  - changeSet:
      id: v50.2024-03-21T17:41:00
      author: qnkhuat
      comment: Add metabase_table.estimated_row_count
      changes:
        - addColumn:
            tableName: metabase_table
            columns:
              - column:
                  name: estimated_row_count
                  type: bigint
                  remarks: The estimated row count

  - changeSet:
      id: v50.2024-03-22T00:38:28
      author: qnkhuat
      comment: Add field_usage table
      changes:
        - createTable:
            tableName: field_usage
            remarks: Used to store field usage during query execution
            columns:
              - column:
                  name: id
                  remarks: Unique ID
                  type: int
                  autoIncrement: true
                  constraints:
                    primaryKey: true
                    nullable: false
              - column:
                  name: field_id
                  remarks: ID of the field
                  type: int
                  constraints:
                    nullable: false
                    referencedTableName: metabase_field
                    referencedColumnNames: id
                    foreignKeyName: fk_field_usage_field_id_metabase_field_id
                    deleteCascade: true
              - column:
                  name: query_execution_id
                  remarks: referenced query execution
                  type: int
                  constraints:
                    nullable: false
                    referencedTableName: query_execution
                    referencedColumnNames: id
                    foreignKeyName: fk_field_usage_query_execution_id
                    deleteCascade: true
              - column:
                  name: used_in
                  remarks: which part of the query the field was used in
                  type: varchar(25)
                  constraints:
                    nullable: false
              - column:
                  name: filter_op
                  remarks: filter's operator that applied to the field
                  type: varchar(25)
                  constraints:
                    nullable: true
              - column:
                  name: aggregation_function
                  remarks: the aggregation function that field applied to
                  type: varchar(25)
                  constraints:
                    nullable: true
              - column:
                  name: breakout_temporal_unit
                  remarks: temporal unit options of the breakout
                  type: varchar(25)
                  constraints:
                    nullable: true
              - column:
                  name: breakout_binning_strategy
                  remarks: the strategy of breakout
                  type: varchar(25)
                  constraints:
                    nullable: true
              - column:
                  name: breakout_binning_num_bins
                  remarks: The numbin option of breakout
                  type: int
                  constraints:
                    nullable: true
              - column:
                  name: breakout_binning_bin_width
                  remarks: The numbin option of breakout
                  type: int
                  constraints:
                    nullable: true
              - column:
                  name: created_at
                  type: ${timestamp_type}
                  remarks: The time a field usage was recorded
                  defaultValueComputed: current_timestamp
                  constraints:
                    nullable: false

  - changeSet:
      id: v50.2024-03-22T00:39:28
      author: qnkhuat
      comment: Index field_usage.field_id
      rollback: # not necessary, will be removed with the table
      changes:
        - createIndex:
            tableName: field_usage
            indexName: idx_field_usage_field_id
            columns:
              column:
                name: field_id

  - changeSet:
      id: v50.2024-03-24T19:34:11
      author: noahmoss
      comment: Clean up deprecated view-data and native-query-editing permissions
      rollback: # handled by the rollbacks for `v50.2024-02-26T22:15:54` and `v50.2024-02-26T22:15:55`
      changes:
        - sql:
            sql: >
              DELETE FROM data_permissions where perm_type = 'perms/data-access' OR perm_type = 'perms/native-query-editing';

  - changeSet:
      id: v50.2024-03-25T14:53:00
      author: tsmacdonald
      comment: Add query_field.direct_reference
      changes:
        - addColumn:
            tableName: query_field
            columns:
              - column:
                  name: direct_reference
                  type: ${boolean.type}
                  remarks: "Is the Field referenced directly or via a wildcard"
                  constraints:
                    nullable: false
                  defaultValue: true

  - changeSet:
      id: v50.2024-03-28T16:30:35
      author: calherries
      comment: Create internal user
      validCheckSum: ANY
      changes:
        - customChange:
            class: "metabase.app_db.custom_migrations.CreateInternalUser"

  - changeSet:
      id: v50.2024-03-29T10:00:00
      author: piranha
      comment: 'Granular cache invalidation'
      changes:
        - addColumn:
            tableName: report_card
            columns:
              - column:
                  name: cache_invalidated_at
                  type: ${timestamp_type}
                  remarks: 'An invalidation time that can supersede cache_config.invalidated_at'
                  constraints:
                    nullable: true

  - changeSet:
      id: v50.2024-04-09T15:55:19
      author: calherries
      comment: Add collection.is_sample column
      changes:
        - addColumn:
            tableName: collection
            columns:
              - column:
                  name: is_sample
                  type: ${boolean.type}
                  remarks: "Is the collection part of the sample content?"
                  constraints:
                    nullable: false
                  defaultValue: false

  - changeSet:
      id: v50.2024-04-15T16:30:35
      author: qnkhuat
      comment: Add report_card.last_used_at
      changes:
        - addColumn:
            tableName: report_card
            columns:
              - column:
                  name: last_used_at
                  type: ${timestamp_type}
                  remarks: The timestamp of when the card is last used
                  constraints:
                    nullable: true

  - changeSet:
      id: v50.2024-04-19T17:04:04
      author: noahmoss
      comment: Clean up deprecated view-data and native-query-editing permissions (again)
      rollback: # handled by the rollbacks for `v50.2024-02-26T22:15:54` and `v50.2024-02-26T22:15:55`
      changes:
        - sql:
            sql: >
              DELETE FROM data_permissions where perm_type = 'perms/data-access' OR perm_type = 'perms/native-query-editing';

  - changeSet:
      id: v50.2024-04-25T01:04:05
      author: qnkhuat
      comment: Delete the old SendPulses job and trigger
      validCheckSum: ANY
      changes:
        - customChange:
            class: "metabase.app_db.custom_migrations.DeleteSendPulsesTask"

  - changeSet:
      id: v50.2024-04-25T01:04:06
      author: qnkhuat
      comment: Delete SendPulse Job on downgrade
      validCheckSum: ANY
      changes:
        - customChange:
            class: "metabase.app_db.custom_migrations.DeleteSendPulseTaskOnDowngrade"

  - changeSet:
      id: v50.2024-04-25T01:04:07
      author: qnkhuat
      comment: Delete InitSendPulseTriggers Job on downgrade
      validCheckSum: ANY
      changes:
        - customChange:
            class: "metabase.app_db.custom_migrations.DeleteInitSendPulseTriggersOnDowngrade"

  - changeSet:
      id: v50.2024-04-25T03:15:01
      author: noahmoss
      comment: Add entity_id to core_user
      changes:
        - addColumn:
            columns:
              - column:
                  remarks: NanoID tag for each user
                  name: entity_id
                  type: char(21)
                  constraints:
                    nullable: true
                    unique: true
            tableName: core_user

  - changeSet:
      id: v50.2024-04-25T03:15:02
      author: noahmoss
      comment: Add entity_id to permissions_group
      changes:
        - addColumn:
            columns:
              - column:
                  remarks: NanoID tag for each user
                  name: entity_id
                  type: char(21)
                  constraints:
                    nullable: true
                    unique: true
            tableName: permissions_group

  - changeSet:
      id: v50.2024-04-25T16:29:31
      author: calherries
      comment: Add report_card.view_count
      changes:
        - addColumn:
            columns:
              - column:
                  name: view_count
                  type: integer
                  defaultValueNumeric: 0
                  remarks: Keeps a running count of card views
                  constraints:
                    nullable: false
            tableName: report_card

  - changeSet:
      id: v50.2024-04-25T16:29:32
      author: calherries
      comment: Populate report_card.view_count
      changes:
        - sql:
            dbms: mysql,mariadb
            sql: >-
              UPDATE report_card c
              SET c.view_count = (
                  SELECT COUNT(*)
                  FROM view_log v
                  WHERE v.model = 'card'
                  AND v.model_id = c.id
              );
        - sql:
            dbms: postgresql,h2
            sql: >-
              UPDATE report_card c
              SET view_count = (
                  SELECT count(*)
                  FROM view_log v
                  WHERE v.model = 'card'
                  AND v.model_id = c.id
              );
      rollback: # nothing to do, since view_count didn't exist in v49

  - changeSet:
      id: v50.2024-04-25T16:29:33
      author: calherries
      comment: Add report_dashboard.view_count
      changes:
        - addColumn:
            columns:
              - column:
                  name: view_count
                  type: integer
                  defaultValueNumeric: 0
                  remarks: Keeps a running count of dashboard views
                  constraints:
                    nullable: false
            tableName: report_dashboard

  - changeSet:
      id: v50.2024-04-25T16:29:34
      author: calherries
      comment: Populate report_dashboard.view_count
      changes:
        - sql:
            dbms: mysql,mariadb
            sql: >-
              UPDATE report_dashboard c
              SET c.view_count = (
                  SELECT COUNT(*)
                  FROM view_log v
                  WHERE v.model = 'dashboard'
                  AND v.model_id = c.id
              );
        - sql:
            dbms: postgresql,h2
            sql: >-
              UPDATE report_dashboard c
              SET view_count = (
                  SELECT count(*)
                  FROM view_log v
                  WHERE v.model = 'dashboard'
                  AND v.model_id = c.id
              );
      rollback: # nothing to do, since view_count didn't exist in v49

  - changeSet:
      id: v50.2024-04-25T16:29:35
      author: calherries
      comment: Add metabase_table.view_count
      changes:
        - addColumn:
            columns:
              - column:
                  name: view_count
                  type: integer
                  defaultValueNumeric: 0
                  remarks: Keeps a running count of card views
                  constraints:
                    nullable: false
            tableName: metabase_table

  - changeSet:
      id: v50.2024-04-25T16:29:36
      author: calherries
      comment: Populate metabase_table.view_count
      changes:
        - sql:
            dbms: mysql,mariadb
            sql: >-
              UPDATE metabase_table t
              SET t.view_count = (
                  SELECT count(*)
                  FROM view_log v
                  WHERE v.model = 'table'
                  AND v.model_id = t.id
              );
        - sql:
            dbms: postgresql,h2
            sql: >-
              UPDATE metabase_table t
              SET view_count = (
                  SELECT count(*)
                  FROM view_log v
                  WHERE v.model = 'table'
                  AND v.model_id = t.id
              );
      rollback: # nothing to do, since view_count didn't exist in v49

  - changeSet:
      id: v50.2024-04-26T09:19:00
      author: adam-james
      comment: Added 0.50.0 - Per-user Dashboard Parameter values table
      changes:
        - createTable:
            tableName: user_parameter_value
            remarks: Table holding last set value of a parameter per user
            columns:
              - column:
                  name: id
                  type: int
                  autoIncrement: true
                  constraints:
                    primaryKey: true
                    nullable: false
              - column:
                  name: user_id
                  type: int
                  remarks: 'ID of the User who has set the parameter value'
                  constraints:
                    nullable: false
                    references: core_user(id)
                    foreignKeyName: fk_user_parameter_value_user_id
                    deleteCascade: true
              - column:
                  name: parameter_id
                  type: varchar(36)
                  remarks: "The parameter ID"
                  constraints:
                    nullable: false
              - column:
                  name: value
                  type: ${text.type}
                  remarks: Value of the parameter
                  constraints:
                    nullable: true

  - changeSet:
      id: v50.2024-04-26T09:25:00
      author: adam-james
      comment: Index user_parameter_value.user_id
      rollback: # not necessary, will be removed with the table
      changes:
        - createIndex:
            tableName: user_parameter_value
            indexName: idx_user_parameter_value_user_id
            columns:
              column:
                name: user_id

  - changeSet:
      id: v50.2024-04-30T23:57:23
      author: noahmoss
      comment: Add `scope` column to api_key to support SCIM authentication
      changes:
        - addColumn:
            columns:
              - column:
                  name: scope
                  type: varchar(64)
                  remarks: The scope of the API key, if applicable
                  constraints:
                    nullable: true
            tableName: api_key

  - changeSet:
      id: v50.2024-04-30T23:58:24
      author: noahmoss
      comment: Drop NOT NULL constraint on api_key.user_id to support SCIM-scoped API keys
      changes:
        - dropNotNullConstraint:
            tableName: api_key
            columnName: user_id
            columnDataType: integer
      rollback: # we can't reliably add back the constraint while downgrading

  - changeSet:
      id: v50.2024-05-08T09:00:00
      author: qnkhuat
      comment: Add task_history.status
      changes:
        - addColumn:
            tableName: task_history
            columns:
              - column:
                  name: status
                  type: varchar(21)
                  remarks: "the status of task history, could be started, failed, success, unknown"
                  constraints:
                    nullable: false
                  defaultValue: "unknown"

  - changeSet:
      id: v50.2024-05-08T09:00:01
      author: qnkhuat
      comment: Drop default value task_history.status
      changes:
        - dropDefaultValue:
            tableName: task_history
            columnName: status
      # the column will be dropped
      rollback:

  - changeSet:
      id: v50.2024-05-08T09:00:02
      author: qnkhuat
      comment: Add "started" as default value for task_history.status, now that backfill is done.
      changes:
        - addDefaultValue:
            defaultValue: "started"
            tableName: task_history
            columnName: status
      # the column will be dropped
      rollback:

  - changeSet:
      id: v50.2024-05-08T09:00:03
      author: qnkhuat
      comment: Drop not null constraint for task_history.ended_at
      changes:
        - dropNotNullConstraint:
            tableName: task_history
            columnDataType: ${timestamp_type}
            columnName: ended_at
      rollback: # we can't reliably add back the constraint while downgrading

  - changeSet:
      id: v50.2024-05-08T09:00:04
      author: qnkhuat
      comment: Drop not null constraint for task_history.duration
      changes:
        - dropNotNullConstraint:
            tableName: task_history
            columnDataType: int
            columnName: duration
      rollback: # we can't reliably add back the constraint while downgrading

  - changeSet:
      id: v50.2024-05-08T09:00:05
      author: qnkhuat
      comment: Drop default value task_history.ended_at
      changes:
        - dropDefaultValue:
            tableName: task_history
            columnName: ended_at
      rollback:
        - addDefaultValue:
            tableName: task_history
            columnName: ended_at
            defaultValueComputed: current_timestamp

  - changeSet:
      id: v50.2024-05-08T09:00:06
      author: qnkhuat
      comment: Add null as default value for task_history.ended_at
      changes:
        - addDefaultValue:
            defaultValue: "null"
            tableName: task_history
            columnName: ended_at
      # the migration above will add one
      rollback:

  - changeSet:
      id: v50.2024-05-13T16:00:00
      author: filipesilva
      comment: Create cloud migration
      changes:
        - createTable:
            tableName: cloud_migration
            remarks: Migrate to cloud directly from Metabase
            columns:
              - column:
                  name: id
                  remarks: Unique ID
                  type: int
                  autoIncrement: true
                  constraints:
                    primaryKey: true
                    nullable: false
              - column:
                  name: external_id
                  remarks: Matching ID in Cloud for this migration
                  type: ${text.type}
                  constraints:
                    nullable: false
              - column:
                  name: upload_url
                  remarks: URL where the backup will be uploaded to
                  type: ${text.type}
                  constraints:
                    nullable: false
              - column:
                  name: state
                  remarks: 'Current state of the migration: init, setup, dump, upload, done, error, cancelled'
                  type: varchar(32)
                  defaultValue: init
                  constraints:
                    nullable: false
              - column:
                  name: progress
                  remarks: Number between 0 to 100 representing progress as a percentage
                  type: int
                  defaultValue: 0
                  constraints:
                    nullable: false
              - column:
                  name: created_at
                  remarks: Timestamp when the config was inserted
                  type: ${timestamp_type}
                  constraints:
                    nullable: false
              - column:
                  name: updated_at
                  remarks: Timestamp when the config was updated
                  type: ${timestamp_type}
                  constraints:
                    nullable: false

  - changeSet:
      id: v50.2024-05-14T12:42:42
      author: johnswanson
      comment: Create the Trash collection
      changes:
        - sql:
            sql: >-
              INSERT INTO collection (name, slug, entity_id, type) VALUES ('Trash', 'trash', 'trashtrashtrashtrasht', 'trash');
              INSERT INTO permissions (object, group_id)
              SELECT CONCAT('/collection/', c.id, '/'), pg.id
              FROM collection c
              CROSS JOIN permissions_group pg
              WHERE c.type = 'trash' AND pg.name != 'Administrators';

      rollback:
        - sql:
            sql: >-
              DELETE
              FROM permissions
              WHERE permissions.object IN (
                SELECT CONCAT('/collection/', collection.id, '/') FROM collection WHERE collection.type = 'trash'
              );
              DELETE FROM collection WHERE type = 'trash';

  - changeSet:
      id: v50.2024-05-15T13:13:13
      author: adam-james
      comment: Fix visualization settings for stacked area/bar/combo displays
      validCheckSum: ANY
      changes:
        - customChange:
            class: "metabase.app_db.custom_migrations.MigrateStackedAreaBarComboDisplaySettings"

  - changeSet:
      id: v50.2024-05-17T19:54:23
      author: calherries
      comment: Add metabase_database.uploads_enabled column
      changes:
        - addColumn:
            tableName: metabase_database
            columns:
              - column:
                  name: uploads_enabled
                  type: ${boolean.type}
                  defaultValueBoolean: false
                  remarks: Whether uploads are enabled for this database
                  constraints:
                    nullable: false

  - changeSet:
      id: v50.2024-05-17T19:54:24
      author: calherries
      comment: Add metabase_database.uploads_schema_name column
      changes:
        - addColumn:
            tableName: metabase_database
            columns:
              - column:
                  name: uploads_schema_name
                  type: ${text.type}
                  remarks: The schema name for uploads

  - changeSet:
      id: v50.2024-05-17T19:54:25
      author: calherries
      comment: Add metabase_database.uploads_table_prefix column
      changes:
        - addColumn:
            tableName: metabase_database
            columns:
              - column:
                  name: uploads_table_prefix
                  type: ${text.type}
                  remarks: The prefix for upload table names

  - changeSet:
      id: v50.2024-05-17T19:54:26
      author: calherries
      comment: Update metabase_database.uploads_enabled value
      validCheckSum: ANY
      changes:
        - customChange:
            class: "metabase.app_db.custom_migrations.MigrateUploadsSettings"

  # This migration has been moved.
  - changeSet:
      id: v50.2024-05-27T15:55:22
      author: calherries
      comment: Create sample content
      validCheckSum: ANY
      changes:
        - customChange:
            class: "metabase.app_db.custom_migrations.CreateSampleContent"

  - changeSet:
      id: v50.2024-05-29T14:04:47
      author: johnswanson
      comment: Add `report_dashboard.archived_directly`
      changes:
        - addColumn:
            tableName: report_dashboard
            columns:
              - column:
                  name: archived_directly
                  type: ${boolean.type}
                  defaultValueBoolean: false
                  remarks: "Was this thing trashed directly"
                  constraints:
                    nullable: false

  - changeSet:
      id: v50.2024-05-29T14:04:53
      author: johnswanson
      comment: Add `report_card.archived_directly`
      changes:
        - addColumn:
            tableName: report_card
            columns:
              - column:
                  name: archived_directly
                  type: ${boolean.type}
                  remarks: "Was this thing trashed directly"
                  defaultValueBoolean: false
                  constraints:
                    nullable: false

  - changeSet:
      id: v50.2024-05-29T14:04:58
      author: johnswanson
      comment: Add `collection.archive_operation_id`
      changes:
        - addColumn:
            tableName: collection
            columns:
              - column:
                  name: archive_operation_id
                  type: char(36)
                  remarks: "The UUID of the trash operation. Each time you trash a collection subtree, you get a unique ID."
                  constraints:
                    nullable: true

  - changeSet:
      id: v50.2024-05-29T14:05:01
      author: johnswanson
      comment: Add `collection.archived_directly`
      changes:
        - addColumn:
            tableName: collection
            columns:
              - column:
                  name: archived_directly
                  type: ${boolean.type}
                  remarks: "Whether the item was trashed independently or as a subcollection"
                  constraints:
                    nullable: true

  - changeSet:
      id: v50.2024-05-29T14:05:03
      author: johnswanson
      comment: Populate `archived_directly` and `archive_operation_id` (Postgres)
      changes:
        - sqlFile:
            dbms: postgresql
            path: trash/postgres.sql
            relativeToChangelogFile: true
      rollback: # not needed, columns will be deleted

  - changeSet:
      id: v50.2024-05-29T18:42:13
      author: johnswanson
      comment: Populate `archived_directly` and `archive_operation_id` (H2)
      changes:
        - sqlFile:
            dbms: h2
            path: trash/h2.sql
            relativeToChangelogFile: true
      rollback: # not needed, columns will be deleted

  - changeSet:
      id: v50.2024-05-29T18:42:14
      author: johnswanson
      comment: Populate `archived_directly` and `archive_operation_id` (MySQL)
      validCheckSum: ANY
      changes:
        - sqlFile:
            dbms: mysql
            path: trash/mysql.sql
            relativeToChangelogFile: true
      rollback: # not needed, columns will be deleted

  - changeSet:
      id: v50.2024-05-29T18:42:15
      author: johnswanson
      comment: Populate `archived_directly` and `archive_operation_id` (MariaDB)
      changes:
        - sqlFile:
            dbms: mariadb
            path: trash/mariadb.sql
            relativeToChangelogFile: true
      rollback: # not needed, columns will be deleted

  - changeSet:
      id: v50.2024-05-30T16:04:20
      author: escherize
      comment: Add context to recent views table
      changes:
        - addColumn:
            tableName: recent_views
            columns:
              - column:
                  name: context
                  remarks: The contextual action that netted a recent view.
                  type: varchar(256)
                  defaultValue: "view"
                  constraints:
                    nullable: false
      preConditions:
        - onFail: MARK_RAN
        - not:
          - columnExists:
              tableName: recent_views
              columnName: context

  - changeSet:
      id: v50.2024-06-12T12:33:07
      author: piranha
      comment: 'Decrypt some settings so the next migration runs well'
      validCheckSum: ANY
      changes:
        - customChange:
            class: "metabase.app_db.custom_migrations.DecryptCacheSettings"
      rollback: # no rollback necessary, they'll be encrypted if you downgrade and touch them

  - changeSet:
      # this had id `v50.2024-04-12T12:33:09` before #44048
      id: v50.2024-06-12T12:33:08
      author: piranha
      comment: 'Copy old cache configurations to cache_config table'
      validCheckSum: ANY
      changes:
        - sqlFile:
            dbms: postgresql
            path: custom_sql/fill_cache_config.pg.sql
            relativeToChangelogFile: true
        - sqlFile:
            dbms: mysql,mariadb
            path: custom_sql/fill_cache_config.my.sql
            relativeToChangelogFile: true
        - sqlFile:
            dbms: h2
            path: custom_sql/fill_cache_config.h2.sql
            relativeToChangelogFile: true
      rollback: # no rollback necessary, we're not removing the columns yet

  - changeSet:
      id: v50.2024-06-12T12:33:09
      author: piranha
      comment: 'Fix root cache config for mysql if it is wrong'
      dbms: mysql,mariadb
      validCheckSum: ANY
      changes:
        - sqlFile:
            path: custom_sql/fill_cache_config_root_fix.my.sql
            relativeToChangelogFile: true
      rollback: # no rollback necessary here too

  - changeSet:
      id: v50.2024-06-20T13:21:30
      author: noahmoss
      comment: 'Drop permission_id column on sandboxes table to fix down migrations'
      changes:
        - dropColumn:
            tableName: sandboxes
            columnName: permission_id
      rollback:
        - addColumn:
            tableName: sandboxes
            columns:
              - column:
                  name: permission_id
                  type: int
                  remarks: 'The ID of the corresponding permissions path for this sandbox (deprecated)'
                  constraints:
                    nullable: true
                  defaultValue: null

  - changeSet:
      id: v50.2024-06-28T12:35:50
      author: piranha
      comment: 'Clean databasechangelog table of migration that was once deleted'
      changes:
        - sql: "DELETE FROM ${databasechangelog.name} WHERE id = 'v50.2024-04-12T12:33:09'"
      rollback: # nothing to do here

  - changeSet:
      id: v50.2024-07-02T16:48:21
      author: adam-james
      comment: Remove existing user_parameter_value entries as we want to add dashboard_id, and can't easily backfill
      rollback: # none, entries already removed and are non-critical to app functionality
      changes:
        - delete:
           tableName: user_parameter_value

  - changeSet:
      id: v50.2024-07-02T16:49:29
      author: adam-james
      comment: Add dashboard_id column to user_parameter_value to keep values unique per dashboard
      changes:
        - addColumn:
            columns:
              - column:
                  name: dashboard_id
                  type: int
                  remarks: The ID of the dashboard
            tableName: user_parameter_value

  - changeSet:
      id: v50.2024-07-02T16:55:42
      author: adam-james
      comment: Add fk constraint to user_parameter_value.dashboard_id
      changes:
        - addForeignKeyConstraint:
            baseTableName: user_parameter_value
            baseColumnNames: dashboard_id
            referencedTableName: report_dashboard
            referencedColumnNames: id
            constraintName: fk_user_parameter_value_dashboard_id
            nullable: false
            deleteCascade: true

  - changeSet:
      id: v50.2024-07-02T17:07:15
      author: adam-james
      comment: Index user_parameter_value.dashboard_id
      rollback: # not necessary, will be removed with the table
      changes:
        - createIndex:
            tableName: user_parameter_value
            indexName: idx_user_parameter_value_dashboard_id
            columns:
              column:
                name: dashboard_id

  # After this migration, last_used_at becomes the lowest timestamp after which we know that
  # the card has not been used. last_used_at will be used to determine if a report
  # card is stale and should be cleaned up if the card is imported with serialization.
  # Because we weren't collecting last_used_at before, we have to populate all existing cards
  # with the current timestamp to provide a "lower bound" after which the card has not been used.
  - changeSet:
      id: v50.2024-07-09T20:04:00
      author: calherries
      comment: Populate default value for report_card.last_used_at
      changes:
        - sql:
            sql: UPDATE report_card SET last_used_at = current_timestamp
      rollback: # nothing to do, since this is backwards compatible

  - changeSet:
      id: v50.2024-07-09T20:04:02
      author: calherries
      comment: Add not null constraint for report_card.last_used_at
      preConditions:
      changes:
        - addNotNullConstraint:
            tableName: report_card
            columnName: last_used_at
            columnDataType: ${timestamp_type}

  # addDefaultValue with defaultValueComputed doesn't work for MySQL/MariaDB so we have to do this the hard way.
  - changeSet:
      id: v50.2024-07-09T20:04:03
      author: calherries
      comment: Set default for report_card.last_used_at
      preConditions:
      changes:
        - sql:
            dbms: postgresql,h2
            sql: ALTER TABLE report_card ALTER COLUMN last_used_at SET DEFAULT CURRENT_TIMESTAMP;
        - sql:
            dbms: mysql,mariadb
            sql: >-
              ALTER TABLE report_card
              CHANGE last_used_at
              last_used_at timestamp(6) NOT NULL DEFAULT current_timestamp(6);
      rollback: # nothing to do, since this is backwards compatible

  - changeSet:
      id: v50.2024-08-08T20:04:03
      author: qnkhuat
      comment: Added 0.50.0 - Add index on user_parameter_value(user_id, parameter_id, dashboard_id)
      changes:
        - createIndex:
            tableName: user_parameter_value
            indexName: idx_user_parameter_value_user_id_dashboard_id_parameter_id
            columns:
              - column:
                  name: user_id
              - column:
                  name: dashboard_id
              - column:
                  name: parameter_id

  - changeSet:
      id: v50.2024-08-27T00:00:00
      author: devurandom
      comment: Add is_attached_dwh to metabase_database
      preConditions:
        - onFail: MARK_RAN
        - not:
            - columnExists:
                tableName: metabase_database
                columnName: is_attached_dwh
      changes:
        - addColumn:
            tableName: metabase_database
            columns:
              - column:
                  name: is_attached_dwh
                  type: ${boolean.type}
                  defaultValueBoolean: false
                  remarks: 'This is an attached data warehouse, do not serialize it and hide its details from the UI'
                  constraints:
                    nullable: false

  - changeSet:
      id: v51.2024-05-13T15:30:57
      author: metamben
      comment: Backup of dataset_query rewritten by the metrics v2 migration
      changes:
        - addColumn:
            tableName: report_card
            columns:
              - column:
                  name: dataset_query_metrics_v2_migration_backup
                  remarks: The copy of dataset_query before the metrics v2 migration
                  type: ${text.type}
      preConditions:

  - changeSet:
      id: v51.2024-05-13T16:00:00
      author: metamben
      comment: Migrate v1 metrics to v2 metrics
      validCheckSum: ANY
      changes:
        - customChange:
            class: "metabase.app_db.custom_migrations.MigrateMetricsToV2"

  - changeSet:
      id: v51.2024-06-07T12:37:36
      author: crisptrutski
      comment: Rename query_field.direct_reference to query_field.indirect_reference
      changes:
        - renameColumn:
            tableName: query_field
            columnDataType: ${boolean.type}
            oldColumnName: direct_reference
            newColumnName: explicit_reference

  - changeSet:
      id: v51.2024-06-12T18:53:02
      author: noahmoss
      comment: Drop incorrect index on login_history
      changes:
        - dropIndex:
            tableName: login_history
            indexName: idx_user_id_device_id
      rollback:
        - createIndex:
            tableName: login_history
            indexName: idx_user_id_device_id
            columns:
              - column:
                  name: session_id
              - column:
                  name: device_id
      preConditions:

  - changeSet:
      id: v51.2024-06-12T18:53:03
      author: noahmoss
      comment: Create index on login_history (user_id, device_id)
      changes:
        - createIndex:
            tableName: login_history
            indexName: idx_user_id_device_id
            columns:
              - column:
                  name: user_id
              - column:
                  name: device_id
      rollback:
        - dropIndex:
            tableName: login_history
            indexName: idx_user_id_device_id
      preConditions:

  - changeSet:
      id: v51.2024-07-08T10:00:00
      author: qnkhuat
      comment: Create channel table
      preConditions:
        - onFail: MARK_RAN
        - not:
            - tableExists:
                tableName: channel
      changes:
        - createTable:
            tableName: channel
            remarks: Channel configurations
            columns:
              - column:
                  name: id
                  remarks: Unique ID
                  type: int
                  autoIncrement: true
                  constraints:
                    primaryKey: true
                    nullable: false
              - column:
                  name: name
                  remarks: channel name
                  type: varchar(254)
                  constraints:
                    nullable: false
                    unique: true
              - column:
                  name: description
                  remarks: channel description
                  type: ${text.type}
                  constraints:
                    nullable: true
              - column:
                  name: type
                  remarks: Channel type
                  type: varchar(32)
                  constraints:
                    nullable: false
              - column:
                  name: details
                  remarks: Channel details, used to store authentication information or channel-specific settings
                  type: ${text.type}
                  constraints:
                    nullable: false
              - column:
                  name: active
                  type: ${boolean.type}
                  defaultValueBoolean: true
                  remarks: whether the channel is active
                  constraints:
                    nullable: false
              - column:
                  name: created_at
                  remarks: Timestamp when the channel was inserted
                  type: ${timestamp_type}
                  constraints:
                    nullable: false
              - column:
                  name: updated_at
                  remarks: Timestamp when the channel was updated
                  type: ${timestamp_type}
                  constraints:
                    nullable: false

  - changeSet:
      id: v51.2024-07-08T10:00:01
      author: qnkhuat
      comment: Create pulse_channel.channel_id
      preConditions:
        - onFail: MARK_RAN
        - not:
            - columnExists:
                tableName: pulse_channel
                columnName: channel_id
      changes:
        - addColumn:
            tableName: pulse_channel
            columns:
              - column:
                  name: channel_id
                  type: integer
                  remarks: The channel ID

  - changeSet:
      id: v51.2024-07-08T10:00:02
      author: qnkhuat
      comment: Add fk constraint to pulse_channel.channel_id
      preConditions:
        - onFail: MARK_RAN
        - not:
            - foreignKeyConstraintExists:
                foreignKeyName: fk_pulse_channel_channel_id
                foreignKeyTableName: pulse_channel

      changes:
        - addForeignKeyConstraint:
            baseTableName: pulse_channel
            baseColumnNames: channel_id
            referencedTableName: channel
            referencedColumnNames: id
            constraintName: fk_pulse_channel_channel_id
            nullable: true
            deleteCascade: true

  - changeSet:
      id: v51.2024-07-09T17:15:43
      author: tsmacdonald
      comment: Fix default boolean value for query_field.explicit_reference
      dbms: mysql,mariadb
      changes:
        - addDefaultValue:
            tableName: query_field
            columnName: explicit_reference
            defaultValueBoolean: true

  - changeSet:
      id: v51.2024-07-10T12:28:10
      author: johnswanson
      comment: Add `last_viewed_at` to dashboards
      preConditions:
        - onFail: MARK_RAN
        - not:
          - columnExists:
              tableName: report_dashboard
              columnName: last_viewed_at
      changes:
        - addColumn:
            tableName: report_dashboard
            columns:
              - column:
                  name: last_viewed_at
                  type: ${timestamp_type}
                  remarks: Timestamp of when this dashboard was last viewed
                  defaultValueComputed: current_timestamp
                  constraints:
                    nullable: false

  - changeSet:
      id: v51.2024-07-22T15:49:37
      author: escherize
      comment: Add embedding_client column to query_execution for metabase embedding SDK analytics
      preConditions:
        - onFail: MARK_RAN
        - not:
          - columnExists:
              tableName: query_execution
              columnName: embedding_client
      changes:
        - addColumn:
            tableName: query_execution
            columns:
              - column:
                  name: embedding_client
                  remarks: Used by the embedding team to track SDK usage
                  type: varchar(254)
                  constraints:
                    nullable: true

  - changeSet:
      id: v51.2024-07-22T15:49:38
      author: escherize
      comment: Add embedding_version column to query_execution for metabase embedding SDK analytics
      preConditions:
        - onFail: MARK_RAN
        - not:
          - columnExists:
              tableName: query_execution
              columnName: embedding_version
      changes:
        - addColumn:
            tableName: query_execution
            columns:
              - column:
                  name: embedding_version
                  remarks: Used by the embedding team to track SDK version usage
                  type: varchar(254)
                  constraints:
                    nullable: true

  - changeSet:
      id: v51.2024-07-22T15:49:39
      author: escherize
      comment: Add embedding_client column to view_log for metabase embedding SDK analytics
      preConditions:
        - onFail: MARK_RAN
        - not:
          - columnExists:
              tableName: view_log
              columnName: embedding_client
      changes:
        - addColumn:
            tableName: view_log
            columns:
              - column:
                  name: embedding_client
                  remarks: Used by the embedding team to track SDK usage
                  type: varchar(254)
                  constraints:
                    nullable: true

  - changeSet:
      id: v51.2024-07-22T15:49:40
      author: escherize
      comment: Add embedding_version column to view_log for metabase embedding SDK analytics
      preConditions:
        - onFail: MARK_RAN
        - not:
          - columnExists:
              tableName: view_log
              columnName: embedding_version
      changes:
        - addColumn:
            tableName: view_log
            columns:
              - column:
                  name: embedding_version
                  remarks: Used by the embedding team to track SDK version usage
                  type: varchar(254)
                  constraints:
                    nullable: true

  - changeSet:
      id: v51.2024-07-25T11:56:27
      author: crisptrutski
      comment: Wipe stale query fields, so we can add new non-nullable columns
      rollback: # none, entries will be recreated by sweeper
      changes:
        - delete:
            tableName: query_field
            remarks: remove stale analysis, so the new fields can be non-nullable

  - changeSet:
      id: v51.2024-07-25T11:57:27
      author: crisptrutski
      comment: Add `column` column to query fields
      preConditions:
        - not:
          - columnExists:
              tableName: query_field
              columnName: column
      changes:
        - addColumn:
            tableName: query_field
            columns:
              - column:
                  name: column
                  type: varchar(254) # matching metabase_field.name
                  remarks: name of the table or card being referenced
                  constraints:
                    nullable: false

  - changeSet:
      id: v51.2024-07-25T11:58:27
      author: crisptrutski
      comment: Add `table` column to query fields
      preConditions:
        - not:
          - columnExists:
              tableName: query_field
              columnName: table
      changes:
        - addColumn:
            tableName: query_field
            columns:
              - column:
                  name: table
                  type: varchar(254) # matching metabase_table.name
                  remarks: name of the table or card being referenced
                  constraints:
                    nullable: false

  - changeSet:
      id: v51.2024-07-25T12:02:21
      validCheckSum: ANY
      author: crisptrutski
      comment: Make `field_id` nullable on query fields
      rollback:
        - delete:
            tableName: query_field
            where: query_field.field_id is NULL
            remarks: remove stale analysis, so the fields can be non-nullable
      changes:
        - dropNotNullConstraint:
            tableName: query_field
            columnDataType: int
            columnName: field_id
            remarks: This value is null if the field does not exist, or is created within a model

  - changeSet:
      id: v51.2024-07-26T11:56:27
      author: crisptrutski
      comment: Add `table_id` column to query fields
      preConditions:
        - not:
          - columnExists:
              tableName: query_field
              columnName: table_id
      changes:
        - addColumn:
            tableName: query_field
            columns:
              - column:
                  name: table_id
                  type: int
                  remarks: track the table directly, in case the field does not exist
                  constraints:
                    nullable: true

  - changeSet:
      id: v51.2024-07-29T09:22:12
      author: crisptrutski
      comment: Add the query_analysis table
      preConditions:
        - onFail: MARK_RAN
        - not:
          - tableExists:
              tableName: query_analysis
      changes:
        - createTable:
            tableName: query_analysis
            remarks: Parent node for query analysis records
            columns:
              - column:
                  name: id
                  remarks: PK
                  type: int
                  autoIncrement: true
                  constraints:
                    primaryKey: true
                    nullable: false
              - column:
                  name: card_id
                  remarks: referenced card
                  type: int
                  constraints:
                    nullable: false
                    referencedTableName: report_card
                    referencedColumnNames: id
                    foreignKeyName: fk_query_analysis_card_id
                    deleteCascade: true
              - column:
                  remarks: The timestamp of when the analysis was created
                  name: created_at
                  type: ${timestamp_type}
                  defaultValueComputed: current_timestamp
                  constraints:
                    nullable: false
              - column:
                  remarks: The timestamp of when the analysis was updated
                  name: updated_at
                  type: ${timestamp_type}
                  defaultValueComputed: current_timestamp
                  constraints:
                    nullable: false

  - changeSet:
      id: v51.2024-07-29T09:23:12
      author: crisptrutski
      comment: Index query_analysis.card_id
      rollback: # not necessary, will be removed with the table
      preConditions: # linter made me add this
      changes:
        - createIndex:
            tableName: query_analysis
            indexName: idx_query_analysis_card_id
            columns:
              column:
                name: card_id

  - changeSet:
      id: v51.2024-07-29T09:24:13
      author: crisptrutski
      comment: Add the query_table join table
      preConditions:
        - onFail: MARK_RAN
        - not:
          - tableExists:
              tableName: query_table
      changes:
        - createTable:
            tableName: query_table
            remarks: Tables used by a card's query
            columns:
              - column:
                  name: id
                  remarks: PK
                  type: int
                  autoIncrement: true
                  constraints:
                    primaryKey: true
                    nullable: false
              - column:
                  name: card_id
                  remarks: referenced card
                  type: int
                  constraints:
                    nullable: false
                    referencedTableName: report_card
                    referencedColumnNames: id
                    foreignKeyName: fk_query_table_card_id
                    deleteCascade: true
              - column:
                  name: analysis_id
                  remarks: round of analysis
                  type: int
                  constraints:
                    nullable: false
                    referencedTableName: query_analysis
                    referencedColumnNames: id
                    foreignKeyName: fk_query_table_analysis_id
                    deleteCascade: true
              - column:
                  name: table_id
                  remarks: referenced field
                  type: int
                  constraints:
                    nullable: true
                    referencedTableName: metabase_table
                    referencedColumnNames: id
                    foreignKeyName: fk_query_table_table_id
                    deleteCascade: true
              - column:
                  name: schema
                  type: varchar(254) # matching metabase_table.schema
                  remarks: name of the schema of the table being referenced
                  constraints:
                    nullable: true
              - column:
                  name: table
                  type: varchar(254) # matching metabase_table.name
                  remarks: name of the table or card being referenced
                  constraints:
                    nullable: false

  - changeSet:
      id: v51.2024-07-29T09:25:13
      author: crisptrutski
      comment: Index query_table.card_id
      rollback: # not necessary, will be removed with the table
      preConditions: # linter made me add this
      changes:
        - createIndex:
            tableName: query_table
            indexName: idx_query_table_card_id
            columns:
              column:
                name: card_id

  - changeSet:
      id: v51.2024-07-29T09:25:14
      author: crisptrutski
      comment: Index query_table.analysis_id
      rollback: # not necessary, will be removed with the table
      preConditions: # linter made me add this
      changes:
        - createIndex:
            tableName: query_table
            indexName: idx_query_table_analysis_id
            columns:
              column:
                name: analysis_id

  - changeSet:
      id: v51.2024-07-29T09:25:15
      author: crisptrutski
      comment: Index query_table.table_id
      rollback: # not necessary, will be removed with the table
      preConditions: # linter made me add this
      changes:
        - createIndex:
            tableName: query_table
            indexName: idx_query_table_table_id
            columns:
              column:
                name: table_id

  - changeSet:
      id: v51.2024-07-29T10:03:27
      author: crisptrutski
      comment: Wipe stale query fields, so we can add new non-nullable columns
      rollback: # none, entries will be recreated by sweeper
      changes:
        - delete:
            tableName: query_field
            remarks: remove stale analysis, so the new fields can be non-nullable

  - changeSet:
      id: v51.2024-07-29T10:04:13
      author: crisptrutski
      comment: Put Query Fields under a parent Query Analysis record
      preConditions:
        - not:
          - columnExists:
              tableName: query_field
              columnName: analysis_id
      changes:
        - addColumn:
            tableName: query_field
            columns:
              - column:
                  name: analysis_id
                  remarks: round of analysis
                  type: int
                  constraints:
                    nullable: false
                    referencedTableName: query_analysis
                    referencedColumnNames: id
                    foreignKeyName: fk_query_field_analysis_id
                    deleteCascade: true
                    deleteCascadeForce: true # its safe as we have truncated the table
      rollback:
        - dropForeignKeyConstraint:
            baseTableName: query_field
            constraintName: fk_query_field_analysis_id
        - dropColumn:
            tableName: query_field
            columnName: analysis_id

  - changeSet:
      id: v51.2024-07-29T11:25:13
      author: crisptrutski
      comment: Index query_field.analysis_id
      rollback: # not necessary, will be removed with the table
      preConditions: # linter made me add this
      changes:
        - createIndex:
            tableName: query_field
            indexName: idx_query_field_analysis_id
            columns:
              column:
                name: analysis_id

  - changeSet:
      id: v51.2024-08-02T11:56:27
      author: crisptrutski
      comment: Add `schema` column to query fields
      preConditions:
        - not:
            - columnExists:
                tableName: query_field
                columnName: schema
      changes:
        - addColumn:
            tableName: query_field
            columns:
              - column:
                  name: schema
                  type: varchar(254) # matching metabase_table.schema
                  remarks: name of the schema of the table being referenced
                  constraints:
                    nullable: true

  - changeSet:
      id: v51.2024-08-02T12:02:21
      validCheckSum: ANY
      author: crisptrutski
      comment: Make `table` nullable on query fields
      rollback: # we don't need one, the column will be dropped
      changes:
        - dropNotNullConstraint:
            tableName: query_field
            columnDataType: varchar(254) # matching metabase_table.name
            columnName: table
            remarks: This value is null if the field does not exist, and macaw could not determine the table

  - changeSet:
      id: v51.2024-08-05T16:00:00
      author: metamben
      comment: Add source card reference to report_card to support metrics based models and questions
      preConditions:
        - not:
          - columnExists:
              tableName: report_card
              columnName: source_card_id
      changes:
        - addColumn:
            tableName: report_card
            columns:
              - column:
                  name: source_card_id
                  remarks: The ID of the model or question this card is based on
                  type: int

  - changeSet:
      id: v51.2024-08-05T16:00:01
      author: metamben
      comment: Add FK constraint to report_card.source_card_id
      preConditions:
      changes:
        - addForeignKeyConstraint:
            baseTableName: report_card
            baseColumnNames: source_card_id
            referencedTableName: report_card
            referencedColumnNames: id
            constraintName: fk_report_card_source_card_id_ref_report_card_id
            nullable: true
            deleteCascade: true

  - changeSet:
      id: v51.2024-08-05T16:00:02
      author: metamben
      comment: Index report_card.source_card_id
      rollback: # not necessary, will be removed with the table
      preConditions:
        - not:
            - indexExists:
                tableName: report_card
                indexName: idx_report_card_source_card_id
      changes:
        - createIndex:
            tableName: report_card
            indexName: idx_report_card_source_card_id
            columns:
              column:
                name: source_card_id


  - changeSet:
      id: v51.2024-08-07T10:00:00
      author: ranquild
      comment: Remove field refs from report_card.visualization_settings.column_settings
      validCheckSum: ANY
      changes:
        - customChange:
            class: "metabase.app_db.custom_migrations.MigrateLegacyColumnKeysInCardVizSettings"

  - changeSet:
      id: v51.2024-08-07T11:00:00
      author: ranquild
      comment: Remove field refs from report_dashboardcard.visualization_settings.column_settings
      validCheckSum: ANY
      changes:
        - customChange:
            class: "metabase.app_db.custom_migrations.MigrateLegacyColumnKeysInDashboardCardVizSettings"

  - changeSet:
      id: v51.2024-08-26T08:53:46
      author: crisptrutski
      comment: Add a status column to track the progress and outcome of query analysis
      preConditions:
        - not:
          - columnExists:
              tableName: query_analysis
              columnName: status
      changes:
        - addColumn:
            tableName: query_analysis
            columns:
              - column:
                  name: status
                  type: ${text.type}
                  remarks: running, failed, or completed

  - changeSet:
      id: v51.2024-09-03T16:54:18
      author: adam-james
      comment: Add pivot_results to pulse_card
      preConditions:
        - not:
            - columnExists:
                tableName: pulse_card
                columnName: pivot_results
      changes:
        - addColumn:
            tableName: pulse_card
            columns:
              - column:
                  name: pivot_results
                  type: ${boolean.type}
                  defaultValue: false
                  remarks: Whether or not to apply pivot processing to the rows of the export

  - changeSet:
      id: v51.2024-09-09T15:11:16
      author: johnswanson
      comment: add an index for `collection.type`
      preConditions:
        - onFail: MARK_RAN
        - not:
            - indexExists:
                tableName: collection
                indexName: idx_collection_type
      changes:
        - createIndex:
            tableName: collection
            columns:
              - column:
                  name: type
            indexName: idx_collection_type

  - changeSet:
      id: v51.2024-09-26T03:01:00
      author: escherize
      comment: iff enable-embedding is set, copy -> enable-embedding-interactive
      preConditions:
        - onFail: MARK_RAN
        - or:
            - and:
                - dbms:
                    type: postgresql
                - sqlCheck:
                    expectedResult: 1
                    sql: SELECT count(*) FROM setting WHERE key = 'enable-embedding';
            - and:
                - dbms:
                    type: mysql,mariadb
                - sqlCheck:
                    expectedResult: 1
                    sql: SELECT count(*) FROM setting WHERE `key` = 'enable-embedding';
            - and:
                - dbms:
                    type: h2
                - sqlCheck:
                    expectedResult: 1
                    sql: SELECT count(*) FROM setting WHERE "KEY" = 'enable-embedding';
      changes:
        - sql:
            dbms: postgresql
            sql: >-
              INSERT INTO setting (key, value)
              SELECT 'enable-embedding-interactive', value
              FROM setting
              WHERE key = 'enable-embedding';
        - sql:
            dbms: mysql,mariadb
            sql: >-
              INSERT INTO setting (`key`, `value`)
              SELECT 'enable-embedding-interactive', value
              FROM setting
              WHERE `key` = 'enable-embedding';
        - sql:
            dbms: h2
            sql: >-
              INSERT INTO setting ("KEY", "VALUE")
              SELECT 'enable-embedding-interactive', "VALUE"
              FROM setting
              WHERE "KEY" = 'enable-embedding';
      rollback: # not needed

  - changeSet:
      id: v51.2024-09-26T03:02:00
      author: escherize
      comment: iff enable-embedding is set, copy -> enable-embedding-static
      preConditions:
        - onFail: MARK_RAN
        - or:
            - and:
                - dbms:
                    type: postgresql
                - sqlCheck:
                    expectedResult: 1
                    sql: SELECT count(*) FROM setting WHERE key = 'enable-embedding';
            - and:
                - dbms:
                    type: mysql,mariadb
                - sqlCheck:
                    expectedResult: 1
                    sql: SELECT count(*) FROM setting WHERE `key` = 'enable-embedding';
            - and:
                - dbms:
                    type: h2
                - sqlCheck:
                    expectedResult: 1
                    sql: SELECT count(*) FROM setting WHERE "KEY" = 'enable-embedding';
      changes:
        - sql:
            dbms: postgresql
            sql: >-
              INSERT INTO setting (key, value)
              SELECT 'enable-embedding-static', value
              FROM setting
              WHERE key = 'enable-embedding';
        - sql:
            dbms: mysql,mariadb
            sql: >-
              INSERT INTO setting (`key`, `value`)
              SELECT 'enable-embedding-static', value
              FROM setting
              WHERE `key` = 'enable-embedding';
        - sql:
            dbms: h2
            sql: >-
              INSERT INTO setting ("KEY", "VALUE")
              SELECT 'enable-embedding-static', "VALUE"
              FROM setting
              WHERE "KEY" = 'enable-embedding';
      rollback: # not needed

  - changeSet:
      id: v51.2024-09-26T03:03:00
      author: escherize
      comment: iff enable-embedding is set, copy -> enable-embedding-sdk
      preConditions:
        - onFail: MARK_RAN
        - or:
            - and:
                - dbms:
                    type: postgresql
                - sqlCheck:
                    expectedResult: 1
                    sql: SELECT count(*) FROM setting WHERE key = 'enable-embedding';
            - and:
                - dbms:
                    type: mysql,mariadb
                - sqlCheck:
                    expectedResult: 1
                    sql: SELECT count(*) FROM setting WHERE `key` = 'enable-embedding';
            - and:
                - dbms:
                    type: h2
                - sqlCheck:
                    expectedResult: 1
                    sql: SELECT count(*) FROM setting WHERE "KEY" = 'enable-embedding';
      changes:
        - sql:
            dbms: postgresql
            sql: >-
              INSERT INTO setting (key, value)
              SELECT 'enable-embedding-sdk', value
              FROM setting
              WHERE key = 'enable-embedding';
        - sql:
            dbms: mysql,mariadb
            sql: >-
              INSERT INTO setting (`key`, `value`)
              SELECT 'enable-embedding-sdk', value
              FROM setting
              WHERE `key` = 'enable-embedding';
        - sql:
            dbms: h2
            sql: >-
              INSERT INTO setting ("KEY", "VALUE")
              SELECT 'enable-embedding-sdk', "VALUE"
              FROM setting
              WHERE "KEY" = 'enable-embedding';
      rollback: # not needed

  - changeSet:
      id: v51.2024-09-26T03:04:00
      author: escherize
      comment: iff embedding-app-origin is set, copy -> embedding-app-origins-interactive
      preConditions:
        - onFail: MARK_RAN
        - or:
            - and:
                - dbms:
                    type: postgresql
                - sqlCheck:
                    expectedResult: 1
                    sql: SELECT count(*) FROM setting WHERE key = 'embedding-app-origin';
            - and:
                - dbms:
                    type: mysql,mariadb
                - sqlCheck:
                    expectedResult: 1
                    sql: SELECT count(*) FROM setting WHERE `key` = 'embedding-app-origin';
            - and:
                - dbms:
                    type: h2
                - sqlCheck:
                    expectedResult: 1
                    sql: SELECT count(*) FROM setting WHERE "KEY" = 'embedding-app-origin';
      changes:
        - sql:
            dbms: postgresql
            sql: >-
              INSERT INTO setting (key, value)
              SELECT 'embedding-app-origins-interactive', value
              FROM setting
              WHERE key = 'embedding-app-origin';
        - sql:
            dbms: mysql,mariadb
            sql: >-
              INSERT INTO setting (`key`, `value`)
              SELECT 'embedding-app-origins-interactive', value
              FROM setting
              WHERE `key` = 'embedding-app-origin';
        - sql:
            dbms: h2
            sql: >-
              INSERT INTO setting ("KEY", "VALUE")
              SELECT 'embedding-app-origins-interactive', "VALUE"
              FROM setting
              WHERE "KEY" = 'embedding-app-origin';
      rollback: # not needed

  - changeSet:
      id: v51.2024-10-24T14:23:58
      author: noahmoss
      comment: Drop not null constraint on persisted_info.card_id
      changes:
        - dropNotNullConstraint:
            tableName: persisted_info
            columnName: card_id
            columnDataType: int
      rollback:
        - addNotNullConstraint:
            tableName: persisted_info
            columnName: card_id
            columnDataType: int

  - changeSet:
      id: v51.2024-10-24T14:24:59
      author: noahmoss
      comment: Drop foreign key constraint on persisted_info.card_id
      preConditions:
        - foreignKeyConstraintExists:
            foreignKeyName: fk_persisted_info_card_id
            foreignKeyTableName: persisted_info
      changes:
        - dropForeignKeyConstraint:
            constraintName: fk_persisted_info_card_id
            baseTableName: persisted_info
      rollback:
        - addForeignKeyConstraint:
            baseTableName: persisted_info
            baseColumnNames: card_id
            referencedTableName: report_card
            referencedColumnNames: id
            constraintName: fk_persisted_info_card_id
            onDelete: CASCADE

  - changeSet:
      id: v51.2024-10-24T14:25:01
      author: noahmoss
      comment: Re-add nullable foreign key constraint on persisted_info.card_id
      preConditions:
        - not:
            - foreignKeyConstraintExists:
              foreignKeyName: fk_persisted_info_card_id
              foreignKeyTableName: persisted_info
      changes:
        - addForeignKeyConstraint:
            baseTableName: persisted_info
            baseColumnNames: card_id
            referencedTableName: report_card
            referencedColumnNames: id
            constraintName: fk_persisted_info_card_id
            onDelete: SET NULL
      rollback:
        - dropForeignKeyConstraint:
            constraintName: fk_persisted_info_card_id
            baseTableName: persisted_info

  - changeSet:
      id: v52.2024-09-05T08:00:00
      author: qnkhuat
      comment: Create the notification table
      preConditions:
        - not:
          - tableExists:
              tableName: notification
      changes:
        - createTable:
            tableName: notification
            remarks: join table that connect notification subscriptions and notification handlers
            columns:
              - column:
                  name: id
                  type: int
                  autoIncrement: true
                  constraints:
                    primaryKey: true
                    nullable: false
              - column:
                  name: payload_type
                  remarks: the type of the payload
                  type: varchar(64)
                  constraints:
                    nullable: false
              - column:
                  name: active
                  remarks: whether the notification is active
                  type: ${boolean.type}
                  constraints:
                    nullable: false
                  defaultValueBoolean: true
              - column:
                  remarks: The timestamp of when the notification was created
                  name: created_at
                  type: ${timestamp_type}
                  constraints:
                    nullable: false
              - column:
                  name: updated_at
                  remarks: The timestamp of when the notification was updated
                  type: ${timestamp_type}
                  constraints:
                    nullable: false

  - changeSet:
      id: v52.2024-09-05T08:00:01
      author: qnkhuat
      comment: Create the notification_subscription table
      preConditions:
        - not:
          - tableExists:
              tableName: notification_subscription
      changes:
        - createTable:
            remarks: which type of trigger a notification is subscribed to
            tableName: notification_subscription
            columns:
              - column:
                  name: id
                  type: int
                  autoIncrement: true
                  constraints:
                    primaryKey: true
                    nullable: false
              - column:
                  name: notification_id
                  remarks: the notification that the subscription is connected to
                  type: int
                  constraints:
                    nullable: false
                    referencedTableName: notification
                    referencedColumnNames: id
                    foreignKeyName: fk_notification_subscription_notification_id
                    deleteCascade: true
              - column:
                  name: type
                  remarks: the type of the subscription
                  type: varchar(64)
                  constraints:
                    nullable: false
              - column:
                  name: event_name
                  remarks: the event name of subscriptions with type :notification-subscription/system-event
                  type: varchar(64)
                  constraints:
                    nullable: true
              - column:
                  name: created_at
                  remarks: The timestamp of when the subscription was created
                  type: ${timestamp_type}
                  constraints:
                    nullable: false

  - changeSet:
      id: v52.2024-09-05T08:00:02
      author: qnkhuat
      comment: index on notification_subscription.notification_id
      rollback: # no need, will be dropped with the table
      preConditions:
        - not:
            - indexExists:
                tableName: notification_subscription
                indexName: idx_notification_subscription_notification_id
      changes:
        - createIndex:
            tableName: notification_subscription
            columns:
              - column:
                  name: notification_id
            indexName: idx_notification_subscription_notification_id

  - changeSet:
      id: v52.2024-09-05T08:00:03
      author: qnkhuat
      comment: Create the channel_template table
      preConditions:
        - not:
          - tableExists:
              tableName: channel_template
      changes:
        - createTable:
            tableName: channel_template
            remarks: custom template for the channel
            columns:
              - column:
                  name: id
                  type: int
                  autoIncrement: true
                  constraints:
                    primaryKey: true
                    nullable: false
              - column:
                  name: name
                  type: varchar(64)
                  remarks: the name of the template
                  constraints:
                    nullable: false
              - column:
                  name: channel_type
                  type: varchar(64)
                  remarks: the channel type of the template
                  constraints:
                    nullable: false
              - column:
                  name: details
                  type: ${text.type}
                  remarks: the details of the template
                  constraints:
                    nullable: true
              - column:
                  name: entity_id
                  type: char(21)
                  remarks: Random NanoID tag for unique identity.
                  constraints:
                    nullable: true
                    unique: true
              - column:
                  name: created_at
                  type: ${timestamp_type}
                  remarks: The timestamp of when the template was created
                  constraints:
                    nullable: false
              - column:
                  name: updated_at
                  type: ${timestamp_type}
                  remarks: The timestamp of when the template was last updated
                  constraints:
                    nullable: false

  - changeSet:
      id: v52.2024-09-05T08:00:04
      author: qnkhuat
      comment: Create the notification_handler table
      validCheckSum: ANY
      preConditions:
        - not:
          - tableExists:
              tableName: notification_handler
      changes:
        - createTable:
            tableName: notification_handler
            remarks: which channel to send the notification to
            columns:
              - column:
                  name: id
                  type: int
                  autoIncrement: true
                  constraints:
                    primaryKey: true
                    nullable: false
              # TODO: can be removed once emails and slack configuration are fully migrated to be stored in channel table.
              - column:
                  name: channel_type
                  type: varchar(64)
                  remarks: the type of the channel, like :channel/email, :channel/slack
                  constraints:
                    nullable: false
              - column:
                  name: notification_id
                  type: int
                  remarks: the notification that the handler is connected to
                  constraints:
                    nullable: false
                    referencedTableName: notification
                    referencedColumnNames: id
                    foreignKeyName: fk_notification_handler_notification_id
                    deleteCascade: true
              - column:
                  name: channel_id
                  type: int
                  remarks: the channel that the handler is connected to
                  constraints:
                    nullable: true # temporarily nullable, because we need to support email and slack channels as global configuration
                    referencedTableName: channel
                    referencedColumnNames: id
                    foreignKeyName: fk_notification_handler_channel_id
                    deleteCascade: true
              - column:
                  name: template_id
                  type: int
                  remarks: the template that the handler is connected to
                  constraints:
                    nullable: true
              - column:
                  name: active
                  type: ${boolean.type}
                  remarks: whether the handler is active
                  defaultValueBoolean: true
                  constraints:
                    nullable: false
              - column:
                  name: created_at
                  type: ${timestamp_type}
                  remarks: The timestamp of when the handler was created
                  defaultValueComputed: current_timestamp
                  constraints:
                    nullable: false
              - column:
                  name: updated_at
                  type: ${timestamp_type}
                  remarks: The timestamp of when the handler was updated
                  defaultValueComputed: current_timestamp
                  constraints:
                    nullable: false
  - changeSet:
      id: v52.2024-09-05T08:00:05
      author: qnkhuat
      comment: Add fk constraint to notification_handler.template_id
      preConditions:
        - not:
          - foreignKeyConstraintExists:
              foreignKeyName: fk_notification_handler_template_id
              foreignKeyTableName: notification_handler
      changes:
        - addForeignKeyConstraint:
            baseTableName: notification_handler
            baseColumnNames: template_id
            referencedTableName: channel_template
            referencedColumnNames: id
            constraintName: fk_notification_handler_template_id
            onDelete: SET NULL

  - changeSet:
      id: v52.2024-09-05T08:00:06
      author: qnkhuat
      comment: index on notification_handler.notification_id
      rollback: # not necessary, will be removed with the table
      preConditions:
        - not:
            - indexExists:
                tableName: notification_handler
                indexName: idx_notification_handler_notification_id
      changes:
        - createIndex:
            tableName: notification_handler
            columns:
              - column:
                  name: notification_id
            indexName: idx_notification_handler_notification_id

  - changeSet:
      id: v52.2024-09-05T08:00:07
      author: qnkhuat
      comment: index on notification_handler.channel_id
      rollback: # not necessary, will be removed with the table
      preConditions:
        - not:
            - indexExists:
                tableName: notification_handler
                indexName: idx_notification_handler_channel_id
      changes:
        - createIndex:
            tableName: notification_handler
            columns:
              - column:
                  name: channel_id
            indexName: idx_notification_handler_channel_id

  - changeSet:
      id: v52.2024-09-05T08:00:08
      author: qnkhuat
      comment: index on notification_handler.template_id
      rollback: # not necessary, will be removed with the table
      preConditions:
        - not:
            - indexExists:
                tableName: notification_handler
                indexName: idx_notification_handler_template_id
      changes:
        - createIndex:
            tableName: notification_handler
            columns:
              - column:
                  name: template_id
            indexName: idx_notification_handler_template_id

  - changeSet:
      id: v52.2024-09-05T08:00:09
      author: qnkhuat
      comment: Create the notification_recipient table
      preConditions:
        - not:
          - tableExists:
              tableName: notification_recipient
      changes:
        - createTable:
            tableName: notification_recipient
            remarks: who should receive the notification
            columns:
              - column:
                  name: id
                  type: int
                  autoIncrement: true
                  constraints:
                    primaryKey: true
                    nullable: false
              - column:
                  name: notification_handler_id
                  type: int
                  remarks: the handler that the recipient is connected to
                  constraints:
                    nullable: false
                    referencedTableName: notification_handler
                    referencedColumnNames: id
                    foreignKeyName: fk_notification_recipient_notification_handler_id
                    deleteCascade: true
              - column:
                  name: type
                  type: varchar(64)
                  remarks: the type of the recipient
                  constraints:
                    nullable: false
              - column:
                  name: user_id
                  type: int
                  remarks: a user if the recipient has type user
                  constraints:
                    nullable: true
                    referencedTableName: core_user
                    referencedColumnNames: id
                    foreignKeyName: fk_notification_recipient_user_id
                    deleteCascade: true
              - column:
                  name: permissions_group_id
                  type: int
                  remarks: a permissions group if the recipient has type permissions_group
                  constraints:
                    nullable: true
                    referencedTableName: permissions_group
                    referencedColumnNames: id
                    foreignKeyName: fk_notification_recipient_permissions_group_id
                    deleteCascade: true
              - column:
                  name: details
                  type: ${text.type}
                  remarks: custom details for the recipient
                  constraints:
                    nullable: true
              - column:
                  name: created_at
                  type: ${timestamp_type}
                  remarks: The timestamp of when the recipient was created
                  defaultValueComputed: current_timestamp
                  constraints:
                    nullable: false
              - column:
                  name: updated_at
                  type: ${timestamp_type}
                  remarks: The timestamp of when the recipient was updated
                  defaultValueComputed: current_timestamp
                  constraints:
                    nullable: false

  - changeSet:
      id: v52.2024-09-05T08:00:10
      author: qnkhuat
      comment: index on notification_recipient.notification_handler_id
      rollback: # not necessary, will be removed with the table
      preConditions:
        - not:
            - indexExists:
                tableName: notification_recipient
                indexName: idx_notification_recipient_notification_handler_id
      changes:
        - createIndex:
            tableName: notification_recipient
            columns:
              - column:
                  name: notification_handler_id
            indexName: idx_notification_recipient_notification_handler_id

  - changeSet:
      id: v52.2024-09-05T08:00:11
      author: qnkhuat
      comment: index on notification_recipient.user_id
      rollback: # not necessary, will be removed with the table
      preConditions:
        - not:
            - indexExists:
                tableName: notification_recipient
                indexName: idx_notification_recipient_user_id
      changes:
        - createIndex:
            tableName: notification_recipient
            columns:
              - column:
                  name: user_id
            indexName: idx_notification_recipient_user_id

  - changeSet:
      id: v52.2024-09-05T08:00:12
      author: qnkhuat
      comment: index on notification_recipient.permissions_group_id
      rollback: # not necessary, will be removed with the table
      preConditions:
        - not:
            - indexExists:
                tableName: notification_recipient
                indexName: idx_notification_recipient_permissions_group_id
      changes:
        - createIndex:
            tableName: notification_recipient
            columns:
              - column:
                  name: permissions_group_id
            indexName: idx_notification_recipient_permissions_group_id

  - changeSet:
      id: v52.2024-09-05T08:00:13
      author: qnkhuat
      comment: Drop the channel_template.entity_id column
      preConditions:
        - onFail: MARK_RAN
        - columnExists:
            tableName: metabase_database
            columnName: is_attached_dwh
      changes:
        - dropColumn:
            tableName: channel_template
            columnName: entity_id
      rollback: # not necessary, will be removed with the table

  - changeSet:
      id: v52.2024-10-15T08:00:00
      author: qnkhuat
      comment: add notification_subscription.cron_schedule
      preConditions:
        - not:
          - columnExists:
              tableName: notification_subscription
              columnName: cron_schedule
      changes:
        - addColumn:
            tableName: notification_subscription
            columns:
              - column:
                  name: cron_schedule
                  type: varchar(128)
                  remarks: the cron schedule for the subscription
                  constraints:
                    nullable: true

  - changeSet:
      id: v52.2024-10-26T18:42:42
      author: metamben
      comment: Add stage-number to dimension targets in parameter_mappings
      validCheckSum: ANY
      changes:
        - customChange:
            class: "metabase.app_db.custom_migrations.AddStageNumberToParameterMappingTargets"

  - changeSet:
      id: v52.2024-11-12T15:13:18
      author: metamben
      comment: Add stage-number to dimension targets in visualization_settings
      validCheckSum: ANY
      changes:
        - customChange:
            class: "metabase.app_db.custom_migrations.AddStageNumberToVizSettingsParameterMappingTargets"

  # This migration should be changed to a no-op and a new migration inserted that does the load from edn whenever the
  # sample content is updated, so that it matches when the version that the sample content was updated from. See
  # metabase#50829 for an example where the content was updated.
  - changeSet:
      id: v52.2024-12-03T15:55:22
      author: escherize
      comment: Create New and improved Sample Content
      validCheckSum: ANY
      changes:
        - customChange:
            class: "metabase.app_db.custom_migrations.CreateSampleContentV2"

  - changeSet:
      id: v52.2024-12-10T10:28:16
      author: johnswanson
      comment: Add `report_card.dashboard_id`
      preConditions:
        - onFail: MARK_RAN
        - not:
          - columnExists:
              tableName: report_card
              columnName: dashboard_id
      changes:
        - addColumn:
            tableName: report_card
            columns:
              - column:
                  name: dashboard_id
                  type: int
                  remarks: The dashboard that owns the card, if it is a dashboard-internal card.
                  constraints:
                    nullable: true

  - changeSet:
      id: v52.2024-12-10T10:28:21
      author: johnswanson
      comment: Make `report_card.dashboard_id` a foreign key
      preConditions:
        - onFail: MARK_RAN
        - not:
          - foreignKeyConstraintExists:
            - foreignKeyName: fk_report_card_ref_dashboard_id
      changes:
        - addForeignKeyConstraint:
            baseTableName: report_card
            baseColumnNames: dashboard_id
            referencedTableName: report_dashboard
            referencedColumnNames: id
            constraintName: fk_report_card_ref_dashboard_id
            onDelete: CASCADE

  - changeSet:
      id: v52.2024-12-10T10:28:24
      author: johnswanson
      comment: Add an index for `report_card.dashboard_id`
      rollback: # will be removed with the column
      preConditions:
        - onFail: MARK_RAN
        - not:
            - indexExists:
                tableName: report_card
                indexName: idx_report_card_dashboard_id
      changes:
        - createIndex:
            indexName: idx_report_card_dashboard_id
            tableName: report_card
            columns:
              - column:
                  name: dashboard_id

  - changeSet:
      id: v52.2024-12-16T09:19:00
      author: crisptrutski
      comment: Metadata about search indexes
      preConditions:
        - onFail: MARK_RAN
        - not:
            - tableExists:
                tableName: search_index_metadata
      changes:
        - createTable:
            tableName: search_index_metadata
            remarks: Each entry corresponds to some queryable index, and contains metadata about it.
            columns:
              - column:
                  name: id
                  type: int
                  autoIncrement: true
                  constraints:
                    primaryKey: true
                    nullable: false
              - column:
                  name: engine
                  type: varchar(64)
                  remarks: 'The kind of search engine which this index belongs to.'
                  constraints:
                    nullable: false
              - column:
                  name: version
                  type: varchar(254)
                  remarks: 'Used to determine metabase compatibility. Format may depend on engine in future.'
                  constraints:
                    nullable: false
              - column:
                  name: index_name
                  type: varchar(254)
                  remarks: "The name by which the given engine refers to this particular index, e.g. table name."
                  constraints:
                    nullable: false
                    unique: true
              - column:
                  name: status
                  type: varchar(32)
                  remarks: One of 'pending', 'active', or 'retired'
                  constraints:
                    nullable: true
              - column:
                  remarks: The timestamp of when the index was created
                  name: created_at
                  type: ${timestamp_type}
                  defaultValueComputed: current_timestamp
                  constraints:
                    nullable: false
              - column:
                  remarks: The timestamp of when the index status was updated
                  name: updated_at
                  type: ${timestamp_type}
                  defaultValueComputed: current_timestamp
                  constraints:
                    nullable: false

  - changeSet:
      id: v52.2024-12-16T09:20:00
      author: crisptrutski
      comment: 'Protection against concurrent creation or promotion of indexes.'
      rollback: # will be removed with the table
      preConditions:
        - onFail: MARK_RAN
        - not:
            - indexExists:
                tableName: search_index_metadata
                indexName: idx_search_index_metadata_unique_status
      changes:
        - addUniqueConstraint:
            remarks: Unique entry for each status, from any given metabase instance's perspective.
            tableName: search_index_metadata
            constraintName: idx_search_index_metadata_unique_status
            columnNames: engine, version, status

  - changeSet:
      id: v52.2025-01-05T00:00:01
      author: escherize
      comment: set enable-embedding-sdk false when embedding-app-origins-sdk value exists
      preConditions:
        - onFail: MARK_RAN
        - or:
            - and:
                - dbms:
                    type: postgresql
                - sqlCheck:
                    expectedResult: 0
                    sql: SELECT count(*) FROM setting WHERE key = 'embedding-app-origins-sdk';
            - and:
                - dbms:
                    type: mysql,mariadb
                - sqlCheck:
                    expectedResult: 0
                    sql: SELECT count(*) FROM setting WHERE `key` = 'embedding-app-origins-sdk';
            - and:
                - dbms:
                    type: h2
                - sqlCheck:
                    expectedResult: 0
                    sql: SELECT count(*) FROM setting WHERE "KEY" = 'embedding-app-origins-sdk';
      changes:
        - sql:
            dbms: postgresql
            sql: >-
              update setting set value = 'false' where key = 'enable-embedding-sdk';
        - sql:
            dbms: mysql,mariadb
            sql: >-
              UPDATE setting set `value` = 'false' where `key` = 'enable-embedding-sdk';
        - sql:
            dbms: h2
            sql: >-
              UPDATE setting set "VALUE" = 'false' where "KEY" = 'enable-embedding-sdk';
      rollback: # not needed

  - changeSet:
      id: v53.2024-12-02T16:21:15
      author: noahmoss
      comment: Add cache_config.refresh_automatically column
      preConditions:
        - not:
            - columnExists:
                tableName: cache_config
                columnName: refresh_automatically
      changes:
        - addColumn:
            tableName: cache_config
            columns:
              - column:
                  name: refresh_automatically
                  type: ${boolean.type}
                  remarks: Whether or not we should automatically refresh cache results when a cache expires
                  defaultValueBoolean: false
                  constraints:
                    nullable: false

  - changeSet:
      id: v53.2024-12-02T17:21:16
      validCheckSum:
        - 9:209a494b250a08f022114249697cbc1b
        - 9:8adcf08936200cc74153d0c306452e0c
      author: noahmoss
      comment: Add query_execution.parameterized column
      preConditions:
        - not:
            - columnExists:
                tableName: query_execution
                columnName: parameterized
      changes:
        - addColumn:
            tableName: query_execution
            columns:
              - column:
                  name: parameterized
                  type: ${boolean.type}
                  remarks: Whether or not the query has parameters with non-nil values
                  constraints:
                    nullable: true

  - changeSet:
      id: v53.2024-12-10T10:00:00
      author: qnkhuat
      comment: add notification.internal_id
      preConditions:
        - onFail: MARK_RAN
        - not:
          - columnExists:
              tableName: notification
              columnName: internal_id
      changes:
        - addColumn:
            tableName: notification
            columns:
              - column:
                  name: internal_id
                  type: varchar(254)
                  remarks: the internal id of the notification
                  constraints:
                    nullable: true
                    unique: true

  # Prior to this, we used to truncate then insert notifications on startup (#50127)
  # But we can't do that anymore because pulses are migated to notification, so moving forward
  # we'll insert/replace notifications on startup (see metabase.notification.seed)
  # We need to do another truncate here so we have a clean slate for the new notifications
  - changeSet:
      id: v53.2024-12-10T10:00:10
      author: qnkhuat
      comment: Truncate the notification tables
      rollback: # not needed
      changes:
        - sql:
            dbms: postgresql
            sql: >-
              TRUNCATE TABLE notification RESTART IDENTITY CASCADE;
              TRUNCATE TABLE notification_handler RESTART IDENTITY CASCADE;
              TRUNCATE TABLE notification_subscription RESTART IDENTITY CASCADE;
              TRUNCATE TABLE notification_recipient RESTART IDENTITY CASCADE;
              TRUNCATE TABLE channel_template RESTART IDENTITY CASCADE;
        - sql:
            dbms: mysql,mariadb
            sql: >-
              DELETE FROM notification;
              ALTER TABLE notification AUTO_INCREMENT = 1;
              DELETE FROM notification_handler;
              ALTER TABLE notification_handler AUTO_INCREMENT = 1;
              DELETE FROM notification_subscription;
              ALTER TABLE notification_subscription AUTO_INCREMENT = 1;
              DELETE FROM notification_recipient;
              ALTER TABLE notification_recipient AUTO_INCREMENT = 1;
              DELETE FROM channel_template;
              ALTER TABLE channel_template AUTO_INCREMENT = 1;

        - sql:
            dbms: h2
            sql: >-
              DELETE FROM notification;
              DELETE FROM notification_handler;
              DELETE FROM notification_subscription;
              DELETE FROM notification_recipient;
              DELETE FROM channel_template;
              ALTER TABLE notification ALTER COLUMN id RESTART WITH 1;
              ALTER TABLE notification_handler ALTER COLUMN id RESTART WITH 1;
              ALTER TABLE notification_subscription ALTER COLUMN id RESTART WITH 1;
              ALTER TABLE notification_recipient ALTER COLUMN id RESTART WITH 1;
              ALTER TABLE channel_template ALTER COLUMN id RESTART WITH 1;

  - changeSet:
      id: v53.2024-12-20T19:53:50
      author: johnswanson
      comment: >
        add a table for user-level KV. This is intended for use as a lightweight mechanism for the frontend to be able
        to mark things as seen, unseen, dismissed, etc
      preConditions:
        - onFail: MARK_RAN
        - not:
            - tableExists:
                tableName: user_key_value
      changes:
        - createTable:
            tableName: user_key_value
            remarks: A simple key value store for each user.
            columns:
              - column:
                  name: id
                  type: int
                  autoIncrement: true
                  constraints:
                    primaryKey: true
                    nullable: false
              - column:
                  name: user_id
                  type: int
                  remarks: 'The ID of the user this KV-pair is for'
                  constraints:
                    nullable: false
                    referencedTableName: core_user
                    referencedColumnNames: id
                    foreignKeyName: fk_user_key_value_user_id
              - column:
                  name: namespace
                  type: varchar(254)
                  remarks: 'The namespace for this KV, e.g. "dashboard-filters" or "nobody-knows"'
                  constraints:
                    nullable: false
              - column:
                  name: key
                  remarks: 'The key'
                  type: varchar(254)
                  constraints:
                    nullable: false
              - column:
                  name: value
                  remarks: 'The value, serialized JSON'
                  type: ${text.type}
                  constraints:
                    nullable: true
              - column:
                  name: created_at
                  remarks: 'When this row was created'
                  type: ${timestamp_type}
                  defaultValueComputed: current_timestamp
                  constraints:
                    nullable: false
              - column:
                  name: updated_at
                  remarks: 'When this row was last updated'
                  type: ${timestamp_type}
                  defaultValueComputed: current_timestamp
                  constraints:
                    nullable: false
              - column:
                  name: expires_at
                  remarks: 'If set, when this row expires'
                  type: ${timestamp_type}
                  defaultValue: null

  - changeSet:
      id: v53.2024-12-20T19:53:59
      author: johnswanson
      comment: Add a unique constraint for user_id,namespace,key
      changes:
        - addUniqueConstraint:
            tableName: user_key_value
            columnNames: user_id, namespace, key
            constraintName: unique_user_key_value_user_id_namespace_key
      rollback: # will be deleted with table

  - changeSet:
      id: v53.2024-12-27T17:33:54
      author: nvoxland
      comment: Adds encryption-check setting to encryption management
      changes:
        - insert:
            tableName: setting
            columns:
              - column:
                  name: key
                  value: encryption-check
              - column:
                  name: value
                  value: "unencrypted"
      rollback:
        - sql:
            sql: "delete from setting where \"key\"='encryption-check'"
            dbms: postgresql
        - sql:
            sql: "delete from setting where `key`='encryption-check'"
            dbms: mysql,mariadb
        - sql:
            sql: "delete from setting where \"KEY\"='encryption-check'"
            dbms: h2

  - changeSet:
      id: v53.2024-12-27T20:17:23
      author: noahmoss
      comment: Drop unnecessary NOT NULL constraint from cache_config.refresh_automatically column
      changes:
        - dropNotNullConstraint:
            tableName: cache_config
            columnName: refresh_automatically
            columnDataType: ${boolean.type}
      rollback:
        - addNotNullConstraint:
            tableName: cache_config
            columnName: refresh_automatically
            columnDataType: ${boolean.type}
            defaultNullValue: false

  - changeSet:
      id: v53.2025-01-03T19:07:39
      author: noahmoss
      comment: Add `deactivated_at` column to the `core_user` table
      preConditions:
        - onFail: MARK_RAN
        - not:
            - columnExists:
                tableName: core_user
                columnName: deactivated_at
      changes:
        - addColumn:
            tableName: core_user
            columns:
              - column:
                  name: deactivated_at
                  type: ${timestamp_type}
                  remarks: The timestamp at which a user was deactivated

  - changeSet:
      id: v53.2025-02-20T04:49:39
      author: johnswanson
      comment: remove unused cards in usage analytics
      changes:
        - sql: |
            DELETE FROM report_card WHERE entity_id IN (
              'Y0ZykgQ64HHwAW_MYx-dW',
              '3CtVT_JDxNvMM5aFLtEHR',
              'hFpp3c-7Y-CtMOrs3zeyn',
              'PkIueKBME3DfRFwBsYjuE',
              '4DlO-I7ry2OaVQy7-RGPU',
              'lh0sbjKcm9BhiiHPpPxRa',
              '9shJ0y29V5o1lOSDL4ImJ',
              'WoQnk12nwOaJ1pcb1wsr4',
              '-_XgVaPuz7MY8jlG0wSEC',
              'LXu_IZa1EDg3QOhlwunGy',
              'Fnu5Kh0gYPN6P8A_fvICu'
            );
      rollback: # not needed, these are created on startup using deserialization

  - changeSet:
      id: v53.2025-04-02T15:25:04
      author: edpaget
      comment: create new cluster lock table for instance coordination
      preConditions:
        - onFail: MARK_RAN
        - not:
            - tableExists:
                tableName: metabase_cluster_lock
      changes:
        - createTable:
            tableName: metabase_cluster_lock
            remarks: A table to allow metabase instances to take locks across a cluster
            columns:
              - column:
                  name: lock_name
                  type: varchar(254)
                  remarks: a single column that can be used to a lock across a cluster
                  constraints:
                    primaryKey: true
                    nullable: false

  - changeSet:
      id: v53.2025-05-06T16:03:19
      author: nvoxland
      comment: Support indexing of values with bigint ids
      preConditions:
      changes:
        - modifyDataType:
            tableName: model_index_value
            columnName: model_pk
            newDataType: bigint
      rollback:
        - modifyDataType:
            tableName: model_index_value
            columnName: model_pk
            newDataType: int

  - changeSet:
      id: v54.2025-01-30T16:10:55
      author: bshepherdson
      comment: Add `entity_id` column to the `metabase_database` table
      preConditions:
        - onFail: MARK_RAN
        - not:
            - columnExists:
                tableName: metabase_database
                columnName: entity_id
      changes:
        - addColumn:
            tableName: metabase_database
            columns:
              - column:
                  remarks: Random NanoID tag for unique identity.
                  name: entity_id
                  type: char(21)
                  constraints:
                    nullable: true
                    unique: true

  - changeSet:
      id: v54.2025-01-30T16:13:20
      author: bshepherdson
      comment: Add `entity_id` column to the `metabase_table` table
      preConditions:
        - onFail: MARK_RAN
        - not:
            - columnExists:
                tableName: metabase_table
                columnName: entity_id
      changes:
        - addColumn:
            tableName: metabase_table
            columns:
              - column:
                  remarks: Random NanoID tag for unique identity.
                  name: entity_id
                  type: char(21)
                  constraints:
                    nullable: true
                    unique: true

  - changeSet:
      id: v54.2025-01-30T16:14:02
      author: bshepherdson
      comment: Add `entity_id` column to the `metabase_field` table
      preConditions:
        - onFail: MARK_RAN
        - not:
            - columnExists:
                tableName: metabase_field
                columnName: entity_id
      changes:
        - addColumn:
            tableName: metabase_field
            columns:
              - column:
                  remarks: Random NanoID tag for unique identity.
                  name: entity_id
                  type: char(21)
                  constraints:
                    nullable: true
                    unique: true

  - changeSet:
      id: v54.2025-02-14T08:00:00
      author: qnkhuat
      comment: add notification.payload_id
      preConditions:
        - not:
          - columnExists:
              tableName: notification
              columnName: payload_id
      changes:
        - addColumn:
            tableName: notification
            columns:
              - column:
                  name: payload_id
                  type: int
                  remarks: the internal id of the notification
                  constraints:
                    nullable: true

  - changeSet:
      id: v54.2025-02-14T08:01:00
      author: qnkhuat
      comment: create the notification_card table
      preConditions:
        - not:
          - tableExists:
              tableName: notification_card
      changes:
        - createTable:
            tableName: notification_card
            remarks: Card related notifications
            columns:
              - column:
                  name: id
                  type: int
                  autoIncrement: true
                  constraints:
                    primaryKey: true
                    nullable: false
              - column:
                  name: card_id
                  type: int
                  remarks: the card that the alert is connected to
                  constraints:
                    nullable: true
                    referencedTableName: report_card
                    referencedColumnNames: id
                    foreignKeyName: fk_notification_card_card_id
                    deleteCascade: true
              - column:
                  name: send_once
                  type: ${boolean.type}
                  remarks: whether the alert should only run once
                  defaultValueBoolean: false
                  constraints:
                    nullable: false
              - column:
                  name: send_condition
                  type: varchar(32)
                  remarks: the condition of the alert
                  constraints:
                    nullable: false
              - column:
                  name: created_at
                  type: ${timestamp_type}
                  remarks: The timestamp of when the recipient was created
                  defaultValueComputed: current_timestamp
                  constraints:
                    nullable: false
              - column:
                  name: updated_at
                  type: ${timestamp_type}
                  remarks: The timestamp of when the recipient was updated
                  defaultValueComputed: current_timestamp
                  constraints:
                    nullable: false

  - changeSet:
      id: v54.2025-02-14T08:03:00
      author: qnkhuat
      comment: add notification.creator_id
      preConditions:
        - not:
          - columnExists:
              tableName: notification
              columnName: creator_id
      changes:
        - addColumn:
            tableName: notification
            columns:
              - column:
                  name: creator_id
                  type: int
                  remarks: the id of the creator
                  constraints:
                    nullable: true

  - changeSet:
      id: v54.2025-02-14T08:04:00
      author: qnkhuat
      comment: add fk constraint to notification.creator_id
      preConditions:
        - not:
          - foreignKeyConstraintExists:
              foreignKeyName: fk_notification_creator_id
              foreignKeyTableName: notification
      changes:
        - addForeignKeyConstraint:
            baseTableName: notification
            baseColumnNames: creator_id
            referencedTableName: core_user
            referencedColumnNames: id
            constraintName: fk_notification_creator_id
            onDelete: CASCADE
            nullable: true

  - changeSet:
      id: v54.2025-02-14T08:04:01
      author: qnkhuat
      comment: Add an index for `notification.creator_id`
      rollback: # will be removed with the column
      preConditions:
        - onFail: MARK_RAN
        - not:
            - indexExists:
                tableName: notification
                indexName: idx_notification_creator_id
      changes:
        - createIndex:
            indexName: idx_notification_creator_id
            tableName: notification
            columns:
              - column:
                  name: creator_id

  - changeSet:
      id: v54.2025-02-14T08:04:02
      author: qnkhuat
      comment: Add an index for `notification_card.card_id`
      rollback: # will be removed with the column
      preConditions:
        - onFail: MARK_RAN
        - not:
            - indexExists:
                tableName: notification_card
                indexName: idx_notification_card_card_id
      changes:
        - createIndex:
            indexName: idx_notification_card_card_id
            tableName: notification_card
            columns:
              - column:
                  name: card_id

  - changeSet:
      id: v54.2025-02-14T08:05:00
      author: qnkhuat
      comment: Migrate alert to notification
      validCheckSum: ANY
      changes:
        - customChange:
            class: "metabase.app_db.custom_migrations.MigrateAlertToNotification"

  - changeSet:
      id: v54.2025-02-14T08:06:00
      author: qnkhuat
      comment: Delete all the migrated alerts from notification table
      changes:
        - sql: select 1;
      rollback:
        # delete all migrated notification on rollback so we can re-run the migration
        # no need to delete notification_card because the table will be dropped
        - sql:
            sql: >-
              DELETE FROM notification WHERE payload_type = 'notification/card';

  - changeSet:
      id: v54.2025-02-14T08:07:00
      author: qnkhuat
      comment: Update view v_alerts to read from notification tables
      changes:
        - sqlFile:
            dbms: postgresql
            path: instance_analytics_views/alerts/v2/postgres-alerts.sql
            relativeToChangelogFile: true
        - sqlFile:
            dbms: mysql,mariadb
            path: instance_analytics_views/alerts/v2/mysql-alerts.sql
            relativeToChangelogFile: true
        - sqlFile:
            dbms: h2
            path: instance_analytics_views/alerts/v2/h2-alerts.sql
            relativeToChangelogFile: true
      rollback:
        - sqlFile:
            dbms: postgresql
            path: instance_analytics_views/alerts/v1/postgres-alerts.sql
            relativeToChangelogFile: true
        - sqlFile:
            dbms: mysql,mariadb
            path: instance_analytics_views/alerts/v1/mysql-alerts.sql
            relativeToChangelogFile: true
        - sqlFile:
            dbms: h2
            path: instance_analytics_views/alerts/v1/h2-alerts.sql
            relativeToChangelogFile: true

  - changeSet:
      id: v54.2025-03-06T16:55:15
      author: nvoxland
      comment: Replacing storing the session key in the "id" column in favor of storing a new hashed version
      preConditions:
      changes:
        - addColumn:
            tableName: core_session
            columns:
              - column:
                  name: key_hashed
                  type: varchar(254)
                  value: "upgrade placeholder"
                  remarks: Hashed version of the session key
                  constraints:
                    nullable: false

  - changeSet:
      id: v54.2025-03-06T16:55:16
      author: nvoxland
      comment: Creating index on the hashed session key
      preConditions:
      changes:
        - createIndex:
            tableName: core_session
            columns:
              - column:
                  name: key_hashed
            indexName: idx_core_session_key_hashed

  - changeSet:
      id: v54.2025-03-11T16:00:00
      author: qnkhuat
      comment: add notification_subscription.ui_display_type
      preConditions:
        - not:
          - columnExists:
              tableName: notification_subscription
              columnName: ui_display_type
      changes:
        - addColumn:
            tableName: notification_subscription
            columns:
              - column:
                  name: ui_display_type
                  type: varchar(32)
                  remarks: the display of the subscription, used for the UI only
                  constraints:
                    nullable: true

  - changeSet:
      id: v54.2025-03-17T18:52:44
      author: noahmoss
      comment: Migrating zh site locales to zh_CN
      preConditions:
      changes:
        - sql:
            dbms: postgresql
            sql: >-
              UPDATE setting SET value = 'zh_CN' where key = 'site-locale' AND value = 'zh';
        - sql:
            dbms: mysql,mariadb
            sql: >-
              UPDATE setting SET `value` = 'zh_CN' where `key` = 'site-locale' AND `value` = 'zh';
        - sql:
            dbms: h2
            sql: >-
              UPDATE setting SET "VALUE" = 'zh_CN' where "KEY" = 'site-locale' AND "VALUE" = 'zh';
      rollback: # nothing to do; zh_CN is backwards compatible

  - changeSet:
      id: v54.2025-03-17T18:52:59
      author: noahmoss
      comment: Migrating zh user locales to zh_CN
      preConditions:
      changes:
        - sql:
            sql: >-
              UPDATE core_user SET locale = 'zh_CN' WHERE locale = 'zh';
      rollback: # nothing to do; zh_CN is backwards compatible

  - changeSet:
      id: v54.2025-03-25T16:34:12
      author: edpaget
      comment: Add index to field_usage query_execution_id column to support faster deletes
      rollback: # cannot rollback an index on a fk in mysql
      preConditions:
        - onFail: MARK_RAN
        - not:
            - indexExists:
                tableName: field_usage
                indexName: idx_field_usage_query_execution_id
      changes:
        - createIndex:
            tableName: field_usage
            columns:
              - column:
                  name: query_execution_id
            indexName: idx_field_usage_query_execution_id

  - changeSet:
      id: v54.2025-03-27T17:52:01
      author: luizarakaki
      comment: updating v_tasks to add new `status` field
      changes:
        - sqlFile:
            dbms: postgresql
            path: instance_analytics_views/tasks/v2/postgres-tasks.sql
            relativeToChangelogFile: true
        - sqlFile:
            dbms: mysql,mariadb
            path: instance_analytics_views/tasks/v2/mysql-tasks.sql
            relativeToChangelogFile: true
        - sqlFile:
            dbms: h2
            path: instance_analytics_views/tasks/v2/h2-tasks.sql
            relativeToChangelogFile: true
      rollback:
        - sqlFile:
            dbms: postgresql
            path: instance_analytics_views/tasks/v1/postgres-tasks.sql
            relativeToChangelogFile: true
        - sqlFile:
            dbms: mysql,mariadb
            path: instance_analytics_views/tasks/v1/mysql-tasks.sql
            relativeToChangelogFile: true
        - sqlFile:
            dbms: h2
            path: instance_analytics_views/tasks/v1/h2-tasks.sql
            relativeToChangelogFile: true

  - changeSet:
      id: v54.2025-03-28T11:22:01
      author: luizarakaki
      comment: updating v_content to add new `is_verified` field
      changes:
        - sqlFile:
            dbms: postgresql
            path: instance_analytics_views/content/v3/postgres-content.sql
            relativeToChangelogFile: true
        - sqlFile:
            dbms: mysql,mariadb
            path: instance_analytics_views/content/v3/mysql-content.sql
            relativeToChangelogFile: true
        - sqlFile:
            dbms: h2
            path: instance_analytics_views/content/v3/h2-content.sql
            relativeToChangelogFile: true
      rollback:
        - sqlFile:
            dbms: postgresql
            path: instance_analytics_views/content/v2/postgres-content.sql
            relativeToChangelogFile: true
        - sqlFile:
            dbms: mysql,mariadb
            path: instance_analytics_views/content/v2/mysql-content.sql
            relativeToChangelogFile: true
        - sqlFile:
            dbms: h2
            path: instance_analytics_views/content/v2/h2-content.sql
            relativeToChangelogFile: true

  - changeSet:
      id: v54.2025-05-13T21:46:53
      author: nvoxland
      comment: Add language to index metadata
      preConditions:
      changes:
        - addColumn:
            tableName: search_index_metadata
            columns:
              - column:
                  name: lang_code
                  type: varchar(10)
                  remarks: Language code the data in the index is in
                  defaultValue: en
                  constraints:
                    nullable: false


  - changeSet:
      id: v54.2025-05-13T21:46:54
      author: nvoxland
      comment: Preparing to replace index
      preConditions:
      changes:
        - dropUniqueConstraint:
            tableName: search_index_metadata
            constraintName: idx_search_index_metadata_unique_status
      rollback:
        - addUniqueConstraint:
            remarks: Unique entry for each status, from any given metabase instance's perspective.
            tableName: search_index_metadata
            constraintName: idx_search_index_metadata_unique_status
            columnNames: engine, version, status

  - changeSet:
      id: v54.2025-05-13T21:46:55
      author: nvoxland
      comment: 'Protection against concurrent creation or promotion of indexes.'
      preConditions:
        - onFail: MARK_RAN
        - not:
            - indexExists:
                tableName: search_index_metadata
                indexName: idx_search_index_metadata_unique_status
      changes:
        - addUniqueConstraint:
            remarks: Unique entry for each status, from any given metabase instance's perspective.
            tableName: search_index_metadata
            constraintName: idx_search_index_metadata_unique_status
            columnNames: engine, version, lang_code, status

  - changeSet:
      id: v55.2025-03-24T16:28:41
      author: bshepherdson
      comment: Add report_card.card_schema
      preConditions:
        - not:
          - columnExists:
              tableName: report_card
              columnName: card_schema
      changes:
        - addColumn:
            tableName: report_card
            columns:
              - column:
                  name: card_schema
                  type: int
                  remarks: Arbitrary revision number for how we store queries in report_card
                  defaultValue: 20
                  constraints:
                    nullable: false

  - changeSet:
      id: v55.2025-03-24T16:36:19
      author: bshepherdson
      comment: Creating index on the card_schema
      preConditions:
      changes:
        - createIndex:
            tableName: report_card
            columns:
              - column:
                  name: card_schema
            indexName: idx_report_card_card_schema

  - changeSet:
      id: v55.2025-04-01T07:17:52
      author: johnswanson
      comment: Add `db_router` table
      preConditions:
        - onFail: MARK_RAN
        - not:
            - tableExists:
                tableName: db_router
      changes:
        - createTable:
            tableName: db_router
            remarks: |
              Configuration for Database Routers. Currently just holds which user attribute each
              configured router database should use to choose a mirror database to route to.
            columns:
              - column:
                  name: id
                  type: int
                  autoIncrement: true
                  constraints:
                    primaryKey: true
                    nullable: false
              - column:
                  name: database_id
                  type: int
                  remarks: 'The ID of the database this is for.'
                  constraints:
                    unique: true
                    nullable: false
                    referencedTableName: metabase_database
                    referencedColumnNames: id
                    foreignKeyName: fk_db_router_database_id
              - column:
                  name: user_attribute
                  type: varchar(254)
                  remarks: 'The user attribute used to redirect users to a different database.'
                  constraints:
                    nullable: false


  - changeSet:
      id: v55.2025-04-01T07:18:02
      author: johnswanson
      comment: Add self-referential foreign key `router_database_id` to metabase_database
      preConditions:
        - onFail: MARK_RAN
        - not:
            - columnExists:
                tableName: metabase_database
                columnName: router_database_id
      changes:
        - addColumn:
            tableName: metabase_database
            columns:
              - column:
                  name: router_database_id
                  type: int
                  remarks: The ID of the primary database for this mirror database.
                  constraints:
                    unique: false
                    nullable: true

  - changeSet:
      id: v55.2025-04-01T07:18:47
      author: johnswanson
      comment: add an index for `metabase_database.router_database_id`
      preConditions:
        - onFail: MARK_RAN
        - not:
            - indexExists:
                tableName: metabase_database
                indexName: idx_unique_metabase_database_router_database_id_name
      changes:
        - addUniqueConstraint:
            tableName: metabase_database
            constraintName: idx_unique_metabase_database_router_database_id_name
            columnNames: router_database_id, name

  - changeSet:
      id: v55.2025-04-01T07:18:52
      author: johnswanson
      comment: Add foreign key for `router_database_id`
      preConditions:
        - onFail: MARK_RAN
        - not:
          - foreignKeyConstraintExists:
            - foreignKeyName: fk_metabase_database_metabase_database_id
      changes:
        - addForeignKeyConstraint:
            baseTableName: metabase_database
            baseColumnNames: router_database_id
            referencedTableName: metabase_database
            referencedColumnNames: id
            constraintName: fk_metabase_database_metabase_database_id
            onDelete: RESTRICT


  - changeSet:
      id: v55.2025-04-17T08:44:39
      author: johnswanson
      comment: Add permissions_group.magic_group_type
      preConditions: # Not required
      changes:
        - addColumn:
            tableName: permissions_group
            columns:
              - column:
                  name: magic_group_type
                  type: varchar(254)
                  remarks: The magic_group_type of the permissions_group
                  constraints:
                    unique: true
                    nullable: true

  - changeSet:
      id: v55.2025-04-17T08:47:19
      author: johnswanson
      comment: Set type on existing permissions groups
      rollback: #
      changes:
        - sql:
            sql: |
              UPDATE permissions_group SET magic_group_type='all-internal-users' WHERE name='All Users';
              UPDATE permissions_group SET magic_group_type='admin' WHERE name='Administrators';

  - changeSet:
      id: v55.2025-04-22T05:42:48
      author: johnswanson
      comment: Add `permissions_group.is_tenant_group`
      preConditions: # Not required
      changes:
        - addColumn:
            tableName: permissions_group
            columns:
              - column:
                  name: is_tenant_group
                  type: ${boolean.type}
                  defaultValueBoolean: false
                  remarks: "true iff this is a Tenant Group"
                  constraints:
                    nullable: false

  - changeSet:
      id: v55.2025-04-22T05:54:51
      author: johnswanson
      comment: Add `core_user.tenant_id`
      preConditions: #
      changes:
        - addColumn:
            tableName: core_user
            columns:
              - column:
                  name: tenant_id
                  type: int
                  remarks: The ID of the tenant for this user
                  constraints:
                    unique: false
                    nullable: true

  - changeSet:
      id: v55.2025-05-02T08:21:44
      author: lbrdnk
      comment: Migrate hacked semantic types
      rollback:
        - update:
            tableName: metabase_field
            # set columns to NULL
            columns:
              - column:
                  name: coercion_strategy
              - column:
                  name: effective_type
            where: coercion_strategy = 'Coercion/String->Float'
      changes:
        - update:
            tableName: metabase_field
            columns:
              - column:
                  name: coercion_strategy
                  value: 'Coercion/String->Float'
              - column:
                  name: effective_type
                  value: 'type/Float'
            where: |
              (
                select metabase_database.engine
                from metabase_table
                join metabase_database on metabase_table.db_id = metabase_database.id
                where metabase_field.table_id = metabase_table.id
              ) in (
                'mysql',
                'sqlite',
                'sqlserver',
                'snowflake',
                'h2',
                'oracle'
              )
              AND base_type = 'type/Text'
              AND semantic_type in (
                'type/Longitude',
                'type/Discount',
                'type/Currency',
                'type/Cost',
                'type/Quantity',
                'type/Duration',
                'type/Latitude',
                'type/Coordinate',
                'type/GrossMargin',
                'type/Percentage',
                'type/Share',
                'type/Price',
                'type/Income',
                'type/Score',
                'type/Number'
              )

  # Add a unique constraint on metabase_table(db_id, schema, name). Before, there was no constraint, so we need to
  # handle potential duplicates.
  # v55.2025-05-19T01:00:00 - Make metabase_table.name and schema case-sensitive for MySQL
  # v55.2025-05-19T02:00:00 - Add is_defective_duplicate, FALSE by default
  # v55.2025-05-19T03:00:00 - Compute is_defective_duplicate based on (db_id, schema, name) uniqueness. Active tables
  # take priority over inactive ones.
  # v55.2025-05-19T04:00:00 - Add unique_table_helper to create an index that ignores EXISTING duplicates. We need to
  # handle 3 cases - H2 doesn't support WHERE in indexes, metabase_table.schema is a nullable field and needs to
  # be coalesced to an empty string, ignore duplicate tables.
  # v55.2025-05-19T05:00:00 - Add a unique constraint (db_id, name, unique_table_helper)

  # This is necessary to make unique indexes using metabase_table.name and schema case-sensitive for MySQL.
  - changeSet:
      id: v55.2025-05-19T01:00:00
      validCheckSum: ANY
      author: ranquild
      comment: Make metabase_table.name and schema use case-sensitive collation for MySQL
      changes:
        - sql:
            dbms: mysql,mariadb
            sql: >-
              ALTER TABLE metabase_table MODIFY
              `name` varchar(254)
              CHARACTER SET utf8mb4
              COLLATE utf8mb4_bin;

              ALTER TABLE metabase_table MODIFY
              `schema` varchar(254)
              CHARACTER SET utf8mb4
              COLLATE utf8mb4_bin;
      rollback:
        - sql:
            dbms: mysql,mariadb
            sql: >-
              ALTER TABLE metabase_table MODIFY
              `name` VARCHAR(254)
              CHARACTER SET utf8mb4
              COLLATE utf8mb4_unicode_ci;

              ALTER TABLE metabase_table MODIFY
              `schema` varchar(254)
              CHARACTER SET utf8mb4
              COLLATE utf8mb4_unicode_ci;

  - changeSet:
      id: v55.2025-05-19T02:00:00
      validCheckSum: 9:85e9ad7b60db0cd795254ca52d6dd5a7
      author: ranquild
      comment: Add metabase_table.is_defective_duplicate
      preConditions:
        - onFail: MARK_RAN
        - not:
            - columnExists:
                tableName: metabase_table
                columnName: is_defective_duplicate
      changes:
        - addColumn:
            tableName: metabase_table
            columns:
              - column:
                  name: is_defective_duplicate
                  type: ${boolean.type}
                  remarks: "Indicates whether the table is a defective duplicate that should never have been created."
                  constraints:
                    nullable: false
                  defaultValue: false

  # metabase_table.schema is nullable
  - changeSet:
      id: v55.2025-05-19T03:00:00
      validCheckSum: 9:bece48e1dd30c59d4dae56346363f5b4
      author: ranquild
      comment: Compute metabase_table.is_defective_duplicate based on (db_id, schema, name) uniqueness
      changes:
        - sql:
            UPDATE metabase_table mt
            SET is_defective_duplicate = TRUE
            WHERE mt.id IN (
                SELECT id
                FROM (
                    SELECT
                        mt.id,
                        ROW_NUMBER() OVER (
                            PARTITION BY mt.db_id, COALESCE(mt.schema, ''), mt.name
                            ORDER BY
                                CASE WHEN mt.active THEN 0 ELSE 1 END,
                                mt.created_at
                        ) AS row_num
                    FROM metabase_table mt
                ) x
                WHERE x.row_num > 1
            );
      rollback:
        - sql:
            sql: >-
              UPDATE metabase_table
              SET is_defective_duplicate = FALSE;

  - changeSet:
      id: v55.2025-05-19T04:00:00
      validCheckSum: ANY
      author: ranquild
      comment: Add metabase_table.unique_table_helper to create an index that ignores EXISTING duplicates
      preConditions:
        - onFail: MARK_RAN
        - not:
            - columnExists:
                tableName: metabase_table
                columnName: unique_table_helper
      changes:
        - sql:
            dbms: postgresql
            sql: >-
              ALTER TABLE metabase_table ADD COLUMN unique_table_helper CHARACTER VARYING(254) GENERATED ALWAYS AS (
                CASE WHEN is_defective_duplicate = TRUE THEN NULL ELSE COALESCE(schema, '') END
              ) STORED;
        - sql:
            dbms: mysql,mariadb
            sql: >-
              ALTER TABLE metabase_table ADD COLUMN unique_table_helper VARCHAR(254) GENERATED ALWAYS AS (
                CASE WHEN is_defective_duplicate = TRUE THEN NULL ELSE COALESCE(`schema`, '') END
              ) STORED;
        - sql:
            dbms: h2
            sql: >-
              ALTER TABLE metabase_table ADD COLUMN unique_table_helper CHARACTER VARYING(254) GENERATED ALWAYS AS (
                CASE WHEN is_defective_duplicate = TRUE THEN NULL ELSE COALESCE(schema, '') END
              );
      rollback:
        - sql:
            sql: ALTER TABLE metabase_table DROP COLUMN unique_table_helper;

  - changeSet:
      id: v55.2025-05-19T05:00:00
      validCheckSum: 9:848d1cb748064b5de423139fbbbc2876
      author: ranquild
      comment: Add unique constraint on metabase_table(db_id, name, unique_table_helper)
      preConditions:
        - onFail: MARK_RAN
        - not:
            - uniqueConstraintExists:
                tableName: metabase_table
                constraintName: idx_unique_table
      changes:
        - addUniqueConstraint:
            tableName: metabase_table
            constraintName: idx_unique_table
            columnNames: db_id, name, unique_table_helper
      rollback:
        - dropUniqueConstraint:
            tableName: metabase_table
            constraintName: idx_unique_table

<<<<<<< HEAD
  # Relies on a heuristic that there is no entity_id that contains only `-` and digits. In this case we can safely
  # use numeric card IDs with padding to set entity_id.
  - changeSet:
      id: v55.2025-05-19T20:00:00
      validCheckSum: 9:acb2d9c3a9cfe969d6742c63615eaac5
      author: ranquild
      comment: Best-effort backfill of report_card.entity_id
      preConditions:
        - onFail: MARK_RAN
        - sqlCheck:
            expectedResult: 0
            sql: >-
              SELECT COUNT(*)
              FROM report_card
              WHERE entity_id IS NOT NULL AND REGEXP_LIKE(entity_id, '^[-0-9]*$');
      changes:
        - sql:
            sql: >-
              UPDATE report_card
              SET entity_id = LPAD(CAST(id AS ${text.type}), 21, '-')
              WHERE entity_id IS NULL;
      rollback: # nothing to do

  - changeSet:
      id: v55.2025-05-20T21:00:00
      validCheckSum: ANY
      author: ranquild
      comment: Backfill report_card.entity_id for cases not handled by the SQL migration
      changes:
        - customChange:
            class: "metabase.app_db.custom_migrations.BackfillCardEntityIds"
=======
  - changeSet:
      id: v55.2025-05-20T10:00:00
      validCheckSum: 9:1ed306a6b2573b7b140275e5319fae2c
      author: ranquild
      comment: Drop metabase_database.entity_id
      preConditions:
        - onFail: MARK_RAN
        - columnExists:
            tableName: metabase_database
            columnName: entity_id
      changes:
        - dropColumn:
            tableName: metabase_database
            columnName: entity_id
      rollback:
        - addColumn:
            tableName: metabase_database
            columns:
              - column:
                  remarks: Random NanoID tag for unique identity.
                  name: entity_id
                  type: char(21)
                  constraints:
                    nullable: true
                    unique: true

  - changeSet:
      id: v55.2025-05-20T11:00:00
      validCheckSum: 9:b03020b86a754abc46edca465f91eb6f
      author: ranquild
      comment: Drop metabase_table.entity_id
      preConditions:
        - onFail: MARK_RAN
        - columnExists:
            tableName: metabase_table
            columnName: entity_id
      changes:
        - dropColumn:
            tableName: metabase_table
            columnName: entity_id
      rollback:
        - addColumn:
            tableName: metabase_table
            columns:
              - column:
                  remarks: Random NanoID tag for unique identity.
                  name: entity_id
                  type: char(21)
                  constraints:
                    nullable: true
                    unique: true

  - changeSet:
      id: v55.2025-05-20T12:00:00
      validCheckSum: 9:70285cb34c7e9e4dd25f322a46e21c04
      author: ranquild
      comment: Drop metabase_field.entity_id
      preConditions:
        - onFail: MARK_RAN
        - columnExists:
            tableName: metabase_field
            columnName: entity_id
      changes:
        - dropColumn:
            tableName: metabase_field
            columnName: entity_id
      rollback:
        - addColumn:
            tableName: metabase_field
            columns:
              - column:
                  remarks: Random NanoID tag for unique identity.
                  name: entity_id
                  type: char(21)
                  constraints:
                    nullable: true
                    unique: true
>>>>>>> 8749431e

  # >>>>>>>>>> DO NOT ADD NEW MIGRATIONS BELOW THIS LINE! ADD THEM ABOVE <<<<<<<<<<

########################################################################################################################
#
# ADVICE:
#
# 1) Think through some of these points when writing a migration, learn from our past mistakes:
#    - Do you really need a migration? Could the feature work without it? Prefer not to if possible.
#      Data in the wild can be vastly different from what you expect, and it's hard to get right.
#    - Make sure your migration is backward compatible: it might not be possible to add a constraint back
#      if you drop it in a migration.
#    - Postgres, MySQL and H2 have their differences. Make sure your migration works for all.
#    - Database encryption is a major issue:
#      - Fields like `metabase_database.details` or `setting.value` can be encrypted, so you need to decrypt them in
#        your migration. See #42617, #44048.
#      - Database could be partially encrypted, see https://www.notion.so/72575933ef2a446bafd16909e05a7387
#    - Custom migrations:
#      - Prefer SQL migrations when possible.
#      - Never use application code: it can change and *will* break your migration.
#      - Do not use Toucan models - refer table names directly.
#      - If it's a big change, consider using Quartz, see #42279
#      - More in `metabase.app_db.custom_migrations` namespace doc.
#    - Never delete a migration: users won't be able to downgrade. If you really need to, see #44908
#    - Migration id (`vXX.<date>`) must match its earliest released version:
#      - Do not backport `v51....` to version 50, Metabase will try to downgrade it.
#      - Instead, write a migration with an oldest target you plan to backport to in mind.
#
# 2) Run ./bin/lint-migrations-file.sh to run core.spec checks against any changes you make here. Liquibase is pretty
#    forgiving and won't complain if you accidentally mix up things like deleteCascade and onDelete: CASCADE. CI runs
#    this check but it's nicer to know now instead of waiting for CI.
#
# 3) Migration IDs should follow the format
#
#    vMM.TIMESTAMP
#
#    Where
#
#    M         = major version
#    TIMESTAMP = the current timestamp with format `yyyy-MM-dd'T'HH:mm:ss`
#                To get this timestamp, evaluate this in your REPL: `(dev/migration-timestamp)`
#
#    E.g: You're adding a new migration for version 49, And it's 10:30:00AM on April 1, 2023 (UTC),
#    your migration id should be: `v49.2023-04-01T10:30:00`.
#
# PLEASE KEEP THIS MESSAGE AT THE BOTTOM OF THIS FILE!!!!! Add new migrations above the message.
#
########################################################################################################################<|MERGE_RESOLUTION|>--- conflicted
+++ resolved
@@ -11476,7 +11476,84 @@
             tableName: metabase_table
             constraintName: idx_unique_table
 
-<<<<<<< HEAD
+  - changeSet:
+      id: v55.2025-05-20T10:00:00
+      validCheckSum: 9:1ed306a6b2573b7b140275e5319fae2c
+      author: ranquild
+      comment: Drop metabase_database.entity_id
+      preConditions:
+        - onFail: MARK_RAN
+        - columnExists:
+            tableName: metabase_database
+            columnName: entity_id
+      changes:
+        - dropColumn:
+            tableName: metabase_database
+            columnName: entity_id
+      rollback:
+        - addColumn:
+            tableName: metabase_database
+            columns:
+              - column:
+                  remarks: Random NanoID tag for unique identity.
+                  name: entity_id
+                  type: char(21)
+                  constraints:
+                    nullable: true
+                    unique: true
+
+  - changeSet:
+      id: v55.2025-05-20T11:00:00
+      validCheckSum: 9:b03020b86a754abc46edca465f91eb6f
+      author: ranquild
+      comment: Drop metabase_table.entity_id
+      preConditions:
+        - onFail: MARK_RAN
+        - columnExists:
+            tableName: metabase_table
+            columnName: entity_id
+      changes:
+        - dropColumn:
+            tableName: metabase_table
+            columnName: entity_id
+      rollback:
+        - addColumn:
+            tableName: metabase_table
+            columns:
+              - column:
+                  remarks: Random NanoID tag for unique identity.
+                  name: entity_id
+                  type: char(21)
+                  constraints:
+                    nullable: true
+                    unique: true
+
+  - changeSet:
+      id: v55.2025-05-20T12:00:00
+      validCheckSum: 9:70285cb34c7e9e4dd25f322a46e21c04
+      author: ranquild
+      comment: Drop metabase_field.entity_id
+      preConditions:
+        - onFail: MARK_RAN
+        - columnExists:
+            tableName: metabase_field
+            columnName: entity_id
+      changes:
+        - dropColumn:
+            tableName: metabase_field
+            columnName: entity_id
+      rollback:
+        - addColumn:
+            tableName: metabase_field
+            columns:
+              - column:
+                  remarks: Random NanoID tag for unique identity.
+                  name: entity_id
+                  type: char(21)
+                  constraints:
+                    nullable: true
+                    unique: true
+
   # Relies on a heuristic that there is no entity_id that contains only `-` and digits. In this case we can safely
   # use numeric card IDs with padding to set entity_id.
   - changeSet:
@@ -11508,85 +11585,6 @@
       changes:
         - customChange:
             class: "metabase.app_db.custom_migrations.BackfillCardEntityIds"
-=======
-  - changeSet:
-      id: v55.2025-05-20T10:00:00
-      validCheckSum: 9:1ed306a6b2573b7b140275e5319fae2c
-      author: ranquild
-      comment: Drop metabase_database.entity_id
-      preConditions:
-        - onFail: MARK_RAN
-        - columnExists:
-            tableName: metabase_database
-            columnName: entity_id
-      changes:
-        - dropColumn:
-            tableName: metabase_database
-            columnName: entity_id
-      rollback:
-        - addColumn:
-            tableName: metabase_database
-            columns:
-              - column:
-                  remarks: Random NanoID tag for unique identity.
-                  name: entity_id
-                  type: char(21)
-                  constraints:
-                    nullable: true
-                    unique: true
-
-  - changeSet:
-      id: v55.2025-05-20T11:00:00
-      validCheckSum: 9:b03020b86a754abc46edca465f91eb6f
-      author: ranquild
-      comment: Drop metabase_table.entity_id
-      preConditions:
-        - onFail: MARK_RAN
-        - columnExists:
-            tableName: metabase_table
-            columnName: entity_id
-      changes:
-        - dropColumn:
-            tableName: metabase_table
-            columnName: entity_id
-      rollback:
-        - addColumn:
-            tableName: metabase_table
-            columns:
-              - column:
-                  remarks: Random NanoID tag for unique identity.
-                  name: entity_id
-                  type: char(21)
-                  constraints:
-                    nullable: true
-                    unique: true
-
-  - changeSet:
-      id: v55.2025-05-20T12:00:00
-      validCheckSum: 9:70285cb34c7e9e4dd25f322a46e21c04
-      author: ranquild
-      comment: Drop metabase_field.entity_id
-      preConditions:
-        - onFail: MARK_RAN
-        - columnExists:
-            tableName: metabase_field
-            columnName: entity_id
-      changes:
-        - dropColumn:
-            tableName: metabase_field
-            columnName: entity_id
-      rollback:
-        - addColumn:
-            tableName: metabase_field
-            columns:
-              - column:
-                  remarks: Random NanoID tag for unique identity.
-                  name: entity_id
-                  type: char(21)
-                  constraints:
-                    nullable: true
-                    unique: true
->>>>>>> 8749431e
 
   # >>>>>>>>>> DO NOT ADD NEW MIGRATIONS BELOW THIS LINE! ADD THEM ABOVE <<<<<<<<<<
 
