--- conflicted
+++ resolved
@@ -281,13 +281,8 @@
   can be made successfully, otherwise it should return falsey or throw an appropriate Exception. Exceptions if a
   connection cannot be made. Throw an `ex-info` containing a truthy `::can-connect-message?` in `ex-data`
   in order to suppress logging expected driver validation messages during setup."
-<<<<<<< HEAD
   {:added "0.32.0" :arglists '([driver details])}
-  dispatch-on-initialized-driver
-=======
-  {:arglists '([driver details])}
   dispatch-on-initialized-driver-safe-keys
->>>>>>> 50208950
   :hierarchy #'hierarchy)
 
 (defmulti dbms-version
