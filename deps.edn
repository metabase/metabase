--- conflicted
+++ resolved
@@ -143,13 +143,8 @@
   org.clj-commons/hickory                   {:mvn/version "0.7.7"               ; Parse HTML into Clojure data structures
                                              :exclusions [org.jsoup/jsoup]}
   org.clojars.pntblnk/clj-ldap              {:mvn/version "0.0.17"}             ; LDAP client
-<<<<<<< HEAD
-  org.clojure/clojure                       {:mvn/version "1.12.0"}
+  org.clojure/clojure                       {:mvn/version "1.12.1"}
   org.clojure/core.async                    {:mvn/version "1.8.741"
-=======
-  org.clojure/clojure                       {:mvn/version "1.12.1"}
-  org.clojure/core.async                    {:mvn/version "1.7.701"
->>>>>>> aab42da7
                                              :exclusions  [org.clojure/tools.reader]}
   org.clojure/core.logic                    {:mvn/version "1.1.0"}              ; optimized pattern matching library for Clojure
   org.clojure/core.match                    {:mvn/version "1.1.0"}
