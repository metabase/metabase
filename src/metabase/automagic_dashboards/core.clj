--- conflicted
+++ resolved
@@ -254,11 +254,7 @@
                              source-question
                              (assoc :entity_type :entity/GenericTable))
     (native-query? card) (-> card (assoc :entity_type :entity/GenericTable))
-<<<<<<< HEAD
     :else                (->> card table-id (t2/select-one Table :id))))
-=======
-    :else (->> card table-id (db/select-one Table :id))))
->>>>>>> 3bd35da2
 
 (defmethod ->root Card
   [card]
