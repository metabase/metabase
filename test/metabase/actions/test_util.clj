(ns metabase.actions.test-util
  (:require
   [clojure.java.jdbc :as jdbc]
   [clojure.test :refer :all]
   [metabase.driver.sql-jdbc.connection :as sql-jdbc.conn]
   [metabase.http-client :as client]
   [metabase.models :refer [Action Card Database]]
   [metabase.models.action :as action]
   [metabase.query-processor-test :as qp.test]
   [metabase.test.data :as data]
   [metabase.test.data.dataset-definitions :as defs]
   [metabase.test.data.datasets :as datasets]
   [metabase.test.data.interface :as tx]
   [metabase.test.data.users :as test.users]
   [metabase.test.initialize :as initialize]
   [metabase.test.util :as tu]
   [toucan.db :as db]
   [toucan.util.test :as tt]))

(def ^:dynamic ^:private *actions-test-data-tables*
  #{"categories"})

(defn do-with-actions-test-data-tables
  "Impl for [[with-actions-test-data-tables]]."
  [tables thunk]
  ;; make sure all the table names are valid so we can catch errors/typos
  (let [valid-table-names-set (into #{}
                                    (map :table-name)
                                    (:table-definitions (tx/get-dataset-definition defs/test-data)))]
    (doseq [table-name tables]
      (assert (contains? valid-table-names-set table-name)
              (format "Invalid table for `with-actions-test-data-tables` %s. Valid tables: %s"
                      (pr-str table-name)
                      (pr-str valid-table-names-set)))))
  (binding [*actions-test-data-tables* (set tables)]
    (thunk)))

(defmacro with-actions-test-data-tables
  "Override the tables that should be included in the [[actions-test-data]] test data DB when
  using [[with-actions-test-data]]. Normally only the `categories` table is included for maximum speed since this is
  usually enough to test things. Sometimes, however, you need some of the other tables, e.g. to test FK constraints
  failures:

    ;; using categories AND venues will let us test FK constraint failures
    (actions.test-util/with-actions-test-data-tables #{\"categories\" \"venues\"}
      (actions.test-util/with-actions-test-data
        ...))

  Note that [[with-actions-test-data-tables]] needs to wrap [[with-actions-test-data]]; it won't work the other way
  around."
  {:style/indent 1}
  [tables & body]
  `(do-with-actions-test-data-tables ~tables (^:once fn* [] ~@body)))

(defrecord ^:private ActionsTestDatasetDefinition [])

(defmethod tx/get-dataset-definition ActionsTestDatasetDefinition
  [_this]
  (tx/get-dataset-definition
   (tx/transformed-dataset-definition
    "actions-test-data"
    defs/test-data
    (fn [database-definition]
      (update database-definition :table-definitions (fn [table-definitions]
                                                       (filter #(contains? *actions-test-data-tables* (:table-name %))
                                                               table-definitions)))))))

(def actions-test-data
  "This is basically the same as [[defs/test-data]] but it only includes the [[*actions-test-data-tables*]] Tables (by
  default, only `categories`) for faster loading. It's meant to be reloaded at the start of every test using it so
  tests can do destructive things against it e.g. deleting rows. (With one Table it takes ~100ms/~250ms instead of
  ~200ms/~450ms for H2/Postgres respectively to load all the data and sync it.)

  You can use [[with-actions-test-data-tables]] if you need something other than the `categories` table, e.g. for
  testing FK constraints."
  (ActionsTestDatasetDefinition.))

(defn do-with-dataset-definition
  "Impl for [[with-temp-test-data]] and [[with-actions-test-data]] macros."
  [dataset-definition thunk]
  (let [db (atom nil)]
    (try
      (data/dataset dataset-definition
        (reset! db (data/db))
        (thunk))
      (finally
        (when-let [{driver :engine, db-id :id} @db]
          (tx/destroy-db! driver (tx/get-dataset-definition dataset-definition))
          (db/delete! Database :id db-id))))))

(defmacro with-actions-test-data
  "Sets the current dataset to a freshly-loaded copy of [[defs/test-data]] that only includes the `categories` table
  that gets destroyed at the conclusion of `body`. Use this to test destructive actions that may modify the data."
  {:style/indent 0}
  [& body]
  `(do-with-dataset-definition actions-test-data (fn [] ~@body)))

(defmacro with-temp-test-data
  "Sets the current dataset to a freshly created dataset-definition that gets destroyed at the conclusion of `body`.
   Use this to test destructive actions that may modify the data."
  {:style/indent 0}
  [dataset-definition & body]
  `(do-with-dataset-definition (tx/dataset-definition ~(str (gensym)) ~dataset-definition) (fn [] ~@body)))

(deftest with-actions-test-data-test
  (datasets/test-drivers (qp.test/normal-drivers-with-feature :actions/custom)
    (dotimes [i 2]
      (testing (format "Iteration %d" i)
        (with-actions-test-data
          (letfn [(row-count []
                    (qp.test/rows (data/run-mbql-query categories {:aggregation [[:count]]})))]
            (testing "before"
              (is (= [[75]]
                     (row-count))))
            (testing "delete row"
              (is (= [1]
                     (jdbc/execute! (sql-jdbc.conn/db->pooled-connection-spec (data/id))
                                    "DELETE FROM CATEGORIES WHERE ID = 1;"))))
            (testing "after"
              (is (= [[74]]
                     (row-count))))))))))

(defn do-with-action
  "Impl for [[with-action]]."
  [options-map model-id]
  (case (:type options-map)
    :query
    (let [action-id (action/insert!
                     (merge {:model_id model-id
                             :name "Query Example"
                             :parameters [{:id "id"
                                           :slug "id"
                                           :type "number"
                                           :target [:variable [:template-tag "id"]]}
                                          {:id "name"
                                           :slug "name"
                                           :type "text"
                                           :required false
                                           :target [:variable [:template-tag "name"]]}]
                             :visualization_settings {:inline true}
                             :public_uuid (str (java.util.UUID/randomUUID))
                             :made_public_by_id (test.users/user->id :crowberto)
                             :database_id (data/id)
                             :creator_id (test.users/user->id :crowberto)
                             :dataset_query {:database (data/id)
                                             :type :native
                                             :native {:query (str "UPDATE categories\n"
                                                                  "SET name = concat([[{{name}}, ' ',]] 'Sh', 'op')\n"
                                                                  "WHERE id = {{id}}")
                                                      :template-tags {"id" {:name         "id"
                                                                            :display-name "ID"
                                                                            :type         :number
                                                                            :required     true}
                                                                      "name" {:name         "name"
                                                                              :display-name "Name"
                                                                              :type         :text
                                                                              :required     false}}}}}
                            options-map))]
      {:action-id action-id :model-id model-id})
    :implicit
    (let [action-id (action/insert! (merge
                                     {:type :implicit
                                      :name "Update Example"
                                      :kind "row/update"
                                      :public_uuid (str (java.util.UUID/randomUUID))
                                      :made_public_by_id (test.users/user->id :crowberto)
<<<<<<< HEAD
=======
                                      :creator_id (test.users/user->id :crowberto)
>>>>>>> a63f2f33
                                      :model_id model-id}
                                     options-map))]
      {:action-id action-id :model-id model-id})

    :http
    (let [action-id (action/insert! (merge
                                     {:type :http
                                      :name "Echo Example"
                                      :template {:url (client/build-url "testing/echo[[?fail={{fail}}]]" {})
                                                 :method "POST"
                                                 :body "{\"the_parameter\": {{id}}}"
                                                 :headers "{\"x-test\": \"{{id}}\"}"}
                                      :parameters [{:id "id"
                                                    :type "number"
                                                    :target [:template-tag "id"]}
                                                   {:id "fail"
                                                    :type "text"
                                                    :target [:template-tag "fail"]}]
                                      :response_handle ".body"
                                      :model_id model-id
                                      :public_uuid (str (java.util.UUID/randomUUID))
<<<<<<< HEAD
                                      :made_public_by_id (test.users/user->id :crowberto)}
=======
                                      :made_public_by_id (test.users/user->id :crowberto)
                                      :creator_id (test.users/user->id :crowberto)}
>>>>>>> a63f2f33
                                     options-map))]
      {:action-id action-id :model-id model-id})))

(defmacro with-actions
  "Execute `body` with newly created Actions.
  `binding-forms-and-options-maps` is a vector of even number of elements, binding and options-map,
  similar to a `let` form.
  The first two elements of `binding-forms-and-options-maps` can describe the model, for this the
  first option-map should map :dataset to a truthy value and contain :dataset_query. In this case
  the first binding is bound to the model card created.
  For actions, the binding form is bound to a map with :action-id and :model-id set to the ID of
  the created action and model card respectively. The options-map overrides the defaults in
  `do-with-action`.

  (with-actions [{model-card-id :id} {:dataset true :dataset_query (mt/mbql-query types)}
                 {id :action-id} {}
                 {:keys [action-id model-id]} {:type :http :name \"Temp HTTP Action\"}]
    (assert (= model-card-id model-id))
    (something model-card-id id action-id model-id))"
  {:style/indent 1}
  [binding-forms-and-option-maps & body]
  (assert (vector? binding-forms-and-option-maps)
          "binding-forms-and-option-maps should be a vector")
  (assert (even? (count binding-forms-and-option-maps))
          "binding-forms-and-option-maps should have an even number of elements")
  (let [model (gensym "model-")
        [_ maybe-model-def :as model-part] (subvec binding-forms-and-option-maps 0 2)
        [[custom-binding model-def] binding-forms-and-option-maps]
        (if (and (map? maybe-model-def)
                 (:dataset maybe-model-def)
                 (contains? maybe-model-def :dataset_query))
          [model-part (drop 2 binding-forms-and-option-maps)]
          ['[_ {:dataset true :dataset_query (metabase.test.data/mbql-query categories)}]
           binding-forms-and-option-maps])]
    `(do
       (initialize/initialize-if-needed! :web-server)
       (tt/with-temp Card ~[model model-def]
         (tu/with-model-cleanup [Action]
           (let [~custom-binding ~model
                 ~@(mapcat (fn [[binding-form option-map]]
                             [binding-form `(do-with-action (merge {:type :query} ~option-map) (:id ~model))])
                           (partition 2 binding-forms-and-option-maps))]
             ~@body))))))

(comment
  (with-actions [{id :action-id} {:type :implicit :kind "row/create"}
                 {:keys [action-id model-id]} {:type :http}]
    (something id action-id model-id))
  (with-actions [{model-card-id :id} {:dataset true :dataset_query (data/mbql-query types)}
                 {id :action-id} {:type :implicit :kind "row/create"}
                 {:keys [action-id model-id]} {}]
    (something model-card-id id action-id model-id))
  nil)

(defn do-with-actions-set
  "Impl for [[with-actions-enabled]]."
  [enable? thunk]
  (tu/with-temp-vals-in-db Database (data/id) {:settings {:database-enable-actions enable?}}
    (thunk)))

(defmacro with-actions-enabled
  "Execute `body` with Actions enabled for the current test Database."
  {:style/indent 0}
  [& body]
  `(do-with-actions-set true (fn [] ~@body)))

(defmacro with-actions-disabled
  "Execute `body` with Actions disabled for the current test Database."
  {:style/indent 0}
  [& body]
  `(do-with-actions-set false (fn [] ~@body)))

(defmacro with-actions-test-data-and-actions-enabled
  "Combines [[with-actions-test-data]] and [[with-actions-enabled]]."
  {:style/indent 0}
  [& body]
  `(with-actions-test-data
     (with-actions-enabled
       ~@body)))<|MERGE_RESOLUTION|>--- conflicted
+++ resolved
@@ -164,10 +164,7 @@
                                       :kind "row/update"
                                       :public_uuid (str (java.util.UUID/randomUUID))
                                       :made_public_by_id (test.users/user->id :crowberto)
-<<<<<<< HEAD
-=======
                                       :creator_id (test.users/user->id :crowberto)
->>>>>>> a63f2f33
                                       :model_id model-id}
                                      options-map))]
       {:action-id action-id :model-id model-id})
@@ -189,12 +186,8 @@
                                       :response_handle ".body"
                                       :model_id model-id
                                       :public_uuid (str (java.util.UUID/randomUUID))
-<<<<<<< HEAD
-                                      :made_public_by_id (test.users/user->id :crowberto)}
-=======
                                       :made_public_by_id (test.users/user->id :crowberto)
                                       :creator_id (test.users/user->id :crowberto)}
->>>>>>> a63f2f33
                                      options-map))]
       {:action-id action-id :model-id model-id})))
 
