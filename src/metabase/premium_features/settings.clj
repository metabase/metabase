--- conflicted
+++ resolved
@@ -295,15 +295,13 @@
   "Should we allow users to use transforms?"
   :transforms)
 
-<<<<<<< HEAD
+(define-premium-feature ^{:added "0.57.0"} enable-python-transforms?
+  "Should we allow users to use Python transforms?"
+  :transforms-python)
+
 (define-premium-feature ^{:added "0.57.0"} enable-dependencies?
   "Should we allow users to use dependency tracking?"
   :dependencies)
-=======
-(define-premium-feature ^{:added "0.57.0"} enable-python-transforms?
-  "Should we allow users to use Python transforms?"
-  :transforms-python)
->>>>>>> 34c224b5
 
 (defn- -token-features []
   {:advanced_permissions           (enable-advanced-permissions?)
