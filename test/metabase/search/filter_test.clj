(ns ^:mb/once metabase.search.filter-test
  (:require
   [clojure.test :refer :all]
   [metabase.public-settings.premium-features :as premium-features]
   [metabase.public-settings.premium-features-test :as premium-features-test]
   [metabase.search.config :as search.config]
   [metabase.search.filter :as search.filter]
   [metabase.test :as mt]))

(def ^:private default-search-ctx
  {:search-string       nil
   :archived?           false
   :models             search.config/all-models
   :current-user-perms #{"/"}})

(deftest ^:parallel ->applicable-models-test
  (testing "without optional filters"
    (testing "return :models as is"
      (is (= search.config/all-models
             (search.filter/search-context->applicable-models
              default-search-ctx)))

      (is (= #{}
             (search.filter/search-context->applicable-models
              (assoc default-search-ctx :models #{}))))

      (is (= search.config/all-models
             (search.filter/search-context->applicable-models
              (merge default-search-ctx
                     {:archived? true}))))))

  (testing "optional filters will return intersection of support models and provided models\n"
    (testing "created by"
      (is (= #{"dashboard" "dataset" "action" "card"}
             (search.filter/search-context->applicable-models
              (merge default-search-ctx
                     {:created-by 1}))))

      (is (= #{"dashboard" "dataset"}
             (search.filter/search-context->applicable-models
              (merge default-search-ctx
                     {:models #{"dashboard" "dataset" "table"}
                      :created-by 1})))))

    (testing "verified"
      (is (= #{"dataset" "card"}
             (search.filter/search-context->applicable-models
              (merge default-search-ctx
                     {:verified true}))))

      (is (= #{"dataset"}
             (search.filter/search-context->applicable-models
              (merge default-search-ctx
                     {:models   #{"dashboard" "dataset" "table"}
                      :verified true})))))))

(def ^:private base-search-query
  {:select [:*]
   :from   [:table]})

(deftest ^:parallel build-archived-filter-test
  (testing "archived filters"
    (is (= [:= :card.archived false]
           (:where (search.filter/build-filters
                    base-search-query "card" default-search-ctx))))

    (is (= [:and [:= :table.active true] [:= :table.visibility_type nil]]
           (:where (search.filter/build-filters
                    base-search-query "table"  default-search-ctx))))))

(deftest ^:parallel build-filter-with-search-string-test
  (testing "with search string"
    (is (= [:and
            [:or
             [:like [:lower :card.name] "%a%"]
             [:like [:lower :card.name] "%string%"]
             [:like [:lower :card.description] "%a%"]
             [:like [:lower :card.description] "%string%"]]
            [:= :card.archived false]]
           (:where (search.filter/build-filters
                    base-search-query "card"
                    (merge default-search-ctx {:search-string "a string"})))))))

(deftest build-created-at-filter-test
  (testing "created-at filter"
    (mt/with-clock #t "2023-05-04T10:02:05Z[UTC]"
      (are [created-at expected-where]
           (= expected-where
              (->> (search.filter/build-filters
                    base-search-query "card"
                    (merge default-search-ctx {:created-at created-at}))
                   :where
                   ;; drop the first 2 clauses [:and [:= :card.archived false]]
                   (drop 2)))
           ;; absolute datetime
           "Q1-2023"                                 [[:>= [:cast :card.created_at :date] #t "2023-01-01"]
                                                      [:< [:cast :card.created_at :date]  #t "2023-04-01"]]
           "2016-04-18~2016-04-23"                   [[:>= [:cast :card.created_at :date] #t "2016-04-18"]
                                                      [:< [:cast :card.created_at :date]  #t "2016-04-24"]]
           "2016-04-18"                              [[:>= [:cast :card.created_at :date] #t "2016-04-18"]
                                                      [:< [:cast :card.created_at :date]  #t "2016-04-19"]]
           "2023-05-04~"                             [[:> [:cast :card.created_at :date]  #t "2023-05-04"]]
           "~2023-05-04"                             [[:< [:cast :card.created_at :date]  #t "2023-05-05"]]
           "2016-04-18T10:30:00~2016-04-23T11:30:00" [[:>= :card.created_at #t "2016-04-18T10:30"]
                                                      [:< :card.created_at #t "2016-04-23T11:31:00"]]
           "2016-04-23T10:00:00"                     [[:>= :card.created_at #t "2016-04-23T10:00"]
                                                      [:< :card.created_at  #t "2016-04-23T10:01"]]
           "2016-04-18T10:30:00~"                    [[:> :card.created_at #t "2016-04-18T10:30"]]
           "~2016-04-18T10:30:00"                    [[:< :card.created_at #t "2016-04-18T10:31"]]
           ;; relative datetime
           "past3days"                               [[:>= [:cast :card.created_at :date] #t "2023-05-01"]
                                                      [:< [:cast :card.created_at :date]  #t "2023-05-04"]]
           "past3days~"                              [[:>= [:cast :card.created_at :date] #t "2023-05-01"]
                                                      [:< [:cast :card.created_at :date] #t "2023-05-05"]]
           "past3hours~"                             [[:>= :card.created_at #t "2023-05-04T07:00"]
                                                      [:< :card.created_at #t "2023-05-04T11:00"]]
           "next3days"                               [[:>= [:cast :card.created_at :date] #t "2023-05-05"]
                                                      [:< [:cast :card.created_at :date]  #t "2023-05-08"]]
           "thisminute"                              [[:>= :card.created_at #t "2023-05-04T10:02"]
                                                      [:< :card.created_at #t "2023-05-04T10:03"]]
           "lasthour"                                [[:>= :card.created_at #t "2023-05-04T09:00"]
                                                      [:< :card.created_at #t "2023-05-04T10:00"]]
           "past1months-from-36months"               [[:>= [:cast :card.created_at :date] #t "2020-04-01"]
                                                      [:< [:cast :card.created_at :date]  #t "2020-05-01"]]
           "today"                                   [[:>= [:cast :card.created_at :date] #t "2023-05-04"]
                                                      [:< [:cast :card.created_at :date] #t "2023-05-05"]]
           "yesterday"                               [[:>= [:cast :card.created_at :date] #t "2023-05-03"]
                                                      [:< [:cast :card.created_at :date] #t "2023-05-04"]]))))

(deftest ^:parallel build-created-by-filter-test
  (testing "created-by filter"
    (is (= [:and [:= :card.archived false] [:= :card.creator_id 1]]
           (:where (search.filter/build-filters
                    base-search-query "card"
                    (merge default-search-ctx
                           {:created-by 1})))))))

(deftest build-verified-filter-test
  (testing "verified filter"
    (premium-features-test/with-premium-features #{:content-verification}
      (testing "for cards"
        (is (= (merge
                base-search-query
                {:where  [:and
                          [:= :card.archived false]
                          [:= :moderation_review.status "verified"]
                          [:= :moderation_review.moderated_item_type "card"]
                          [:= :moderation_review.most_recent true]]
                 :join   [:moderation_review [:= :moderation_review.moderated_item_id :card.id]]})
               (search.filter/build-filters
                base-search-query "card"
                (merge default-search-ctx {:verified true})))))

      (testing "for models"
        (is (= (merge
                base-search-query
<<<<<<< HEAD
                {:where  [:and
                          [:= :card.archived false]
                          [:= :moderation_review.status "verified"]
                          [:= :moderation_review.moderated_item_type "card"]
                          [:= :moderation_review.most_recent true]]
                 :join   [:moderation_review [:= :moderation_review.moderated_item_id :card.id]]})
               (search.filter/build-filters
                base-search-query "dataset"
=======
                {:where [:and [:= :collection.archived false] [:= :collection.authority_level "official"]]})
               (search.filter/build-filters
                base-search-query "collection"
>>>>>>> 001bfc2f
                (merge default-search-ctx {:verified true}))))))

    (premium-features-test/with-premium-features #{}
      (testing "for cards without ee features"
        (is (= (merge
                base-search-query
                {:where  [:and
                          [:= :card.archived false]
                          [:inline [:= 0 1]]]})
               (search.filter/build-filters
                base-search-query "card"
                (merge default-search-ctx {:verified true})))))

      (testing "for models without ee features"
        (is (= (merge
                base-search-query
                {:where  [:and
                          [:= :card.archived false]
                          [:inline [:= 0 1]]]})
               (search.filter/build-filters
<<<<<<< HEAD
                base-search-query "dataset"
                (merge default-search-ctx {:verified true})))))))

 (testing "throw error for filtering with unsupport models"
   (is (thrown-with-msg?
        clojure.lang.ExceptionInfo
        #":created-by filter for database is not supported"
        (search.filter/build-filters
         base-search-query
         "database"
         (merge default-search-ctx
                {:created-by 1}))))))
=======
                base-search-query "collection"
                (merge default-search-ctx {:verified true}))))))))

(deftest ^:parallel buidl-filter-throw-error-for-unsuported-filters-test
  (testing "throw error for filtering with unsupport models"
    (is (thrown-with-msg?
         clojure.lang.ExceptionInfo
         #":created-by filter for database is not supported"
         (search.filter/build-filters
          base-search-query
          "database"
          (merge default-search-ctx
                 {:created-by 1}))))))
>>>>>>> 001bfc2f

(deftest build-filters-indexed-entity-test
  (testing "users that are not sandboxed or impersonated can search for indexed entity"
    (with-redefs [premium-features/sandboxed-or-impersonated-user? (constantly false)]
      (is (= [:and
              [:or [:like [:lower :model-index-value.name] "%foo%"]]
              [:inline [:= 1 1]]]
             (:where (search.filter/build-filters
                      base-search-query
                      "indexed-entity"
                      (merge default-search-ctx {:search-string "foo"})))))))

  (testing "otherwise search result is empty"
    (with-redefs [premium-features/sandboxed-or-impersonated-user? (constantly true)]
      (is (= [:and
              [:or [:= 0 1]]
              [:inline [:= 1 1]]]
             (:where (search.filter/build-filters
                      base-search-query
                      "indexed-entity"
                      (merge default-search-ctx {:search-string "foo"}))))))))<|MERGE_RESOLUTION|>--- conflicted
+++ resolved
@@ -154,7 +154,6 @@
       (testing "for models"
         (is (= (merge
                 base-search-query
-<<<<<<< HEAD
                 {:where  [:and
                           [:= :card.archived false]
                           [:= :moderation_review.status "verified"]
@@ -163,11 +162,6 @@
                  :join   [:moderation_review [:= :moderation_review.moderated_item_id :card.id]]})
                (search.filter/build-filters
                 base-search-query "dataset"
-=======
-                {:where [:and [:= :collection.archived false] [:= :collection.authority_level "official"]]})
-               (search.filter/build-filters
-                base-search-query "collection"
->>>>>>> 001bfc2f
                 (merge default-search-ctx {:verified true}))))))
 
     (premium-features-test/with-premium-features #{}
@@ -188,21 +182,7 @@
                           [:= :card.archived false]
                           [:inline [:= 0 1]]]})
                (search.filter/build-filters
-<<<<<<< HEAD
                 base-search-query "dataset"
-                (merge default-search-ctx {:verified true})))))))
-
- (testing "throw error for filtering with unsupport models"
-   (is (thrown-with-msg?
-        clojure.lang.ExceptionInfo
-        #":created-by filter for database is not supported"
-        (search.filter/build-filters
-         base-search-query
-         "database"
-         (merge default-search-ctx
-                {:created-by 1}))))))
-=======
-                base-search-query "collection"
                 (merge default-search-ctx {:verified true}))))))))
 
 (deftest ^:parallel buidl-filter-throw-error-for-unsuported-filters-test
@@ -215,7 +195,6 @@
           "database"
           (merge default-search-ctx
                  {:created-by 1}))))))
->>>>>>> 001bfc2f
 
 (deftest build-filters-indexed-entity-test
   (testing "users that are not sandboxed or impersonated can search for indexed entity"
