--- conflicted
+++ resolved
@@ -31,11 +31,8 @@
    :visualization_settings su/Map
    :public_uuid            (s/maybe su/UUIDString)
    :made_public_by_id      (s/maybe su/IntGreaterThanOrEqualToZero)
-<<<<<<< HEAD
-=======
    :creator_id             su/IntGreaterThanZero
    :creator                user/DefaultUser
->>>>>>> a63f2f33
    s/Keyword               s/Any})
 
 (deftest list-actions-test
@@ -240,7 +237,6 @@
   {:public_uuid       (str (UUID/randomUUID))
    :made_public_by_id (mt/user->id :crowberto)})
 
-<<<<<<< HEAD
 (deftest fetch-public-actions-test
   (testing "GET /api/action/public"
     (mt/with-temporary-setting-values [enable-public-sharing true]
@@ -253,8 +249,6 @@
             (is (= [{:name "Test action" :id action-id :public_uuid (:public_uuid action-opts)}]
                    (filter #(= (:id %) action-id) (mt/user-http-request :crowberto :get 200 "action/public"))))))))))
 
-=======
->>>>>>> a63f2f33
 (deftest share-action-test
   (testing "POST /api/action/:id/public_link"
     (mt/with-temporary-setting-values [enable-public-sharing true]
