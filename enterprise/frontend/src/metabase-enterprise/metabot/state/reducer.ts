import { type PayloadAction, createSlice } from "@reduxjs/toolkit";

import { uuid } from "metabase/lib/uuid";
import type {
  MetabotChatContext,
  MetabotHistory,
  MetabotReaction,
} from "metabase-types/api";

import { sendMessageRequest } from "./actions";

export interface MetabotState {
  confirmationOptions: Record<string, MetabotReaction[]> | undefined;
  isProcessing: boolean;
  lastSentContext: MetabotChatContext | undefined;
  lastHistoryValue: MetabotHistory | undefined;
  sessionId: string | undefined;
  userMessages: string[];
  visible: boolean;
}

export const metabotInitialState: MetabotState = {
<<<<<<< HEAD
=======
  isProcessing: false,
  userMessages: [],
>>>>>>> eb58bfcc
  confirmationOptions: undefined,
  isProcessing: false,
  lastSentContext: undefined,
  lastHistoryValue: undefined,
  sessionId: undefined,
  userMessages: [],
  visible: false,
};

export const metabot = createSlice({
  name: "metabase-enterprise/metabot",
  initialState: metabotInitialState,
  reducers: {
    addUserMessage: (state, action: PayloadAction<string>) => {
      state.userMessages.push(action.payload);
    },
    clearUserMessages: state => {
      state.userMessages = [];
    },
    dismissUserMessage: (state, action: PayloadAction<number>) => {
      state.userMessages.splice(action.payload, 1);
    },
    setIsProcessing: (state, action: PayloadAction<boolean>) => {
      state.isProcessing = action.payload;
    },
    setSessionId: (state, action: PayloadAction<string | undefined>) => {
      state.sessionId = action.payload;
    },
    setVisible: (state, { payload: visible }: PayloadAction<boolean>) => {
      state.visible = visible;

      if (!visible) {
        state.isProcessing = false;
        state.userMessages = [];
        state.confirmationOptions = undefined;
        state.lastSentContext = undefined;
        state.lastHistoryValue = undefined;
        state.sessionId = undefined;
      } else {
        state.sessionId = uuid();
      }
    },
    setConfirmationOptions: (
      state,
      action: PayloadAction<Record<string, MetabotReaction[]> | undefined>,
    ) => {
      // eslint-disable-next-line @typescript-eslint/ban-ts-comment
      // @ts-expect-error
      state.confirmationOptions = action.payload;
    },
  },
  extraReducers: builder => {
    builder
      .addCase(sendMessageRequest.pending, (state, action) => {
        state.lastSentContext = action.meta.arg.context;
        state.lastHistoryValue = action.meta.arg.history;
      })
      .addCase(sendMessageRequest.fulfilled, (state, action) => {
        state.lastHistoryValue = action.payload?.data?.history;
      });
  },
});

export const metabotReducer = metabot.reducer;<|MERGE_RESOLUTION|>--- conflicted
+++ resolved
@@ -20,11 +20,6 @@
 }
 
 export const metabotInitialState: MetabotState = {
-<<<<<<< HEAD
-=======
-  isProcessing: false,
-  userMessages: [],
->>>>>>> eb58bfcc
   confirmationOptions: undefined,
   isProcessing: false,
   lastSentContext: undefined,
