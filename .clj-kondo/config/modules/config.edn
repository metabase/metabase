--- conflicted
+++ resolved
@@ -198,13 +198,8 @@
 
   auth-identity
   {:team "UX West"
-<<<<<<< HEAD
    :api  #{metabase.auth-identity.core
            metabase.auth-identity.init}
-=======
-   :api #{metabase.auth-identity.core
-          metabase.auth-identity.init}
->>>>>>> b6a8de1d
    :uses #{channel
            events
            login-history
@@ -1185,11 +1180,7 @@
    :api  #{metabase.session.api
            metabase.session.core
            metabase.session.init
-<<<<<<< HEAD
-           metabase.session.settings} ; TODO -- shouldn't be exposed as an API namespace
-=======
            metabase.session.settings}      ; TODO -- shouldn't be exposed as an API namespace
->>>>>>> b6a8de1d
    :uses #{api
            app-db
            auth-identity
@@ -1664,11 +1655,7 @@
 
   enterprise/auth-identity
   {:team "UX West"
-<<<<<<< HEAD
    :api  #{}
-=======
-   :api #{}
->>>>>>> b6a8de1d
    :uses #{premium-features}}
 
   enterprise/auth-provider
