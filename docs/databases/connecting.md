---
title: Adding and managing databases
redirect_from:
  - /docs/latest/administration-guide/01-managing-databases
  - /docs/latest/databases/connections/sql-server
---

# Adding and managing databases

Connect Metabase to your data sources.

## Adding a database connection

To add a database connection, click on the **gear** icon in the top right, and navigate to **Admin settings** > **Databases** > **Add a database**.

Fill out the fields for that database, and click **Save changes** at the bottom.

The [connection settings](./settings.md) differ database to database. For the list of connection settings available for your database, click on the link to your database below.

## Connecting to supported databases

The databases listed below have official drivers maintained by the Metabase team. Customers on [paid plans](https://www.metabase.com/pricing) will get official support.

- [Amazon Athena](./connections/athena.md)
- [BigQuery](./connections/bigquery.md) (Google Cloud Platform)
- Druid
- [Google Analytics](./connections/google-analytics.md)
- H2
- [MongoDB (version 4.2 or higher)](./connections/mongodb.md)
- [MySQL (version 5.7 or higher, as well as MariaDB version 10.2 or higher)](./connections/mysql.md)
- [Oracle](./connections/oracle.md)
- [PostgreSQL](connections/postgresql.md)
- Presto
- Redshift (Amazon Web Services)
- [Snowflake](./connections/snowflake.md)
- SparkSQL
- SQL Server
- SQLite
- [Vertica](./connections/vertica.md)

If you don't see your database listed here, see [partner and community drivers](../developers-guide/partner-and-community-drivers.md#partner-drivers).

## Connecting to databases hosted by a cloud provider

For provider-specific connection details, like connecting to a PostgreSQL data warehouse on RDS:

- [AWS's Relational Database Service (RDS)](./connections/aws-rds.md)

## Syncing and scanning databases

Metabase runs syncs and scans to stay up to date with your database.

- **Syncs** get updated schemas to display in the [Data Browser](https://www.metabase.com/learn/getting-started/data-browser).
- **Scans** take samples of column values to populate filter dropdown menus and suggest helpful visualizations. Metabase does not store _complete_ tables from your database.

When Metabase first connects to your database, it performs a **scan** to determine the metadata of the columns in your tables and automatically assign each column a [semantic type](../data-modeling/field-types.md).

During the scan, Metabase also takes a sample of each table to look for URLs, JSON, encoded strings, etc. You can map table and column metadata to new values from **Admin settings** > **Data model**. Check out [editing metadata](../data-modeling/metadata-editing.md).

### How database syncs work

A Metabase **sync** is a query that gets a list of updated table and view names, column names, and column data types from your database. This query runs against your database during setup, and again every hour by default. This scanning query is fast with most relational databases, but can be slower with MongoDB and some [community-built database drivers](../developers-guide/partner-and-community-drivers.md). Syncing can't be turned off completely, otherwise Metabase wouldn't work.

### How database scans work

A Metabase **scan** is a query that caches the column _values_ for filter dropdowns by looking at the first 1,000 distinct records from each table, in ascending order. For each record, Metabase only stores the first 100 kilobytes of text, so if you have data with 1,000 characters each (like addresses), and your column has more than 200 unique addresses, Metabase will only cache the first 100 values from the scan query.

Cached column values are displayed in filter dropdown menus. If people type in the filter search box for values that aren't in the first 1,000 distinct records or 100kB of text, Metabase will run a query against your database to look for those values on the fly.

A scan is more intensive than a sync query, so it only runs once during setup, and again once a day by default. If you [disable scans](#scheduling-database-scans) entirely, you'll need to bring things up to date by running [manual scans](#manually-scanning-column-values).

To reduce the number of tables and fields Metabase needs to scan in order to stay current with your connected database, Metabase will only scan values for fields that someone has queried in the last fourteen days.

### Manually syncing tables and columns

1. Go to **Admin settings** > **Databases** > your database.
2. Click on **Sync database schema now**.

### Manually scanning column values

To scan values from all the columns in a table:

1. Go to **Admin settings** > **Data model** > your database.
2. Select the table that you want to bring up to date with your database.
3. Click the **gear icon** at the top of the page.
4. Click **Re-scan this table**.

To scan values from a specific column:

1. Go to **Admin settings** > **Data model** > your database.
2. Select the table and find the column you want bring up to date with your database.
3. Click the **gear icon** in the panel for that column.
4. Click **Re-scan this field**.

### Clearing cached values

To forget the data that Metabase has stored from previous [database scans](#syncing-and-scanning-databases):

1. Go to **Admin settings** > **Data model** > your database.
2. Select the table.
3. Optional: select the column.
4. Click the **gear icon**.
5. Click **Discard cached field values**.

![Re-scan options](./images/re-scan-options.png)

### Syncing and scanning using the API

Metabase syncs and scans regularly, but if the database administrator has just changed the database schema, or if a lot of data is added automatically at specific times, you may want to write a script that uses the [Metabase API](https://www.metabase.com/learn/administration/metabase-api) to force a sync or scan. [Our API](../api-documentation.md) provides two ways to initiate a sync or scan of a database:

<<<<<<< HEAD
1. Using a session token: the `/api/database/:id/sync_schema` or `api/database/:id/rescan_values` endpoints. These endpoints do the same things as going to the database in the Admin Panel and choosing **Sync database schema now** or **Re-scan field values now** respectively. To use these endpoints, you have to authenticate with a user ID and pass a session token in the header of your request.
=======
1. Using a session token:  the `/api/database/:id/sync_schema` or `api/database/:id/rescan_values` endpoints. These endpoints do the same things as going to the database in the Admin Panel and choosing **Sync database schema now** or **Re-scan field values now** respectively. To use these endpoints, you have to authenticate with a user ID and pass a session token in the header of your request.
>>>>>>> 16353290

2. Using an API key: `/api/notify/db/:id`. We created this endpoint so that people could notify their Metabase to sync after an [ETL operation](https://www.metabase.com/learn/analytics/etl-landscape) finishes. To use this endpoint, you must pass an API key by defining the `MB_API_KEY` environment variable.

## Deleting databases

**Caution: Deleting a database is irreversible! All saved questions and dashboard cards based on the database will be deleted as well!**

Go to **Admin settings** > **Databases** > your database and click **Remove this database**.

## Restoring the Sample Database

If you've deleted the Metabase [Sample Database](https://www.metabase.com/glossary/sample_database), go to **Admin settings** > **Databases** and click **Bring the Sample Database back**.

## Troubleshooting

- [Troubleshooting database connections](../troubleshooting-guide/db-connection.md)
- [Troubleshooting syncs, scans, and fingerprinting](../troubleshooting-guide/sync-fingerprint-scan.md)
- Search or ask the [Metabase community](https://discourse.metabase.com/).
- Search for [known bugs or limitations](../troubleshooting-guide/known-issues.md).

## Further reading

- [Metadata editing](../data-modeling/metadata-editing.md).
- [Setting data access permissions](../permissions/data.md).
- [Metabase at scale](https://www.metabase.com/learn/administration/metabase-at-scale).<|MERGE_RESOLUTION|>--- conflicted
+++ resolved
@@ -108,12 +108,7 @@
 
 Metabase syncs and scans regularly, but if the database administrator has just changed the database schema, or if a lot of data is added automatically at specific times, you may want to write a script that uses the [Metabase API](https://www.metabase.com/learn/administration/metabase-api) to force a sync or scan. [Our API](../api-documentation.md) provides two ways to initiate a sync or scan of a database:
 
-<<<<<<< HEAD
 1. Using a session token: the `/api/database/:id/sync_schema` or `api/database/:id/rescan_values` endpoints. These endpoints do the same things as going to the database in the Admin Panel and choosing **Sync database schema now** or **Re-scan field values now** respectively. To use these endpoints, you have to authenticate with a user ID and pass a session token in the header of your request.
-=======
-1. Using a session token:  the `/api/database/:id/sync_schema` or `api/database/:id/rescan_values` endpoints. These endpoints do the same things as going to the database in the Admin Panel and choosing **Sync database schema now** or **Re-scan field values now** respectively. To use these endpoints, you have to authenticate with a user ID and pass a session token in the header of your request.
->>>>>>> 16353290
-
 2. Using an API key: `/api/notify/db/:id`. We created this endpoint so that people could notify their Metabase to sync after an [ETL operation](https://www.metabase.com/learn/analytics/etl-landscape) finishes. To use this endpoint, you must pass an API key by defining the `MB_API_KEY` environment variable.
 
 ## Deleting databases
