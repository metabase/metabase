databaseChangeLog:
  - property:
      name: timestamp_type
      value: timestamp with time zone
      dbms: postgresql,h2
  - property:
      name: timestamp_type
      value: timestamp(6)
      dbms: mysql,mariadb
  - property:
      name: blob.type
      value: blob
      dbms: mysql,h2,mariadb
  - property:
      name: blob.type
      value: bytea
      dbms: postgresql
  # In MySQL, use LONGTEXT instead of TEXT (#7006)
  - property:
      name: text.type
      value: text
      dbms: postgresql,h2
  - property:
      name: text.type
      value: longtext
      dbms: mysql,mariadb
  # databasechangelog is uppercase in MySQL and H2 but lower-case in Postgres for reasons
  - property:
      name: databasechangelog.name
      value: DATABASECHANGELOG
      dbms: h2,mysql,mariadb
  - property:
      name: databasechangelog.name
      value: databasechangelog
      dbms: postgresql

  - objectQuotingStrategy: QUOTE_ALL_OBJECTS

  - changeSet:
      id: '1'
      author: agilliland
      validCheckSum: ANY
      changes:
      - createTable:
          columns:
          - column:
              autoIncrement: true
              constraints:
                nullable: false
                primaryKey: true
              name: id
              type: int
          - column:
              constraints:
                nullable: false
                unique: true
              name: slug
              type: varchar(254)
          - column:
              constraints:
                nullable: false
              name: name
              type: varchar(254)
          - column:
              name: description
              type: text
          - column:
              name: logo_url
              type: varchar(254)
          - column:
              constraints:
                nullable: false
              name: inherits
              type: boolean
          tableName: core_organization
      - createTable:
          columns:
          - column:
              autoIncrement: true
              constraints:
                nullable: false
                primaryKey: true
              name: id
              type: int
          - column:
              constraints:
                nullable: false
                unique: true
              name: email
              type: varchar(254)
          - column:
              constraints:
                nullable: false
              name: first_name
              type: varchar(254)
          - column:
              constraints:
                nullable: false
              name: last_name
              type: varchar(254)
          - column:
              constraints:
                nullable: false
              name: password
              type: varchar(254)
          - column:
              constraints:
                nullable: false
              defaultValue: default
              name: password_salt
              type: varchar(254)
          - column:
              constraints:
                nullable: false
              name: date_joined
              type: DATETIME
          - column:
              constraints:
                nullable: true
              name: last_login
              type: DATETIME
          - column:
              constraints:
                nullable: false
              name: is_staff
              type: boolean
          - column:
              constraints:
                nullable: false
              name: is_superuser
              type: boolean
          - column:
              constraints:
                nullable: false
              name: is_active
              type: boolean
          - column:
              name: reset_token
              type: varchar(254)
          - column:
              name: reset_triggered
              type: BIGINT
          tableName: core_user
      - createTable:
          columns:
          - column:
              autoIncrement: true
              constraints:
                nullable: false
                primaryKey: true
              name: id
              type: int
          - column:
              constraints:
                nullable: false
              name: admin
              type: boolean
          - column:
              constraints:
                deferrable: false
                foreignKeyName: fk_userorgperm_ref_user_id
                initiallyDeferred: false
                nullable: false
                referencedTableName: core_user
                referencedColumnNames: id
              name: user_id
              type: int
          - column:
              constraints:
                deferrable: false
                foreignKeyName: fk_userorgperm_ref_organization_id
                initiallyDeferred: false
                nullable: false
                referencedTableName: core_organization
                referencedColumnNames: id
              name: organization_id
              type: int
          tableName: core_userorgperm
      - addUniqueConstraint:
          columnNames: user_id, organization_id
          constraintName: idx_unique_user_id_organization_id
          tableName: core_userorgperm
      - createIndex:
          columns:
          - column:
              name: user_id
              type: int
          indexName: idx_userorgperm_user_id
          tableName: core_userorgperm
      - createIndex:
          columns:
          - column:
              name: organization_id
              type: int
          indexName: idx_userorgperm_organization_id
          tableName: core_userorgperm
      - createTable:
          columns:
          - column:
              autoIncrement: true
              constraints:
                nullable: false
                primaryKey: true
              name: id
              type: int
          - column:
              constraints:
                nullable: false
              name: url
              type: varchar(254)
          - column:
              constraints:
                nullable: false
              name: timestamp
              type: DATETIME
          - column:
              constraints:
                deferrable: false
                foreignKeyName: fk_permissionviolation_ref_user_id
                initiallyDeferred: false
                nullable: false
                referencedTableName: core_user
                referencedColumnNames: id
              name: user_id
              type: int
          tableName: core_permissionsviolation
      - createIndex:
          columns:
          - column:
              name: user_id
              type: int
          indexName: idx_permissionsviolation_user_id
          tableName: core_permissionsviolation
      - createTable:
          columns:
          - column:
              autoIncrement: true
              constraints:
                nullable: false
                primaryKey: true
              name: id
              type: int
          - column:
              constraints:
                nullable: false
              name: created_at
              type: DATETIME
          - column:
              constraints:
                nullable: false
              name: updated_at
              type: DATETIME
          - column:
              constraints:
                nullable: false
              name: name
              type: varchar(254)
          - column:
              name: description
              type: text
          - column:
              constraints:
                deferrable: false
                foreignKeyName: fk_database_ref_organization_id
                initiallyDeferred: false
                nullable: false
                referencedTableName: core_organization
                referencedColumnNames: id
              name: organization_id
              type: int
          - column:
              name: details
              type: text
          - column:
              constraints:
                nullable: false
              name: engine
              type: varchar(254)
          tableName: metabase_database
      - createIndex:
          columns:
          - column:
              name: organization_id
          indexName: idx_database_organization_id
          tableName: metabase_database
      - createTable:
          columns:
          - column:
              autoIncrement: true
              constraints:
                nullable: false
                primaryKey: true
              name: id
              type: int
          - column:
              constraints:
                nullable: false
              name: created_at
              type: DATETIME
          - column:
              constraints:
                nullable: false
              name: updated_at
              type: DATETIME
          - column:
              constraints:
                nullable: false
              name: name
              type: varchar(254)
          - column:
              name: rows
              type: int
          - column:
              name: description
              type: text
          - column:
              name: entity_name
              type: varchar(254)
          - column:
              name: entity_type
              type: varchar(254)
          - column:
              constraints:
                nullable: false
              name: active
              type: boolean
          - column:
              constraints:
                deferrable: false
                foreignKeyName: fk_table_ref_database_id
                initiallyDeferred: false
                nullable: false
                referencedTableName: metabase_database
                referencedColumnNames: id
              name: db_id
              type: int
          tableName: metabase_table
      - createIndex:
          columns:
          - column:
              name: db_id
          indexName: idx_table_db_id
          tableName: metabase_table
      - createTable:
          columns:
          - column:
              autoIncrement: true
              constraints:
                nullable: false
                primaryKey: true
              name: id
              type: int
          - column:
              constraints:
                nullable: false
              name: created_at
              type: DATETIME
          - column:
              constraints:
                nullable: false
              name: updated_at
              type: DATETIME
          - column:
              constraints:
                nullable: false
              name: name
              type: varchar(254)
          - column:
              constraints:
                nullable: false
              name: base_type
              type: varchar(255)
          - column:
              name: special_type
              type: varchar(255)
          - column:
              constraints:
                nullable: false
              name: active
              type: boolean
          - column:
              name: description
              type: text
          - column:
              constraints:
                nullable: false
              name: preview_display
              type: boolean
          - column:
              constraints:
                nullable: false
              name: position
              type: int
          - column:
              constraints:
                deferrable: false
                foreignKeyName: fk_field_ref_table_id
                initiallyDeferred: false
                nullable: false
                referencedTableName: metabase_table
                referencedColumnNames: id
              name: table_id
              type: int
          - column:
              constraints:
                nullable: false
              name: field_type
              type: varchar(254)
          tableName: metabase_field
      - createIndex:
          columns:
          - column:
              name: table_id
          indexName: idx_field_table_id
          tableName: metabase_field
      - createTable:
          columns:
          - column:
              autoIncrement: true
              constraints:
                nullable: false
                primaryKey: true
              name: id
              type: int
          - column:
              constraints:
                nullable: false
              name: created_at
              type: DATETIME
          - column:
              constraints:
                nullable: false
              name: updated_at
              type: DATETIME
          - column:
              constraints:
                nullable: false
              name: relationship
              type: varchar(254)
          - column:
              constraints:
                deferrable: false
                foreignKeyName: fk_foreignkey_dest_ref_field_id
                initiallyDeferred: false
                nullable: false
                referencedTableName: metabase_field
                referencedColumnNames: id
              name: destination_id
              type: int
          - column:
              constraints:
                deferrable: false
                foreignKeyName: fk_foreignkey_origin_ref_field_id
                initiallyDeferred: false
                nullable: false
                referencedTableName: metabase_field
                referencedColumnNames: id
              name: origin_id
              type: int
          tableName: metabase_foreignkey
      - createIndex:
          columns:
          - column:
              name: destination_id
          indexName: idx_foreignkey_destination_id
          tableName: metabase_foreignkey
      - createIndex:
          columns:
          - column:
              name: origin_id
          indexName: idx_foreignkey_origin_id
          tableName: metabase_foreignkey
      - createTable:
          columns:
          - column:
              autoIncrement: true
              constraints:
                nullable: false
                primaryKey: true
              name: id
              type: int
          - column:
              constraints:
                nullable: false
              name: created_at
              type: DATETIME
          - column:
              constraints:
                nullable: false
              name: updated_at
              type: DATETIME
          - column:
              name: values
              type: text
          - column:
              name: human_readable_values
              type: text
          - column:
              constraints:
                deferrable: false
                foreignKeyName: fk_fieldvalues_ref_field_id
                initiallyDeferred: false
                nullable: false
                referencedTableName: metabase_field
                referencedColumnNames: id
              name: field_id
              type: int
          tableName: metabase_fieldvalues
      - createIndex:
          columns:
          - column:
              name: field_id
          indexName: idx_fieldvalues_field_id
          tableName: metabase_fieldvalues
      - createTable:
          columns:
          - column:
              autoIncrement: true
              constraints:
                nullable: false
                primaryKey: true
              name: id
              type: int
          - column:
              constraints:
                nullable: false
              name: created_at
              type: DATETIME
          - column:
              constraints:
                nullable: false
              name: updated_at
              type: DATETIME
          - column:
              constraints:
                nullable: false
              name: name
              type: varchar(254)
          - column:
              constraints:
                deferrable: false
                foreignKeyName: fk_tablesegment_ref_table_id
                initiallyDeferred: false
                nullable: false
                referencedTableName: metabase_table
                referencedColumnNames: id
              name: table_id
              type: int
          - column:
              constraints:
                nullable: false
              name: filter_clause
              type: text
          tableName: metabase_tablesegment
      - createIndex:
          columns:
          - column:
              name: table_id
          indexName: idx_tablesegment_table_id
          tableName: metabase_tablesegment
      - createTable:
          columns:
          - column:
              autoIncrement: true
              constraints:
                nullable: false
                primaryKey: true
              name: id
              type: int
          - column:
              constraints:
                nullable: false
              name: created_at
              type: DATETIME
          - column:
              constraints:
                nullable: false
              name: updated_at
              type: DATETIME
          - column:
              constraints:
                nullable: false
              name: name
              type: varchar(254)
          - column:
              constraints:
                nullable: false
              name: type
              type: varchar(254)
          - column:
              constraints:
                nullable: false
              name: details
              type: text
          - column:
              constraints:
                nullable: false
              name: version
              type: int
          - column:
              constraints:
                nullable: false
              name: public_perms
              type: int
          - column:
              constraints:
                deferrable: false
                foreignKeyName: fk_query_ref_user_id
                initiallyDeferred: false
                nullable: false
                referencedTableName: core_user
                referencedColumnNames: id
              name: creator_id
              type: int
          - column:
              constraints:
                deferrable: false
                foreignKeyName: fk_query_ref_database_id
                initiallyDeferred: false
                nullable: false
                referencedTableName: metabase_database
                referencedColumnNames: id
              name: database_id
              type: int
          tableName: query_query
      - createIndex:
          columns:
          - column:
              name: creator_id
          indexName: idx_query_creator_id
          tableName: query_query
      - createIndex:
          columns:
          - column:
              name: database_id
          indexName: idx_query_database_id
          tableName: query_query
      - createTable:
          columns:
          - column:
              autoIncrement: true
              constraints:
                nullable: false
                primaryKey: true
              name: id
              type: int
          - column:
              constraints:
                nullable: false
                unique: true
              name: uuid
              type: varchar(254)
          - column:
              constraints:
                nullable: false
              name: version
              type: int
          - column:
              constraints:
                nullable: false
              name: json_query
              type: text
          - column:
              constraints:
                nullable: false
              name: raw_query
              type: text
          - column:
              constraints:
                nullable: false
              name: status
              type: varchar(254)
          - column:
              constraints:
                nullable: false
              name: started_at
              type: DATETIME
          - column:
              name: finished_at
              type: DATETIME
          - column:
              constraints:
                nullable: false
              name: running_time
              type: int
          - column:
              constraints:
                nullable: false
              name: error
              type: text
          - column:
              constraints:
                nullable: false
              name: result_file
              type: varchar(254)
          - column:
              constraints:
                nullable: false
              name: result_rows
              type: int
          - column:
              constraints:
                nullable: false
              name: result_data
              type: text
          - column:
              constraints:
                deferrable: false
                foreignKeyName: fk_queryexecution_ref_query_id
                initiallyDeferred: false
                nullable: true
                referencedTableName: query_query
                referencedColumnNames: id
              name: query_id
              type: int
          - column:
              constraints:
                nullable: false
              name: additional_info
              type: text
          - column:
              constraints:
                deferrable: false
                foreignKeyName: fk_queryexecution_ref_user_id
                initiallyDeferred: false
                nullable: false
                referencedTableName: core_user
                referencedColumnNames: id
              name: executor_id
              type: int
          tableName: query_queryexecution
      - createIndex:
          columns:
          - column:
              name: query_id
          indexName: idx_queryexecution_query_id
          tableName: query_queryexecution
      - createIndex:
          columns:
          - column:
              name: executor_id
          indexName: idx_queryexecution_executor_id
          tableName: query_queryexecution
      - createTable:
          columns:
          - column:
              autoIncrement: true
              constraints:
                nullable: false
                primaryKey: true
              name: id
              type: int
          - column:
              constraints:
                nullable: false
              name: created_at
              type: DATETIME
          - column:
              constraints:
                nullable: false
              name: updated_at
              type: DATETIME
          - column:
              constraints:
                nullable: false
              name: name
              type: varchar(254)
          - column:
              name: description
              type: text
          - column:
              constraints:
                nullable: false
              name: display
              type: varchar(254)
          - column:
              constraints:
                nullable: false
              name: public_perms
              type: int
          - column:
              constraints:
                nullable: false
              name: dataset_query
              type: text
          - column:
              constraints:
                nullable: false
              name: visualization_settings
              type: text
          - column:
              constraints:
                deferrable: false
                foreignKeyName: fk_card_ref_user_id
                initiallyDeferred: false
                nullable: false
                referencedTableName: core_user
                referencedColumnNames: id
              name: creator_id
              type: int
          - column:
              constraints:
                deferrable: false
                foreignKeyName: fk_card_ref_organization_id
                initiallyDeferred: false
                nullable: false
                referencedTableName: core_organization
                referencedColumnNames: id
              name: organization_id
              type: int
          tableName: report_card
      - createIndex:
          columns:
          - column:
              name: creator_id
          indexName: idx_card_creator_id
          tableName: report_card
      - createIndex:
          columns:
          - column:
              name: organization_id
          indexName: idx_card_organization_id
          tableName: report_card
      - createTable:
          columns:
          - column:
              autoIncrement: true
              constraints:
                nullable: false
                primaryKey: true
              name: id
              type: int
          - column:
              constraints:
                nullable: false
              name: created_at
              type: DATETIME
          - column:
              constraints:
                nullable: false
              name: updated_at
              type: DATETIME
          - column:
              constraints:
                deferrable: false
                foreignKeyName: fk_cardfavorite_ref_card_id
                initiallyDeferred: false
                nullable: false
                referencedTableName: report_card
                referencedColumnNames: id
              name: card_id
              type: int
          - column:
              constraints:
                deferrable: false
                foreignKeyName: fk_cardfavorite_ref_user_id
                initiallyDeferred: false
                nullable: false
                referencedTableName: core_user
                referencedColumnNames: id
              name: owner_id
              type: int
          tableName: report_cardfavorite
      - addUniqueConstraint:
          columnNames: card_id, owner_id
          constraintName: idx_unique_cardfavorite_card_id_owner_id
          tableName: report_cardfavorite
      - createIndex:
          columns:
          - column:
              name: card_id
          indexName: idx_cardfavorite_card_id
          tableName: report_cardfavorite
      - createIndex:
          columns:
          - column:
              name: owner_id
          indexName: idx_cardfavorite_owner_id
          tableName: report_cardfavorite
      - createTable:
          columns:
          - column:
              autoIncrement: true
              constraints:
                nullable: false
                primaryKey: true
              name: id
              type: int
          - column:
              constraints:
                nullable: false
              name: created_at
              type: DATETIME
          - column:
              constraints:
                nullable: false
              name: updated_at
              type: DATETIME
          - column:
              constraints:
                nullable: false
              name: name
              type: varchar(254)
          - column:
              name: description
              type: text
          - column:
              constraints:
                nullable: false
              name: public_perms
              type: int
          - column:
              constraints:
                deferrable: false
                foreignKeyName: fk_dashboard_ref_user_id
                initiallyDeferred: false
                nullable: false
                referencedTableName: core_user
                referencedColumnNames: id
              name: creator_id
              type: int
          - column:
              constraints:
                deferrable: false
                foreignKeyName: fk_dashboard_ref_organization_id
                initiallyDeferred: false
                nullable: false
                referencedTableName: core_organization
                referencedColumnNames: id
              name: organization_id
              type: int
          tableName: report_dashboard
      - createIndex:
          columns:
          - column:
              name: creator_id
          indexName: idx_dashboard_creator_id
          tableName: report_dashboard
      - createIndex:
          columns:
          - column:
              name: organization_id
          indexName: idx_dashboard_organization_id
          tableName: report_dashboard
      - createTable:
          columns:
          - column:
              autoIncrement: true
              constraints:
                nullable: false
                primaryKey: true
              name: id
              type: int
          - column:
              constraints:
                nullable: false
              name: created_at
              type: DATETIME
          - column:
              constraints:
                nullable: false
              name: updated_at
              type: DATETIME
          - column:
              constraints:
                nullable: false
              name: sizeX
              type: int
          - column:
              constraints:
                nullable: false
              name: sizeY
              type: int
          - column:
              name: row
              type: int
          - column:
              name: col
              type: int
          - column:
              constraints:
                deferrable: false
                foreignKeyName: fk_dashboardcard_ref_card_id
                initiallyDeferred: false
                nullable: false
                referencedTableName: report_card
                referencedColumnNames: id
              name: card_id
              type: int
          - column:
              constraints:
                deferrable: false
                foreignKeyName: fk_dashboardcard_ref_dashboard_id
                initiallyDeferred: false
                nullable: false
                referencedTableName: report_dashboard
                referencedColumnNames: id
              name: dashboard_id
              type: int
          tableName: report_dashboardcard
      - createIndex:
          columns:
          - column:
              name: card_id
          indexName: idx_dashboardcard_card_id
          tableName: report_dashboardcard
      - createIndex:
          columns:
          - column:
              name: dashboard_id
          indexName: idx_dashboardcard_dashboard_id
          tableName: report_dashboardcard
      - createTable:
          columns:
          - column:
              autoIncrement: true
              constraints:
                nullable: false
                primaryKey: true
              name: id
              type: int
          - column:
              constraints:
                deferrable: false
                foreignKeyName: fk_dashboardsubscription_ref_dashboard_id
                initiallyDeferred: false
                nullable: false
                referencedTableName: report_dashboard
                referencedColumnNames: id
              name: dashboard_id
              type: int
          - column:
              constraints:
                deferrable: false
                foreignKeyName: fk_dashboardsubscription_ref_user_id
                initiallyDeferred: false
                nullable: false
                referencedTableName: core_user
                referencedColumnNames: id
              name: user_id
              type: int
          tableName: report_dashboardsubscription
      - addUniqueConstraint:
          columnNames: dashboard_id, user_id
          constraintName: idx_uniq_dashsubscrip_dashboard_id_user_id
          tableName: report_dashboardsubscription
      - createIndex:
          columns:
          - column:
              name: dashboard_id
          indexName: idx_dashboardsubscription_dashboard_id
          tableName: report_dashboardsubscription
      - createIndex:
          columns:
          - column:
              name: user_id
          indexName: idx_dashboardsubscription_user_id
          tableName: report_dashboardsubscription
      - createTable:
          columns:
          - column:
              autoIncrement: true
              constraints:
                nullable: false
                primaryKey: true
              name: id
              type: int
          - column:
              constraints:
                nullable: false
              name: created_at
              type: DATETIME
          - column:
              constraints:
                nullable: false
              name: updated_at
              type: DATETIME
          - column:
              constraints:
                nullable: false
              name: name
              type: varchar(254)
          - column:
              name: description
              type: text
          - column:
              constraints:
                nullable: false
              name: public_perms
              type: int
          - column:
              constraints:
                nullable: false
              name: mode
              type: int
          - column:
              constraints:
                nullable: false
              name: version
              type: int
          - column:
              constraints:
                nullable: false
              name: dataset_query
              type: text
          - column:
              name: email_addresses
              type: text
          - column:
              constraints:
                deferrable: false
                foreignKeyName: fk_emailreport_ref_user_id
                initiallyDeferred: false
                nullable: false
                referencedTableName: core_user
                referencedColumnNames: id
              name: creator_id
              type: int
          - column:
              constraints:
                deferrable: false
                foreignKeyName: fk_emailreport_ref_organization_id
                initiallyDeferred: false
                nullable: false
                referencedTableName: core_organization
                referencedColumnNames: id
              name: organization_id
              type: int
          - column:
              constraints:
                nullable: false
              name: schedule
              type: text
          tableName: report_emailreport
      - createIndex:
          columns:
          - column:
              name: creator_id
          indexName: idx_emailreport_creator_id
          tableName: report_emailreport
      - createIndex:
          columns:
          - column:
              name: organization_id
          indexName: idx_emailreport_organization_id
          tableName: report_emailreport
      - createTable:
          columns:
          - column:
              autoIncrement: true
              constraints:
                nullable: false
                primaryKey: true
              name: id
              type: int
          - column:
              constraints:
                deferrable: false
                foreignKeyName: fk_emailreport_recipients_ref_emailreport_id
                initiallyDeferred: false
                nullable: false
                referencedTableName: report_emailreport
                referencedColumnNames: id
              name: emailreport_id
              type: int
          - column:
              constraints:
                deferrable: false
                foreignKeyName: fk_emailreport_recipients_ref_user_id
                initiallyDeferred: false
                nullable: false
                referencedTableName: core_user
                referencedColumnNames: id
              name: user_id
              type: int
          tableName: report_emailreport_recipients
      - addUniqueConstraint:
          columnNames: emailreport_id, user_id
          constraintName: idx_uniq_emailreportrecip_emailreport_id_user_id
          tableName: report_emailreport_recipients
      - createIndex:
          columns:
          - column:
              name: emailreport_id
          indexName: idx_emailreport_recipients_emailreport_id
          tableName: report_emailreport_recipients
      - createIndex:
          columns:
          - column:
              name: user_id
          indexName: idx_emailreport_recipients_user_id
          tableName: report_emailreport_recipients
      - createTable:
          columns:
          - column:
              autoIncrement: true
              constraints:
                nullable: false
                primaryKey: true
              name: id
              type: int
          - column:
              constraints:
                nullable: false
              name: details
              type: text
          - column:
              constraints:
                nullable: false
              name: status
              type: varchar(254)
          - column:
              constraints:
                nullable: false
              name: created_at
              type: DATETIME
          - column:
              name: started_at
              type: DATETIME
          - column:
              name: finished_at
              type: DATETIME
          - column:
              constraints:
                nullable: false
              name: error
              type: text
          - column:
              constraints:
                nullable: false
              name: sent_email
              type: text
          - column:
              constraints:
                deferrable: false
                foreignKeyName: fk_emailreportexecutions_ref_organization_id
                initiallyDeferred: false
                nullable: false
                referencedTableName: core_organization
                referencedColumnNames: id
              name: organization_id
              type: int
          - column:
              constraints:
                deferrable: false
                foreignKeyName: fk_emailreportexecutions_ref_report_id
                initiallyDeferred: false
                nullable: true
                referencedTableName: report_emailreport
                referencedColumnNames: id
              name: report_id
              type: int
          tableName: report_emailreportexecutions
      - createIndex:
          columns:
          - column:
              name: organization_id
          indexName: idx_emailreportexecutions_organization_id
          tableName: report_emailreportexecutions
      - createIndex:
          columns:
          - column:
              name: report_id
          indexName: idx_emailreportexecutions_report_id
          tableName: report_emailreportexecutions
      - createTable:
          columns:
          - column:
              autoIncrement: true
              constraints:
                nullable: false
                primaryKey: true
              name: id
              type: int
          - column:
              constraints:
                nullable: false
              name: created_at
              type: DATETIME
          - column:
              constraints:
                nullable: false
              name: updated_at
              type: DATETIME
          - column:
              constraints:
                nullable: false
              name: start
              type: DATETIME
          - column:
              constraints:
                nullable: false
              name: end
              type: DATETIME
          - column:
              name: title
              type: TEXT
          - column:
              constraints:
                nullable: false
              name: body
              type: TEXT
          - column:
              constraints:
                nullable: false
              name: annotation_type
              type: int
          - column:
              constraints:
                nullable: false
              name: edit_count
              type: int
          - column:
              constraints:
                nullable: false
              name: object_type_id
              type: int
          - column:
              constraints:
                nullable: false
              name: object_id
              type: int
          - column:
              constraints:
                deferrable: false
                foreignKeyName: fk_annotation_ref_user_id
                initiallyDeferred: false
                nullable: false
                referencedTableName: core_user
                referencedColumnNames: id
              name: author_id
              type: int
          - column:
              constraints:
                deferrable: false
                foreignKeyName: fk_annotation_ref_organization_id
                initiallyDeferred: false
                nullable: false
                referencedTableName: core_organization
                referencedColumnNames: id
              name: organization_id
              type: int
          tableName: annotation_annotation
      - createIndex:
          columns:
          - column:
              name: author_id
          indexName: idx_annotation_author_id
          tableName: annotation_annotation
      - createIndex:
          columns:
          - column:
              name: organization_id
          indexName: idx_annotation_organization_id
          tableName: annotation_annotation
      - createIndex:
          columns:
          - column:
              name: object_type_id
          indexName: idx_annotation_object_type_id
          tableName: annotation_annotation
      - createIndex:
          columns:
          - column:
              name: object_id
          indexName: idx_annotation_object_id
          tableName: annotation_annotation
      - modifySql:
          dbms: postgresql
          replace:
            replace: WITHOUT
            with: WITH
  - changeSet:
      id: '2'
      author: agilliland
      validCheckSum: ANY
      changes:
      - createTable:
          columns:
          - column:
              constraints:
                nullable: false
                primaryKey: true
              name: id
              type: varchar(254)
          - column:
              constraints:
                deferrable: false
                foreignKeyName: fk_session_ref_user_id
                initiallyDeferred: false
                nullable: false
                referencedTableName: core_user
                referencedColumnNames: id
              name: user_id
              type: int
          - column:
              constraints:
                nullable: false
              name: created_at
              type: DATETIME
          tableName: core_session
      - modifySql:
          dbms: postgresql
          replace:
            replace: WITHOUT
            with: WITH
  - changeSet:
      id: '4'
      author: cammsaul
      changes:
      - createTable:
          columns:
          - column:
              constraints:
                nullable: false
                primaryKey: true
              name: key
              type: varchar(254)
          - column:
              constraints:
                nullable: false
              name: value
              type: varchar(254)
          tableName: setting
  - changeSet:
      id: '5'
      author: agilliland
      changes:
      - addColumn:
          columns:
          - column:
              name: report_timezone
              type: varchar(254)
          tableName: core_organization
  - changeSet:
      id: '6'
      author: agilliland
      changes:
      - dropNotNullConstraint:
          columnDataType: int
          columnName: organization_id
          tableName: metabase_database
      - dropForeignKeyConstraint:
          baseTableName: metabase_database
          constraintName: fk_database_ref_organization_id
      - dropNotNullConstraint:
          columnDataType: int
          columnName: organization_id
          tableName: report_card
      - dropForeignKeyConstraint:
          baseTableName: report_card
          constraintName: fk_card_ref_organization_id
      - dropNotNullConstraint:
          columnDataType: int
          columnName: organization_id
          tableName: report_dashboard
      - dropForeignKeyConstraint:
          baseTableName: report_dashboard
          constraintName: fk_dashboard_ref_organization_id
      - dropNotNullConstraint:
          columnDataType: int
          columnName: organization_id
          tableName: report_emailreport
      - dropForeignKeyConstraint:
          baseTableName: report_emailreport
          constraintName: fk_emailreport_ref_organization_id
      - dropNotNullConstraint:
          columnDataType: int
          columnName: organization_id
          tableName: report_emailreportexecutions
      - dropForeignKeyConstraint:
          baseTableName: report_emailreportexecutions
          constraintName: fk_emailreportexecutions_ref_organization_id
      - dropNotNullConstraint:
          columnDataType: int
          columnName: organization_id
          tableName: annotation_annotation
      - dropForeignKeyConstraint:
          baseTableName: annotation_annotation
          constraintName: fk_annotation_ref_organization_id
  - changeSet:
      id: '7'
      author: cammsaul
      validCheckSum: ANY
      changes:
      - addColumn:
          columns:
          - column:
              constraints:
                foreignKeyName: fk_field_parent_ref_field_id
                nullable: true
                referencedTableName: metabase_field
                referencedColumnNames: id
              name: parent_id
              type: int
          tableName: metabase_field
  - changeSet:
      id: '8'
      author: tlrobinson
      changes:
      - addColumn:
          columns:
          - column:
              name: display_name
              type: varchar(254)
          tableName: metabase_table
      - addColumn:
          columns:
          - column:
              name: display_name
              type: varchar(254)
          tableName: metabase_field
  - changeSet:
      id: '9'
      author: tlrobinson
      changes:
      - addColumn:
          columns:
          - column:
              name: visibility_type
              type: varchar(254)
          tableName: metabase_table
  - changeSet:
      id: 10
      author: cammsaul
      validCheckSum: ANY
      changes:
        - createTable:
            tableName: revision
            columns:
              - column:
                  name: id
                  type: int
                  autoIncrement: true
                  constraints:
                    primaryKey: true
                    nullable: false
              - column:
                  name: model
                  type: varchar(16)
                  constraints:
                    nullable: false
              - column:
                  name: model_id
                  type: int
                  constraints:
                    nullable: false
              - column:
                  name: user_id
                  type: int
                  constraints:
                    nullable: false
                    referencedTableName: core_user
                    referencedColumnNames: id
                    foreignKeyName: fk_revision_ref_user_id
                    deferrable: false
                    initiallyDeferred: false
              - column:
                  name: timestamp
                  type: DATETIME
                  constraints:
                    nullable: false
              - column:
                  name: object
                  type: ${text.type}
                  constraints:
                    nullable: false
              - column:
                  name: is_reversion
                  type: boolean
                  defaultValueBoolean: false
                  constraints:
                    nullable: false
        - createIndex:
            tableName: revision
            indexName: idx_revision_model_model_id
            columns:
              - column:
                  name: model
              - column:
                  name: model_id
        - modifySql:
            dbms: postgresql
            replace:
              replace: WITHOUT
              with: WITH
        - modifySql:
            dbms: mysql,mariadb
            replace:
              replace: object VARCHAR
              with: object TEXT
  - changeSet:
      id: 11
      author: agilliland
      changes:
        - sql:
            sql: update report_dashboard set public_perms = 2 where public_perms = 1
  - changeSet:
      id: 12
      author: agilliland
      validCheckSum: ANY
      changes:
        - addColumn:
            tableName: report_card
            columns:
              - column:
                  name: database_id
                  type: int
                  constraints:
                    nullable: true
                    referencedTableName: metabase_database
                    referencedColumnNames: id
                    foreignKeyName: fk_report_card_ref_database_id
                    deferrable: false
                    initiallyDeferred: false
        - addColumn:
            tableName: report_card
            columns:
              - column:
                  name: table_id
                  type: int
                  constraints:
                    nullable: true
                    referencedTableName: metabase_table
                    referencedColumnNames: id
                    foreignKeyName: fk_report_card_ref_table_id
                    deferrable: false
                    initiallyDeferred: false
        - addColumn:
            tableName: report_card
            columns:
              - column:
                  name: query_type
                  type: varchar(16)
                  constraints:
                    nullable: true
  - changeSet:
      id: 13
      author: agilliland
      validCheckSum: ANY
      changes:
        - createTable:
            tableName: activity
            columns:
              - column:
                  name: id
                  type: int
                  autoIncrement: true
                  constraints:
                    primaryKey: true
                    nullable: false
              - column:
                  name: topic
                  type: varchar(32)
                  constraints:
                    nullable: false
              - column:
                  name: timestamp
                  type: DATETIME
                  constraints:
                    nullable: false
              - column:
                  name: user_id
                  type: int
                  constraints:
                    nullable: true
                    referencedTableName: core_user
                    referencedColumnNames: id
                    foreignKeyName: fk_activity_ref_user_id
                    deferrable: false
                    initiallyDeferred: false
              - column:
                  name: model
                  type: varchar(16)
                  constraints:
                    nullable: true
              - column:
                  name: model_id
                  type: int
                  constraints:
                    nullable: true
              - column:
                  name: database_id
                  type: int
                  constraints:
                    nullable: true
              - column:
                  name: table_id
                  type: int
                  constraints:
                    nullable: true
              - column:
                  name: custom_id
                  type: varchar(48)
                  constraints:
                    nullable: true
              - column:
                  name: details
                  type: ${text.type}
                  constraints:
                    nullable: false
        - createIndex:
            tableName: activity
            indexName: idx_activity_timestamp
            columns:
              column:
                name: timestamp
        - createIndex:
            tableName: activity
            indexName: idx_activity_user_id
            columns:
              column:
                name: user_id
        - createIndex:
            tableName: activity
            indexName: idx_activity_custom_id
            columns:
              column:
                name: custom_id
        - modifySql:
            dbms: postgresql
            replace:
              replace: WITHOUT
              with: WITH
        - modifySql:
            dbms: mysql,mariadb
            replace:
              replace: details VARCHAR
              with: details TEXT
  - changeSet:
      id: 14
      author: agilliland
      validCheckSum: ANY
      changes:
        - createTable:
            tableName: view_log
            columns:
              - column:
                  name: id
                  type: int
                  autoIncrement: true
                  constraints:
                    primaryKey: true
                    nullable: false
              - column:
                  name: user_id
                  type: int
                  constraints:
                    nullable: true
                    referencedTableName: core_user
                    referencedColumnNames: id
                    foreignKeyName: fk_view_log_ref_user_id
                    deferrable: false
                    initiallyDeferred: false
              - column:
                  name: model
                  type: varchar(16)
                  constraints:
                    nullable: false
              - column:
                  name: model_id
                  type: int
                  constraints:
                    nullable: false
              - column:
                  name: timestamp
                  type: DATETIME
                  constraints:
                    nullable: false
        - createIndex:
            tableName: view_log
            indexName: idx_view_log_user_id
            columns:
              column:
                name: user_id
        - createIndex:
            tableName: view_log
            indexName: idx_view_log_timestamp
            columns:
              column:
                name: model_id
        - modifySql:
            dbms: postgresql
            replace:
              replace: WITHOUT
              with: WITH
  - changeSet:
      id: 15
      author: agilliland
      changes:
        - addColumn:
            tableName: revision
            columns:
              - column:
                  name: is_creation
                  type: boolean
                  defaultValueBoolean: false
                  constraints:
                    nullable: false
  - changeSet:
      id: 16
      author: agilliland
      changes:
        - dropNotNullConstraint:
            tableName: core_user
            columnName: last_login
            columnDataType: DATETIME
        - modifySql:
            dbms: postgresql
            replace:
              replace: WITHOUT
              with: WITH
  - changeSet:
      id: 17
      author: agilliland
      changes:
        - addColumn:
            tableName: metabase_database
            columns:
              - column:
                  name: is_sample
                  type: boolean
                  defaultValueBoolean: false
                  constraints:
                    nullable: false
        - sql:
            sql: update metabase_database set is_sample = true where name = 'Sample Dataset'
  - changeSet:
      id: 18
      author: camsaul
      validCheckSum: ANY
      changes:
        - createTable:
            tableName: data_migrations
            columns:
              - column:
                  name: id
                  type: VARCHAR(254)
                  constraints:
                    primaryKey: true
                    nullable: false
              - column:
                  name: timestamp
                  type: DATETIME
                  constraints:
                    nullable: false
        - createIndex:
            tableName: data_migrations
            indexName: idx_data_migrations_id
            columns:
              column:
                name: id
  - changeSet:
      id: 19
      author: camsaul
      changes:
        - addColumn:
            tableName: metabase_table
            columns:
              - column:
                  name: schema
                  type: VARCHAR(256)
  - changeSet:
      id: 20
      author: agilliland
      validCheckSum: ANY
      changes:
        - createTable:
            tableName: pulse
            columns:
              - column:
                  name: id
                  type: int
                  autoIncrement: true
                  constraints:
                    primaryKey: true
                    nullable: false
              - column:
                  name: creator_id
                  type: int
                  constraints:
                    nullable: false
                    referencedTableName: core_user
                    referencedColumnNames: id
                    foreignKeyName: fk_pulse_ref_creator_id
                    deferrable: false
                    initiallyDeferred: false
              - column:
                  name: name
                  type: varchar(254)
                  constraints:
                    nullable: false
              - column:
                  name: public_perms
                  type: int
                  constraints:
                    nullable: false
              - column:
                  name: created_at
                  type: DATETIME
                  constraints:
                    nullable: false
              - column:
                  name: updated_at
                  type: DATETIME
                  constraints:
                    nullable: false
        - createIndex:
            tableName: pulse
            indexName: idx_pulse_creator_id
            columns:
              column:
                name: creator_id
        - createTable:
            tableName: pulse_card
            columns:
              - column:
                  name: id
                  type: int
                  autoIncrement: true
                  constraints:
                    primaryKey: true
                    nullable: false
              - column:
                  name: pulse_id
                  type: int
                  constraints:
                    nullable: false
                    referencedTableName: pulse
                    referencedColumnNames: id
                    foreignKeyName: fk_pulse_card_ref_pulse_id
                    deferrable: false
                    initiallyDeferred: false
              - column:
                  name: card_id
                  type: int
                  constraints:
                    nullable: false
                    referencedTableName: report_card
                    referencedColumnNames: id
                    foreignKeyName: fk_pulse_card_ref_card_id
                    deferrable: false
                    initiallyDeferred: false
              - column:
                  name: position
                  type: int
                  constraints:
                    nullable: false
        - createIndex:
            tableName: pulse_card
            indexName: idx_pulse_card_pulse_id
            columns:
              column:
                name: pulse_id
        - createIndex:
            tableName: pulse_card
            indexName: idx_pulse_card_card_id
            columns:
              column:
                name: card_id
        - createTable:
            tableName: pulse_channel
            columns:
              - column:
                  name: id
                  type: int
                  autoIncrement: true
                  constraints:
                    primaryKey: true
                    nullable: false
              - column:
                  name: pulse_id
                  type: int
                  constraints:
                    nullable: false
                    referencedTableName: pulse
                    referencedColumnNames: id
                    foreignKeyName: fk_pulse_channel_ref_pulse_id
                    deferrable: false
                    initiallyDeferred: false
              - column:
                  name: channel_type
                  type: varchar(32)
                  constraints:
                    nullable: false
              - column:
                  name: details
                  type: text
                  constraints:
                    nullable: false
              - column:
                  name: schedule_type
                  type: varchar(32)
                  constraints:
                    nullable: false
              - column:
                  name: schedule_hour
                  type: int
                  constraints:
                    nullable: true
              - column:
                  name: schedule_day
                  type: varchar(64)
                  constraints:
                    nullable: true
              - column:
                  name: created_at
                  type: DATETIME
                  constraints:
                    nullable: false
              - column:
                  name: updated_at
                  type: DATETIME
                  constraints:
                    nullable: false
        - createIndex:
            tableName: pulse_channel
            indexName: idx_pulse_channel_pulse_id
            columns:
              column:
                name: pulse_id
        - createIndex:
            tableName: pulse_channel
            indexName: idx_pulse_channel_schedule_type
            columns:
              column:
                name: schedule_type
        - createTable:
            tableName: pulse_channel_recipient
            columns:
              - column:
                  name: id
                  type: int
                  autoIncrement: true
                  constraints:
                    primaryKey: true
                    nullable: false
              - column:
                  name: pulse_channel_id
                  type: int
                  constraints:
                    nullable: false
                    referencedTableName: pulse_channel
                    referencedColumnNames: id
                    foreignKeyName: fk_pulse_channel_recipient_ref_pulse_channel_id
                    deferrable: false
                    initiallyDeferred: false
              - column:
                  name: user_id
                  type: int
                  constraints:
                    nullable: false
                    referencedTableName: core_user
                    referencedColumnNames: id
                    foreignKeyName: fk_pulse_channel_recipient_ref_user_id
                    deferrable: false
                    initiallyDeferred: false
        - modifySql:
            dbms: postgresql
            replace:
              replace: WITHOUT
              with: WITH
  - changeSet:
      id: 21
      author: agilliland
      validCheckSum: ANY
      changes:
        - createTable:
            tableName: segment
            columns:
              - column:
                  name: id
                  type: int
                  autoIncrement: true
                  constraints:
                    primaryKey: true
                    nullable: false
              - column:
                  name: table_id
                  type: int
                  constraints:
                    nullable: false
                    referencedTableName: metabase_table
                    referencedColumnNames: id
                    foreignKeyName: fk_segment_ref_table_id
                    deferrable: false
                    initiallyDeferred: false
              - column:
                  name: creator_id
                  type: int
                  constraints:
                    nullable: false
                    referencedTableName: core_user
                    referencedColumnNames: id
                    foreignKeyName: fk_segment_ref_creator_id
                    deferrable: false
                    initiallyDeferred: false
              - column:
                  name: name
                  type: varchar(254)
                  constraints:
                    nullable: false
              - column:
                  name: description
                  type: text
                  constraints:
                    nullable: true
              - column:
                  name: is_active
                  type: boolean
                  defaultValueBoolean: true
                  constraints:
                    nullable: false
              - column:
                  name: definition
                  type: text
                  constraints:
                    nullable: false
              - column:
                  name: created_at
                  type: DATETIME
                  constraints:
                    nullable: false
              - column:
                  name: updated_at
                  type: DATETIME
                  constraints:
                    nullable: false
        - createIndex:
            tableName: segment
            indexName: idx_segment_creator_id
            columns:
              column:
                name: creator_id
        - createIndex:
            tableName: segment
            indexName: idx_segment_table_id
            columns:
              column:
                name: table_id
        - modifySql:
            dbms: postgresql
            replace:
              replace: WITHOUT
              with: WITH
  - changeSet:
      id: 22
      author: agilliland
      changes:
        - addColumn:
            tableName: revision
            columns:
              - column:
                  name: message
                  type: text
                  constraints:
                    nullable: true
  - changeSet:
      id: 23
      author: agilliland
      changes:
        - modifyDataType:
            tableName: metabase_table
            columnName: rows
            newDataType: BIGINT
  - changeSet:
      id: 24
      author: agilliland
      changes:
        - createTable:
            tableName: dependency
            columns:
              - column:
                  name: id
                  type: int
                  autoIncrement: true
                  constraints:
                    primaryKey: true
                    nullable: false
              - column:
                  name: model
                  type: varchar(32)
                  constraints:
                    nullable: false
              - column:
                  name: model_id
                  type: int
                  constraints:
                    nullable: false
              - column:
                  name: dependent_on_model
                  type: varchar(32)
                  constraints:
                    nullable: false
              - column:
                  name: dependent_on_id
                  type: int
                  constraints:
                    nullable: false
              - column:
                  name: created_at
                  type: DATETIME
                  constraints:
                    nullable: false
        - createIndex:
            tableName: dependency
            indexName: idx_dependency_model
            columns:
              column:
                name: model
        - createIndex:
            tableName: dependency
            indexName: idx_dependency_model_id
            columns:
              column:
                name: model_id
        - createIndex:
            tableName: dependency
            indexName: idx_dependency_dependent_on_model
            columns:
              column:
                name: dependent_on_model
        - createIndex:
            tableName: dependency
            indexName: idx_dependency_dependent_on_id
            columns:
              column:
                name: dependent_on_id
        - modifySql:
            dbms: postgresql
            replace:
              replace: WITHOUT
              with: WITH
  - changeSet:
      id: 25
      author: agilliland
      validCheckSum: ANY
      changes:
        - createTable:
            tableName: metric
            columns:
              - column:
                  name: id
                  type: int
                  autoIncrement: true
                  constraints:
                    primaryKey: true
                    nullable: false
              - column:
                  name: table_id
                  type: int
                  constraints:
                    nullable: false
                    referencedTableName: metabase_table
                    referencedColumnNames: id
                    foreignKeyName: fk_metric_ref_table_id
                    deferrable: false
                    initiallyDeferred: false
              - column:
                  name: creator_id
                  type: int
                  constraints:
                    nullable: false
                    referencedTableName: core_user
                    referencedColumnNames: id
                    foreignKeyName: fk_metric_ref_creator_id
                    deferrable: false
                    initiallyDeferred: false
              - column:
                  name: name
                  type: varchar(254)
                  constraints:
                    nullable: false
              - column:
                  name: description
                  type: text
                  constraints:
                    nullable: true
              - column:
                  name: is_active
                  type: boolean
                  defaultValueBoolean: true
                  constraints:
                    nullable: false
              - column:
                  name: definition
                  type: text
                  constraints:
                    nullable: false
              - column:
                  name: created_at
                  type: DATETIME
                  constraints:
                    nullable: false
              - column:
                  name: updated_at
                  type: DATETIME
                  constraints:
                    nullable: false
        - createIndex:
            tableName: metric
            indexName: idx_metric_creator_id
            columns:
              column:
                name: creator_id
        - createIndex:
            tableName: metric
            indexName: idx_metric_table_id
            columns:
              column:
                name: table_id
        - modifySql:
            dbms: postgresql
            replace:
              replace: WITHOUT
              with: WITH
  - changeSet:
      id: 26
      author: agilliland
      changes:
        - addColumn:
            tableName: metabase_database
            columns:
              - column:
                  name: is_full_sync
                  type: boolean
                  defaultValueBoolean: true
                  constraints:
                    nullable: false
        - sql:
            sql: update metabase_database set is_full_sync = true
  - changeSet:
      id: 27
      author: agilliland
      validCheckSum: ANY
      changes:
        - createTable:
            tableName: dashboardcard_series
            columns:
              - column:
                  name: id
                  type: int
                  autoIncrement: true
                  constraints:
                    primaryKey: true
                    nullable: false
              - column:
                  name: dashboardcard_id
                  type: int
                  constraints:
                    nullable: false
                    referencedTableName: report_dashboardcard
                    referencedColumnNames: id
                    foreignKeyName: fk_dashboardcard_series_ref_dashboardcard_id
                    deferrable: false
                    initiallyDeferred: false
              - column:
                  name: card_id
                  type: int
                  constraints:
                    nullable: false
                    referencedTableName: report_card
                    referencedColumnNames: id
                    foreignKeyName: fk_dashboardcard_series_ref_card_id
                    deferrable: false
                    initiallyDeferred: false
              - column:
                  name: position
                  type: int
                  constraints:
                    nullable: false
        - createIndex:
            tableName: dashboardcard_series
            indexName: idx_dashboardcard_series_dashboardcard_id
            columns:
              column:
                name: dashboardcard_id
        - createIndex:
            tableName: dashboardcard_series
            indexName: idx_dashboardcard_series_card_id
            columns:
              column:
                name: card_id
        - modifySql:
            dbms: postgresql
            replace:
              replace: WITHOUT
              with: WITH
  - changeSet:
      id: 28
      author: agilliland
      changes:
        - addColumn:
            tableName: core_user
            columns:
              - column:
                  name: is_qbnewb
                  type: boolean
                  defaultValueBoolean: true
                  constraints:
                    nullable: false
  - changeSet:
      id: 29
      author: agilliland
      changes:
        - addColumn:
            tableName: pulse_channel
            columns:
              - column:
                  name: schedule_frame
                  type: varchar(32)
                  constraints:
                    nullable: true
  - changeSet:
      id: 30
      author: agilliland
      changes:
        - addColumn:
            tableName: metabase_field
            columns:
              - column:
                  name: visibility_type
                  type: varchar(32)
                  constraints:
                    nullable: true
                    deferrable: false
                    initiallyDeferred: false
        - addNotNullConstraint:
            columnDataType: varchar(32)
            columnName: visibility_type
            defaultNullValue: unset
            tableName: metabase_field

  - changeSet:
      id: 31
      author: agilliland
      changes:
        - addColumn:
            tableName: metabase_field
            columns:
              - column:
                  name: fk_target_field_id
                  type: int
                  constraints:
                    nullable: true
                    deferrable: false
                    initiallyDeferred: false
  - changeSet:
      id: 32
      author: camsaul
      validCheckSum: ANY
      changes:
        ######################################## label table ########################################
        - createTable:
            tableName: label
            columns:
              - column:
                  name: id
                  type: int
                  autoIncrement: true
                  constraints:
                    primaryKey: true
                    nullable: false
              - column:
                  name: name
                  type: VARCHAR(254)
                  constraints:
                    nullable: false
              - column:
                  name: slug
                  type: VARCHAR(254)
                  constraints:
                    nullable: false
                    unique: true
              - column:
                  name: icon
                  type: VARCHAR(128)
        - createIndex:
            tableName: label
            indexName: idx_label_slug
            columns:
              column:
                name: slug
        ######################################## card_label table ########################################
        - createTable:
            tableName: card_label
            columns:
              - column:
                  name: id
                  type: int
                  autoIncrement: true
                  constraints:
                    primaryKey: true
                    nullable: false
              - column:
                  name: card_id
                  type: int
                  constraints:
                    nullable: false
                    referencedTableName: report_card
                    referencedColumnNames: id
                    foreignKeyName: fk_card_label_ref_card_id
                    deferrable: false
                    initiallyDeferred: false
              - column:
                  name: label_id
                  type: int
                  constraints:
                    nullable: false
                    referencedTableName: label
                    referencedColumnNames: id
                    foreignKeyName: fk_card_label_ref_label_id
                    deferrable: false
                    initiallyDeferred: false
        - addUniqueConstraint:
            tableName: card_label
            columnNames: card_id, label_id
            constraintName: unique_card_label_card_id_label_id
        - createIndex:
            tableName: card_label
            indexName: idx_card_label_card_id
            columns:
              column:
                name: card_id
        - createIndex:
            tableName: card_label
            indexName: idx_card_label_label_id
            columns:
              column:
                name: label_id
        ######################################## add archived column to report_card ########################################
        - addColumn:
            tableName: report_card
            columns:
              - column:
                  name: archived
                  type: boolean
                  defaultValueBoolean: false
                  constraints:
                    nullable: false
  - changeSet:
      id: 32
      author: agilliland
      validCheckSum: ANY
      changes:
        - createTable:
            tableName: raw_table
            columns:
              - column:
                  name: id
                  type: int
                  autoIncrement: true
                  constraints:
                    primaryKey: true
                    nullable: false
              - column:
                  name: database_id
                  type: int
                  constraints:
                    nullable: false
                    referencedTableName: metabase_database
                    referencedColumnNames: id
                    foreignKeyName: fk_rawtable_ref_database
                    deferrable: false
                    initiallyDeferred: false
              - column:
                  name: active
                  type: boolean
                  constraints:
                    nullable: false
              - column:
                  name: schema
                  type: varchar(255)
                  constraints:
                    nullable: true
              - column:
                  name: name
                  type: varchar(255)
                  constraints:
                    nullable: false
              - column:
                  name: details
                  type: text
                  constraints:
                    nullable: false
              - column:
                  name: created_at
                  type: DATETIME
                  constraints:
                    nullable: false
              - column:
                  name: updated_at
                  type: DATETIME
                  constraints:
                    nullable: false
        - createIndex:
            tableName: raw_table
            indexName: idx_rawtable_database_id
            columns:
              column:
                name: database_id
        - addUniqueConstraint:
            tableName: raw_table
            columnNames: database_id, schema, name
            constraintName: uniq_raw_table_db_schema_name
        - createTable:
            tableName: raw_column
            columns:
              - column:
                  name: id
                  type: int
                  autoIncrement: true
                  constraints:
                    primaryKey: true
                    nullable: false
              - column:
                  name: raw_table_id
                  type: int
                  constraints:
                    nullable: false
                    referencedTableName: raw_table
                    referencedColumnNames: id
                    foreignKeyName: fk_rawcolumn_tableid_ref_rawtable
                    deferrable: false
                    initiallyDeferred: false
              - column:
                  name: active
                  type: boolean
                  constraints:
                    nullable: false
              - column:
                  name: name
                  type: varchar(255)
                  constraints:
                    nullable: false
              - column:
                  name: column_type
                  type: varchar(128)
                  constraints:
                    nullable: true
              - column:
                  name: is_pk
                  type: boolean
                  constraints:
                    nullable: false
              - column:
                  name: fk_target_column_id
                  type: int
                  constraints:
                    nullable: true
                    referencedTableName: raw_column
                    referencedColumnNames: id
                    foreignKeyName: fk_rawcolumn_fktarget_ref_rawcolumn
                    deferrable: false
                    initiallyDeferred: false
              - column:
                  name: details
                  type: text
                  constraints:
                    nullable: false
              - column:
                  name: created_at
                  type: DATETIME
                  constraints:
                    nullable: false
              - column:
                  name: updated_at
                  type: DATETIME
                  constraints:
                    nullable: false
        - createIndex:
            tableName: raw_column
            indexName: idx_rawcolumn_raw_table_id
            columns:
              column:
                name: raw_table_id
        - addUniqueConstraint:
            tableName: raw_column
            columnNames: raw_table_id, name
            constraintName: uniq_raw_column_table_name
        - addColumn:
            tableName: metabase_table
            columns:
              - column:
                  name: raw_table_id
                  type: int
                  constraints:
                    nullable: true
                    deferrable: false
                    initiallyDeferred: false
        - addColumn:
            tableName: metabase_field
            columns:
              - column:
                  name: raw_column_id
                  type: int
                  constraints:
                    nullable: true
                    deferrable: false
                    initiallyDeferred: false
        - addColumn:
            tableName: metabase_field
            columns:
              - column:
                  name: last_analyzed
                  type: DATETIME
                  constraints:
                    nullable: true
                    deferrable: false
                    initiallyDeferred: false
        - modifySql:
            dbms: postgresql
            replace:
              replace: WITHOUT
              with: WITH
  - changeSet:
      id: 34
      author: tlrobinson
      changes:
        ######################################## add enabled column to pulse_channel ########################################
        - addColumn:
            tableName: pulse_channel
            columns:
              - column:
                  name: enabled
                  type: boolean
                  defaultValueBoolean: true
                  constraints:
                    nullable: false
  - changeSet:
      id: 35
      author: agilliland
      changes:
        - modifyDataType:
            tableName: setting
            columnName: value
            newDataType: TEXT
        - addNotNullContstraint:
            tableName: setting
            columnNames: value
  - changeSet:
      id: 36
      author: agilliland
      changes:
        - addColumn:
            tableName: report_dashboard
            columns:
              - column:
                  name: parameters
                  type: text
                  constraints:
                    nullable: true
                    deferrable: false
                    initiallyDeferred: false
        - addNotNullConstraint:
            columnDataType: text
            columnName: parameters
            defaultNullValue: '[]'
            tableName: report_dashboard
        - addColumn:
            tableName: report_dashboardcard
            columns:
              - column:
                  name: parameter_mappings
                  type: text
                  constraints:
                    nullable: true
                    deferrable: false
                    initiallyDeferred: false
        - addNotNullConstraint:
            columnDataType: text
            columnName: parameter_mappings
            defaultNullValue: '[]'
            tableName: report_dashboardcard
  - changeSet:
      id: 37
      author: tlrobinson
      changes:
        - addColumn:
            tableName: query_queryexecution
            columns:
              - column:
                  name: query_hash
                  type: int
                  constraints:
                    nullable: true
        - addNotNullConstraint:
            tableName: query_queryexecution
            columnName: query_hash
            columnDataType: int
            defaultNullValue: 0
        - createIndex:
            tableName: query_queryexecution
            indexName: idx_query_queryexecution_query_hash
            columns:
              column:
                name: query_hash
        - createIndex:
            tableName: query_queryexecution
            indexName: idx_query_queryexecution_started_at
            columns:
              column:
                name: started_at
  - changeSet:
      id: 38
      author: camsaul
      validCheckSum: ANY
      changes:
        ######################################## Add "points_of_interest" metadata column to various models ########################################
        - addColumn:
            tableName: metabase_database
            columns:
              - column:
                  name: points_of_interest
                  type: text
        - addColumn:
            tableName: metabase_table
            columns:
              - column:
                  name: points_of_interest
                  type: text
        - addColumn:
            tableName: metabase_field
            columns:
              - column:
                  name: points_of_interest
                  type: text
        - addColumn:
            tableName: report_dashboard
            columns:
              - column:
                  name: points_of_interest
                  type: text
        - addColumn:
            tableName: metric
            columns:
              - column:
                  name: points_of_interest
                  type: text
        - addColumn:
            tableName: segment
            columns:
              - column:
                  name: points_of_interest
                  type: text
        ######################################## Add "caveats" metadata column to various models ########################################
        - addColumn:
            tableName: metabase_database
            columns:
              - column:
                  name: caveats
                  type: text
        - addColumn:
            tableName: metabase_table
            columns:
              - column:
                  name: caveats
                  type: text
        - addColumn:
            tableName: metabase_field
            columns:
              - column:
                  name: caveats
                  type: text
        - addColumn:
            tableName: report_dashboard
            columns:
              - column:
                  name: caveats
                  type: text
        - addColumn:
            tableName: metric
            columns:
              - column:
                  name: caveats
                  type: text
        - addColumn:
            tableName: segment
            columns:
              - column:
                  name: caveats
                  type: text
        ######################################## Add "how_is_this_calculated" to metric ########################################
        - addColumn:
            tableName: metric
            columns:
              - column:
                  name: how_is_this_calculated
                  type: text
        ######################################## Add "most important dashboard" (0 or 1 dashboards) ########################################
        - addColumn:
            tableName: report_dashboard
            columns:
              - column:
                  name: show_in_getting_started
                  type: boolean
                  defaultValueBoolean: false
                  constraints:
                    nullable: false
        - createIndex:
            tableName: report_dashboard
            indexName: idx_report_dashboard_show_in_getting_started
            columns:
              column:
                name: show_in_getting_started
        ######################################## Add "most important metrics" (0+ metrics) ########################################
        - addColumn:
            tableName: metric
            columns:
              - column:
                  name: show_in_getting_started
                  type: boolean
                  defaultValueBoolean: false
                  constraints:
                    nullable: false
        - createIndex:
            tableName: metric
            indexName: idx_metric_show_in_getting_started
            columns:
              column:
                name: show_in_getting_started
        ######################################## Add "most important tables (0+ tables) ########################################
        - addColumn:
            tableName: metabase_table
            columns:
              - column:
                  name: show_in_getting_started
                  type: boolean
                  defaultValueBoolean: false
                  constraints:
                    nullable: false
        - createIndex:
            tableName: metabase_table
            indexName: idx_metabase_table_show_in_getting_started
            columns:
              column:
                name: show_in_getting_started
        ######################################## Add "most important segments" (0+ segments) ########################################
        - addColumn:
            tableName: segment
            columns:
              - column:
                  name: show_in_getting_started
                  type: boolean
                  defaultValueBoolean: false
                  constraints:
                    nullable: false
        - createIndex:
            tableName: segment
            indexName: idx_segment_show_in_getting_started
            columns:
              column:
                name: show_in_getting_started
        ######################################## Add "metric_important_field" table ########################################
        - createTable:
            tableName: metric_important_field
            columns:
              - column:
                  name: id
                  type: int
                  autoIncrement: true
                  constraints:
                    primaryKey: true
                    nullable: false
              - column:
                  name: metric_id
                  type: int
                  constraints:
                    nullable: false
                    referencedTableName: metric
                    referencedColumnNames: id
                    foreignKeyName: fk_metric_important_field_metric_id
              - column:
                  name: field_id
                  type: int
                  constraints:
                    nullable: false
                    referencedTableName: metabase_field
                    referencedColumnNames: id
                    foreignKeyName: fk_metric_important_field_metabase_field_id
        - addUniqueConstraint:
            tableName: metric_important_field
            columnNames: metric_id, field_id
            constraintName: unique_metric_important_field_metric_id_field_id
        - createIndex:
            tableName: metric_important_field
            indexName: idx_metric_important_field_metric_id
            columns:
              column:
                name: metric_id
        - createIndex:
            tableName: metric_important_field
            indexName: idx_metric_important_field_field_id
            columns:
              column:
                name: field_id
  - changeSet:
      id: 39
      author: camsaul
      changes:
        - addColumn:
            tableName: core_user
            columns:
              - column:
                  name: google_auth
                  type: boolean
                  defaultValueBoolean: false
                  constraints:
                    nullable: false
  - changeSet:
      id: 40
      author: camsaul
      validCheckSum: ANY
      changes:
        ############################################################ add PermissionsGroup table ############################################################
        - createTable:
            tableName: permissions_group
            columns:
              - column:
                  name: id
                  type: int
                  autoIncrement: true
                  constraints:
                    primaryKey: true
                    nullable: false
              # TODO - it would be nice to make this a case-insensitive unique constraint / index?
              - column:
                  name: name
                  type: varchar(255)
                  constraints:
                    nullable: false
                    unique: true
                    uniqueConstraintName: unique_permissions_group_name
        - createIndex:
            tableName: permissions_group
            indexName: idx_permissions_group_name
            columns:
              column:
                name: name
        ############################################################ add PermissionsGroupMembership table ############################################################
        - createTable:
            tableName: permissions_group_membership
            columns:
              - column:
                  name: id
                  type: int
                  autoIncrement: true
                  constraints:
                    primaryKey: true
                    nullable: false
              - column:
                  name: user_id
                  type: int
                  constraints:
                    nullable: false
                    referencedTableName: core_user
                    referencedColumnNames: id
                    foreignKeyName: fk_permissions_group_membership_user_id
              - column:
                  name: group_id
                  type: int
                  constraints:
                    nullable: false
                    referencedTableName: permissions_group
                    referencedColumnNames: id
                    foreignKeyName: fk_permissions_group_group_id
        - addUniqueConstraint:
            tableName: permissions_group_membership
            columnNames: user_id, group_id
            constraintName: unique_permissions_group_membership_user_id_group_id
        # for things like all users in a given group
        - createIndex:
            tableName: permissions_group_membership
            indexName: idx_permissions_group_membership_group_id
            columns:
              column:
                name: group_id
        # for things like all groups a user belongs to
        - createIndex:
            tableName: permissions_group_membership
            indexName: idx_permissions_group_membership_user_id
            columns:
              column:
                name: user_id
        # for things like is given user a member of a given group (TODO - not sure we need this)
        - createIndex:
            tableName: permissions_group_membership
            indexName: idx_permissions_group_membership_group_id_user_id
            columns:
              - column:
                  name: group_id
              - column:
                  name: user_id
        ############################################################ add Permissions table ############################################################
        - createTable:
            tableName: permissions
            columns:
              - column:
                  name: id
                  type: int
                  autoIncrement: true
                  constraints:
                    primaryKey: true
                    nullable: false
              - column:
                  name: object
                  type: varchar(254)
                  constraints:
                    nullable: false
              - column:
                  name: group_id
                  type: int
                  constraints:
                    nullable: false
                    referencedTableName: permissions_group
                    referencedColumnNames: id
                    foreignKeyName: fk_permissions_group_id
        - createIndex:
            tableName: permissions
            indexName: idx_permissions_group_id
            columns:
              column:
                name: group_id
        - createIndex:
            tableName: permissions
            indexName: idx_permissions_object
            columns:
              column:
                name: object
        - createIndex:
            tableName: permissions
            indexName: idx_permissions_group_id_object
            columns:
              - column:
                  name: group_id
              - column:
                  name: object
        - addUniqueConstraint:
            tableName: permissions
            columnNames: group_id, object
        ############################################################ Tweaks to metabase_table ############################################################
        # Modify the length of metabase_table.schema from 256 -> 254
        # It turns out MySQL InnoDB indices have to be 767 bytes or less (at least for older versions of MySQL)
        # and 'utf8' text columns can use up to 3 bytes per character in MySQL -- see http://stackoverflow.com/a/22515986/1198455
        # So 256 * 3 = 768 bytes (too large to index / add unique constraints)
        # Drop this to 254; 254 * 3 = 762, which should give us room to index it along with a 4-byte integer as well if need be
        # Hoping this doesn't break anyone's existing databases. Hopefully there aren't any schemas that are 255 or 256 bytes long out there; any longer
        # and it would have already broke; any shorter and there's not problem.
        # Anyway, better to break it now than to leave it as-is and have and break permissions where the columns have to be 254 characters wide
        - modifyDataType:
            tableName: metabase_table
            columnName: schema
            newDataType: varchar(254)
        # Add index: this is for doing things like getting all the tables that belong to a given schema
        - createIndex:
            tableName: metabase_table
            indexName: idx_metabase_table_db_id_schema
            columns:
              - column:
                  name: db_id
              - column:
                  name: schema
  - changeSet:
      id: 41
      author: camsaul
      changes:
        - dropColumn:
            tableName: metabase_field
            columnName: field_type
        - addDefaultValue:
            tableName: metabase_field
            columnName: active
            defaultValueBoolean: true
        - addDefaultValue:
            tableName: metabase_field
            columnName: preview_display
            defaultValueBoolean: true
        - addDefaultValue:
            tableName: metabase_field
            columnName: position
            defaultValueNumeric: 0
        - addDefaultValue:
            tableName: metabase_field
            columnName: visibility_type
            defaultValue: "normal"
  - changeSet:
      id: 42
      author: camsaul
      changes:
        - dropForeignKeyConstraint:
            baseTableName: query_queryexecution
            constraintName: fk_queryexecution_ref_query_id
        - dropColumn:
            tableName: query_queryexecution
            columnName: query_id
        - dropColumn:
            tableName: core_user
            columnName: is_staff
        - dropColumn:
            tableName: metabase_database
            columnName: organization_id
        - dropColumn:
            tableName: report_card
            columnName: organization_id
        - dropColumn:
            tableName: report_dashboard
            columnName: organization_id
        - dropTable:
            tableName: annotation_annotation
        - dropTable:
            tableName: core_permissionsviolation
        - dropTable:
            tableName: core_userorgperm
        - dropTable:
            tableName: core_organization
        - dropTable:
            tableName: metabase_foreignkey
        - dropTable:
            tableName: metabase_tablesegment
        - dropTable:
            tableName: query_query
        - dropTable:
            tableName: report_dashboardsubscription
        - dropTable:
            tableName: report_emailreport_recipients
        - dropTable:
            tableName: report_emailreportexecutions
        - dropTable:
            tableName: report_emailreport
  - changeSet:
      id: 43
      author: camsaul
      validCheckSum: ANY
      changes:
        - createTable:
            tableName: permissions_revision
            remarks: 'Used to keep track of changes made to permissions.'
            columns:
              - column:
                  name: id
                  type: int
                  autoIncrement: true
                  constraints:
                    primaryKey: true
                    nullable: false
              - column:
                  name: before
                  type: text
                  remarks: 'Serialized JSON of the permissions before the changes.'
                  constraints:
                    nullable: false
              - column:
                  name: after
                  type: text
                  remarks: 'Serialized JSON of the permissions after the changes.'
                  constraints:
                    nullable: false
              - column:
                  name: user_id
                  type: int
                  remarks: 'The ID of the admin who made this set of changes.'
                  constraints:
                    nullable: false
                    referencedTableName: core_user
                    referencedColumnNames: id
                    foreignKeyName: fk_permissions_revision_user_id
              - column:
                  name: created_at
                  type: datetime
                  remarks: 'The timestamp of when these changes were made.'
                  constraints:
                    nullable: false
              - column:
                  name: remark
                  type: text
                  remarks: 'Optional remarks explaining why these changes were made.'
  - changeSet:
      id: 44
      author: camsaul
      changes:
        - dropColumn:
            tableName: report_card
            columnName: public_perms
        - dropColumn:
            tableName: report_dashboard
            columnName: public_perms
        - dropColumn:
            tableName: pulse
            columnName: public_perms
  - changeSet:
      id: 45
      author: tlrobinson
      changes:
        - addColumn:
            tableName: report_dashboardcard
            columns:
              - column:
                  name: visualization_settings
                  type: text
        - addNotNullConstraint:
            tableName: report_dashboardcard
            columnName: visualization_settings
            columnDataType: text
            defaultNullValue: '{}'
  - changeSet:
      id: 46
      author: camsaul
      changes:
        - addNotNullConstraint:
            tableName: report_dashboardcard
            columnName: row
            columnDataType: integer
            defaultNullValue: 0
        - addNotNullConstraint:
            tableName: report_dashboardcard
            columnName: col
            columnDataType: integer
            defaultNullValue: 0
        - addDefaultValue:
            tableName: report_dashboardcard
            columnName: row
            defaultValueNumeric: 0
        - addDefaultValue:
            tableName: report_dashboardcard
            columnName: col
            defaultValueNumeric: 0
  - changeSet:
      id: 47
      author: camsaul
      validCheckSum: ANY
      changes:
        ######################################## collection table ########################################
        - createTable:
            tableName: collection
            remarks: 'Collections are an optional way to organize Cards and handle permissions for them.'
            columns:
              - column:
                  name: id
                  type: int
                  autoIncrement: true
                  constraints:
                    primaryKey: true
                    nullable: false
              - column:
                  name: name
                  type: text
                  remarks: 'The unique, user-facing name of this Collection.'
                  constraints:
                    nullable: false
              - column:
                  name: slug
                  type: varchar(254)
                  remarks: 'URL-friendly, sluggified, indexed version of name.'
                  constraints:
                    nullable: false
                    unique: true
              - column:
                  name: description
                  type: text
                  remarks: 'Optional description for this Collection.'
              - column:
                  name: color
                  type: char(7)
                  remarks: 'Seven-character hex color for this Collection, including the preceding hash sign.'
                  constraints:
                    nullable: false
              - column:
                  name: archived
                  type: boolean
                  remarks: 'Whether this Collection has been archived and should be hidden from users.'
                  defaultValueBoolean: false
                  constraints:
                    nullable: false
        - createIndex:
            tableName: collection
            indexName: idx_collection_slug
            columns:
              column:
                name: slug
        ######################################## add collection_id to report_card ########################################
        - addColumn:
            tableName: report_card
            columns:
              - column:
                  name: collection_id
                  type: int
                  remarks: 'Optional ID of Collection this Card belongs to.'
                  constraints:
                    referencedTableName: collection
                    referencedColumnNames: id
                    foreignKeyName: fk_card_collection_id
        - createIndex:
            tableName: report_card
            indexName: idx_card_collection_id
            columns:
              column:
                name: collection_id
  - changeSet:
      id: 48
      author: camsaul
      validCheckSum: ANY
      changes:
        - createTable:
            tableName: collection_revision
            remarks: 'Used to keep track of changes made to collections.'
            columns:
              - column:
                  name: id
                  type: int
                  autoIncrement: true
                  constraints:
                    primaryKey: true
                    nullable: false
              - column:
                  name: before
                  type: text
                  remarks: 'Serialized JSON of the collections graph before the changes.'
                  constraints:
                    nullable: false
              - column:
                  name: after
                  type: text
                  remarks: 'Serialized JSON of the collections graph after the changes.'
                  constraints:
                    nullable: false
              - column:
                  name: user_id
                  type: int
                  remarks: 'The ID of the admin who made this set of changes.'
                  constraints:
                    nullable: false
                    referencedTableName: core_user
                    referencedColumnNames: id
                    foreignKeyName: fk_collection_revision_user_id
              - column:
                  name: created_at
                  type: datetime
                  remarks: 'The timestamp of when these changes were made.'
                  constraints:
                    nullable: false
              - column:
                  name: remark
                  type: text
                  remarks: 'Optional remarks explaining why these changes were made.'
  - changeSet:
      id: 49
      author: camsaul
      validCheckSum: ANY
      changes:
        ######################################## Card public_uuid & indices ########################################
        - addColumn:
            tableName: report_card
            columns:
              - column:
                  name: public_uuid
                  type: char(36)
                  remarks: 'Unique UUID used to in publically-accessible links to this Card.'
                  constraints:
                    unique: true
        - addColumn:
            tableName: report_card
            columns:
              - column:
                  name: made_public_by_id
                  type: int
                  remarks: 'The ID of the User who first publically shared this Card.'
                  constraints:
                    referencedTableName: core_user
                    referencedColumnNames: id
                    foreignKeyName: fk_card_made_public_by_id
        - createIndex:
            tableName: report_card
            indexName: idx_card_public_uuid
            columns:
              column:
                name: public_uuid
        ######################################## Dashboard public_uuid & indices ########################################
        - addColumn:
            tableName: report_dashboard
            columns:
              - column:
                  name: public_uuid
                  type: char(36)
                  remarks: 'Unique UUID used to in publically-accessible links to this Dashboard.'
                  constraints:
                    unique: true
        - addColumn:
            tableName: report_dashboard
            columns:
              - column:
                  name: made_public_by_id
                  type: int
                  remarks: 'The ID of the User who first publically shared this Dashboard.'
                  constraints:
                    referencedTableName: core_user
                    referencedColumnNames: id
                    foreignKeyName: fk_dashboard_made_public_by_id
        - createIndex:
            tableName: report_dashboard
            indexName: idx_dashboard_public_uuid
            columns:
              column:
                name: public_uuid
        ######################################## make query_queryexecution.executor_id nullable ########################################
        - dropNotNullConstraint:
            tableName: query_queryexecution
            columnName: executor_id
            columnDataType: int
  - changeSet:
      id: 50
      author: camsaul
      validCheckSum: ANY
      changes:
        ######################################## new Card columns ########################################
        - addColumn:
            tableName: report_card
            columns:
              - column:
                  name: enable_embedding
                  type: boolean
                  remarks: 'Is this Card allowed to be embedded in different websites (using a signed JWT)?'
                  defaultValueBoolean: false
                  constraints:
                    nullable: false
        - addColumn:
            tableName: report_card
            columns:
              - column:
                  name: embedding_params
                  type: text
                  remarks: 'Serialized JSON containing information about required parameters that must be supplied when embedding this Card.'
          ######################################## new Card columns ########################################
        - addColumn:
            tableName: report_dashboard
            columns:
              - column:
                  name: enable_embedding
                  type: boolean
                  remarks: 'Is this Dashboard allowed to be embedded in different websites (using a signed JWT)?'
                  defaultValueBoolean: false
                  constraints:
                    nullable: false
        - addColumn:
            tableName: report_dashboard
            columns:
              - column:
                  name: embedding_params
                  type: text
                  remarks: 'Serialized JSON containing information about required parameters that must be supplied when embedding this Dashboard.'
  - changeSet:
      id: 51
      author: camsaul
      validCheckSum: ANY
      changes:
        - createTable:
            tableName: query_execution
            remarks: 'A log of executed queries, used for calculating historic execution times, auditing, and other purposes.'
            columns:
              - column:
                  name: id
                  type: int
                  autoIncrement: true
                  constraints:
                    primaryKey: true
                    nullable: false
              - column:
                  name: hash
                  type: binary(32)
                  remarks: 'The hash of the query dictionary. This is a 256-bit SHA3 hash of the query.'
                  constraints:
                    nullable: false
              - column:
                  name: started_at
                  type: datetime
                  remarks: 'Timestamp of when this query started running.'
                  constraints:
                    nullable: false
              - column:
                  name: running_time
                  type: integer
                  remarks: 'The time, in milliseconds, this query took to complete.'
                  constraints:
                    nullable: false
              - column:
                  name: result_rows
                  type: integer
                  remarks: 'Number of rows in the query results.'
                  constraints:
                    nullable: false
              - column:
                  name: native
                  type: boolean
                  remarks: 'Whether the query was a native query, as opposed to an MBQL one (e.g., created with the GUI).'
                  constraints:
                    nullable: false
              - column:
                  name: context
                  type: varchar(32)
                  remarks: 'Short string specifying how this query was executed, e.g. in a Dashboard or Pulse.'
              - column:
                  name: error
                  type: text
                  remarks: 'Error message returned by failed query, if any.'
              # The following columns are foreign keys, but we don't keep FK constraints on them for a few reasons:
              # - We don't want to keep indexes on these columns since they wouldn't be generally useful and for size and performance reasons
              # - If a related object (e.g. a Dashboard) is deleted, we don't want to delete the related entries in the QueryExecution log.
              #   We could do something like make the constraint ON DELETE SET NULL, but that would require a full table scan to handle;
              #   If the QueryExecution log became tens of millions of rows large it would take a very long time to scan and update records
              - column:
                  name: executor_id
                  type: integer
                  remarks: 'The ID of the User who triggered this query execution, if any.'
              - column:
                  name: card_id
                  type: integer
                  remarks: 'The ID of the Card (Question) associated with this query execution, if any.'
              - column:
                  name: dashboard_id
                  type: integer
                  remarks: 'The ID of the Dashboard associated with this query execution, if any.'
              - column:
                  name: pulse_id
                  type: integer
                  remarks: 'The ID of the Pulse associated with this query execution, if any.'
        # For things like auditing recently executed queries
        - createIndex:
            tableName: query_execution
            indexName: idx_query_execution_started_at
            columns:
              column:
                name: started_at
        # For things like seeing the 10 most recent executions of a certain query
        - createIndex:
            tableName: query_execution
            indexName: idx_query_execution_query_hash_started_at
            columns:
              - column:
                  name: hash
              - column:
                  name: started_at
  - changeSet:
      id: 52
      author: camsaul
      changes:
        - createTable:
            tableName: query_cache
            remarks: 'Cached results of queries are stored here when using the DB-based query cache.'
            columns:
              - column:
                  name: query_hash
                  type: binary(32)
                  remarks: 'The hash of the query dictionary. (This is a 256-bit SHA3 hash of the query dict).'
                  constraints:
                    primaryKey: true
                    nullable: false
              - column:
                  name: updated_at
                  type: datetime
                  remarks: 'The timestamp of when these query results were last refreshed.'
                  constraints:
                    nullable: false
              - column:
                  name: results
                  type: ${blob.type}
                  remarks: 'Cached, compressed results of running the query with the given hash.'
                  constraints:
                    nullable: false
        - createIndex:
            tableName: query_cache
            indexName: idx_query_cache_updated_at
            columns:
              column:
                name: updated_at
        - addColumn:
            tableName: report_card
            columns:
              - column:
                  name: cache_ttl
                  type: int
                  remarks: 'The maximum time, in seconds, to return cached results for this Card rather than running a new query.'
  - changeSet:
      id: 53
      author: camsaul
      changes:
        - createTable:
            tableName: query
            remarks: 'Information (such as average execution time) for different queries that have been previously ran.'
            columns:
              - column:
                  name: query_hash
                  type: binary(32)
                  remarks: 'The hash of the query dictionary. (This is a 256-bit SHA3 hash of the query dict.)'
                  constraints:
                    primaryKey: true
                    nullable: false
              - column:
                  name: average_execution_time
                  type: int
                  remarks: 'Average execution time for the query, round to nearest number of milliseconds. This is updated as a rolling average.'
                  constraints:
                    nullable: false
  - changeSet:
      id: 54
      author: tlrobinson
      validCheckSum: ANY
      changes:
        - addColumn:
            tableName: pulse
            columns:
              - column:
                  name: skip_if_empty
                  type: boolean
                  remarks: 'Skip a scheduled Pulse if none of its questions have any results'
                  defaultValueBoolean: false
                  constraints:
                    nullable: false
  - changeSet:
      id: 55
      author: camsaul
      validCheckSum: ANY
      changes:
        - addColumn:
            tableName: report_dashboard
            columns:
              - column:
                  name: archived
                  type: boolean
                  remarks: 'Is this Dashboard archived (effectively treated as deleted?)'
                  defaultValueBoolean: false
                  constraints:
                    nullable: false
        - addColumn:
            tableName: report_dashboard
            columns:
              - column:
                  name: position
                  type: integer
                  remarks: 'The position this Dashboard should appear in the Dashboards list, lower-numbered positions appearing before higher numbered ones.'
        - createTable:
            tableName: dashboard_favorite
            remarks: 'Presence of a row here indicates a given User has favorited a given Dashboard.'
            columns:
              - column:
                  name: id
                  type: int
                  autoIncrement: true
                  constraints:
                    primaryKey: true
                    nullable: false
              - column:
                  name: user_id
                  type: int
                  remarks: 'ID of the User who favorited the Dashboard.'
                  constraints:
                    nullable: false
                    referencedTableName: core_user
                    referencedColumnNames: id
                    foreignKeyName: fk_dashboard_favorite_user_id
                    deleteCascade: true
              - column:
                  name: dashboard_id
                  type: int
                  remarks: 'ID of the Dashboard favorited by the User.'
                  constraints:
                    nullable: false
                    referencedTableName: report_dashboard
                    referencedColumnNames: id
                    foreignKeyName: fk_dashboard_favorite_dashboard_id
                    deleteCascade: true
        - addUniqueConstraint:
            tableName: dashboard_favorite
            columnNames: user_id, dashboard_id
            constraintName: unique_dashboard_favorite_user_id_dashboard_id
        - createIndex:
            tableName: dashboard_favorite
            indexName: idx_dashboard_favorite_user_id
            columns:
              - column:
                  name: user_id
        - createIndex:
            tableName: dashboard_favorite
            indexName: idx_dashboard_favorite_dashboard_id
            columns:
              - column:
                  name: dashboard_id
  - changeSet:
      id: 56
      author: wwwiiilll
      comment: 'Added 0.25.0'
      changes:
        - addColumn:
            tableName: core_user
            columns:
              - column:
                  name: ldap_auth
                  type: boolean
                  defaultValueBoolean: false
                  constraints:
                    nullable: false
  - changeSet:
      id: 57
      author: camsaul
      comment: 'Added 0.25.0'
      changes:
        - addColumn:
            tableName: report_card
            columns:
              - column:
                  name: result_metadata
                  type: text
                  remarks: 'Serialized JSON containing metadata about the result columns from running the query.'
  - changeSet:
      id: 58
      author: senior
      validCheckSum: ANY
      comment: 'Added 0.25.0'
      changes:
        - createTable:
            tableName: dimension
            remarks: 'Stores references to alternate views of existing fields, such as remapping an integer to a description, like an enum'
            columns:
              - column:
                  name: id
                  type: int
                  autoIncrement: true
                  constraints:
                    primaryKey: true
                    nullable: false
              - column:
                  name: field_id
                  type: int
                  remarks: 'ID of the field this dimension row applies to'
                  constraints:
                    deferrable: false
                    foreignKeyName: fk_dimension_ref_field_id
                    initiallyDeferred: false
                    nullable: false
                    referencedTableName: metabase_field
                    referencedColumnNames: id
                    deleteCascade: true
              - column:
                  name: name
                  type: VARCHAR(254)
                  remarks: 'Short description used as the display name of this new column'
                  constraints:
                    nullable: false
              - column:
                  name: type
                  type: varchar(254)
                  remarks: 'Either internal for a user defined remapping or external for a foreign key based remapping'
                  constraints:
                    nullable: false
              - column:
                  name: human_readable_field_id
                  type: int
                  remarks: 'Only used with external type remappings. Indicates which field on the FK related table to use for display'
                  constraints:
                    deferrable: false
                    foreignKeyName: fk_dimension_displayfk_ref_field_id
                    initiallyDeferred: false
                    nullable: true
                    referencedTableName: metabase_field
                    referencedColumnNames: id
                    deleteCascade: true
              - column:
                  name: created_at
                  type: DATETIME
                  remarks: 'The timestamp of when the dimension was created.'
                  constraints:
                    nullable: false
              - column:
                  name: updated_at
                  type: DATETIME
                  remarks: 'The timestamp of when these dimension was last updated.'
                  constraints:
                    nullable: false
        - addUniqueConstraint:
            tableName: dimension
            columnNames: field_id, name
            constraintName: unique_dimension_field_id_name
        - createIndex:
            tableName: dimension
            indexName: idx_dimension_field_id
            columns:
              - column:
                  name: field_id
  - changeSet:
      id: 59
      author: camsaul
      comment: 'Added 0.26.0'
      changes:
        - addColumn:
            tableName: metabase_field
            columns:
              - column:
                  name: fingerprint
                  type: text
                  remarks: 'Serialized JSON containing non-identifying information about this Field, such as min, max, and percent JSON. Used for classification.'
  - changeSet:
      id: 60
      author: camsaul
      validCheckSum: ANY
      comment: 'Added 0.26.0'
      changes:
        - addColumn:
            tableName: metabase_database
            columns:
              - column:
                  name: metadata_sync_schedule
                  type: varchar(254)
                  remarks: 'The cron schedule string for when this database should undergo the metadata sync process (and analysis for new fields).'
                  defaultValue: '0 50 * * * ? *' # run at the end of every hour
                  constraints:
                    nullable: false
        - addColumn:
            tableName: metabase_database
            columns:
              - column:
                  name: cache_field_values_schedule
                  type: varchar(254)
                  remarks: 'The cron schedule string for when FieldValues for eligible Fields should be updated.'
                  defaultValue: '0 50 0 * * ? *' # run at 12:50 AM
                  constraints:
                    nullable: false
  - changeSet:
      id: 61
      author: camsaul
      comment: 'Added 0.26.0'
      changes:
        - addColumn:
            tableName: metabase_field
            columns:
              - column:
                  name: fingerprint_version
                  type: int
                  remarks: 'The version of the fingerprint for this Field. Used so we can keep track of which Fields need to be analyzed again when new things are added to fingerprints.'
                  defaultValue: 0
                  constraints:
                    nullable: false
  - changeSet:
      id: 62
      author: senior
      comment: 'Added 0.26.0'
      changes:
        - addColumn:
            tableName: metabase_database
            columns:
              - column:
                  name: timezone
                  type: VARCHAR(254)
                  remarks: 'Timezone identifier for the database, set by the sync process'
  - changeSet:
      id: 63
      author: camsaul
      comment: 'Added 0.26.0'
      changes:
        - addColumn:
            tableName: metabase_database
            columns:
              - column:
                  name: is_on_demand
                  type: boolean
                  remarks: 'Whether we should do On-Demand caching of FieldValues for this DB. This means FieldValues are updated when their Field is used in a Dashboard or Card param.'
                  defaultValue: false
                  constraints:
                    nullable: false
  - changeSet:
      id: 64
      author: senior
      comment: 'Added 0.26.0'
      changes:
      - dropForeignKeyConstraint:
          baseTableName: raw_table
          constraintName: fk_rawtable_ref_database
          remarks: 'This FK prevents deleting databases even though RAW_TABLE is no longer used. The table is still around to support downgrades, but the FK reference is no longer needed.'
# Changeset 65 was accidentally released in 0.26.0.RC2. The changeset has been removed from the migrations list so that
# users that haven't ran the migration (i.e. they didn't run 0.26.0.RC2) won't waste time running it just to have it
# reversed. For 0.26.0.RC2 users, the below changeset will remove those tables if they are present
  - changeSet:
      id: 66
      author: senior
      comment: 'Added 0.26.0'
      validCheckSum: ANY
      changes:
        - sql:
            sql: drop table if exists computation_job_result cascade
        - sql:
            sql: drop table if exists computation_job cascade
# NOTE Atte Keinänen 9/28/17: This was originally in changeset 65 as explained above
  - changeSet:
      id: 67
      author: attekei
      validCheckSum: ANY
      comment: 'Added 0.27.0'
      changes:
        - createTable:
            tableName: computation_job
            remarks: 'Stores submitted async computation jobs.'
            columns:
              - column:
                  name: id
                  type: int
                  autoIncrement: true
                  constraints:
                    primaryKey: true
                    nullable: false
              - column:
                  constraints:
                    deferrable: false
                    foreignKeyName: fk_computation_job_ref_user_id
                    initiallyDeferred: false
                    referencedTableName: core_user
                    referencedColumnNames: id
                  name: creator_id
                  type: int
              - column:
                  name: created_at
                  type: DATETIME
                  constraints:
                    nullable: false
              - column:
                  name: updated_at
                  type: DATETIME
                  constraints:
                    nullable: false
              - column:
                  name: type
                  type: varchar(254)
                  constraints:
                    nullable: false
              - column:
                  name: status
                  type: varchar(254)
                  constraints:
                    nullable: false
        - createTable:
            tableName: computation_job_result
            remarks: 'Stores results of async computation jobs.'
            columns:
              - column:
                  name: id
                  type: int
                  autoIncrement: true
                  constraints:
                    primaryKey: true
                    nullable: false
              - column:
                  constraints:
                    deferrable: false
                    foreignKeyName: fk_computation_result_ref_job_id
                    initiallyDeferred: false
                    nullable: false
                    referencedTableName: computation_job
                    referencedColumnNames: id
                  name: job_id
                  type: int
              - column:
                  name: created_at
                  type: DATETIME
                  constraints:
                    nullable: false
              - column:
                  name: updated_at
                  type: DATETIME
                  constraints:
                    nullable: false
              - column:
                  name: permanence
                  type: varchar(254)
                  constraints:
                    nullable: false
              - column:
                  name: payload
                  type: text
                  constraints:
                    nullable: false
  - changeSet:
      id: 68
      author: sbelak
      comment: 'Added 0.27.0'
      validCheckSum: ANY
      changes:
        - addColumn:
            tableName: computation_job
            columns:
              - column:
                  name: context
                  type: text
        - addColumn:
            tableName: computation_job
            columns:
              - column:
                  name: ended_at
                  type: DATETIME
  - changeSet:
      id: 69
      author: senior
      validCheckSum: ANY
      comment: 'Added 0.27.0'
      remarks: 'Add columns to the pulse table for alerts'
      changes:
        - addColumn:
            tableName: pulse
            columns:
              - column:
                  name: alert_condition
                  type: varchar(254)
                  remarks: 'Condition (i.e. "rows" or "goal") used as a guard for alerts'
        - addColumn:
            tableName: pulse
            columns:
              - column:
                  name: alert_first_only
                  type: boolean
                  remarks: 'True if the alert should be disabled after the first notification'
        - addColumn:
            tableName: pulse
            columns:
              - column:
                  name: alert_above_goal
                  type: boolean
                  remarks: 'For a goal condition, alert when above the goal'
        # There is no name for an alert, so this column is only required for pulses
        - dropNotNullConstraint:
            tableName: pulse
            columnName: name
            columnDataType: varchar(254)
  - changeSet:
      id: 70
      author: camsaul
      comment: 'Added 0.28.0'
      changes:
        - addColumn:
            tableName: metabase_field
            columns:
              - column:
                  name: database_type
                  type: varchar(255)
                  remarks: 'The actual type of this column in the database. e.g. VARCHAR or TEXT.'
        # We want to enforce NOT NULL right away for all columns going forward so just put some sort of
        # placeholder in place for existing columns.
        - addNotNullConstraint:
            tableName: metabase_field
            columnName: database_type
            columnDataType: varchar(255)
            defaultNullValue: '?'
  - changeSet:
      id: 71
      author: camsaul
      comment: 'Added 0.28.0'
      changes:
        # drop the NOT NULL constraint on DashboardCard.card_id since we're now letting you add things other than Cards
        # to Dashboards, for example static text cards
        - dropNotNullConstraint:
            tableName: report_dashboardcard
            columnName: card_id
            columnDataType: int
  - changeSet:
      id: 72
      author: senior
      validCheckSum: ANY
      comment: 'Added 0.28.0'
      changes:
        - addColumn:
            tableName: pulse_card
            columns:
              - column:
                  name: include_csv
                  type: boolean
                  defaultValueBoolean: false
                  remarks: 'True if a CSV of the data should be included for this pulse card'
                  constraints:
                    nullable: false
        - addColumn:
            tableName: pulse_card
            columns:
              - column:
                  name: include_xls
                  type: boolean
                  defaultValueBoolean: false
                  remarks: 'True if a XLS of the data should be included for this pulse card'
                  constraints:
                    nullable: false
  - changeSet:
      id: 73
      author: camsaul
      comment: 'Added 0.29.0'
      changes:
        # add a new 'options' (serialized JSON) column to Database to store things like whether we should default to
        # making string searches case-insensitive
        - addColumn:
            tableName: metabase_database
            columns:
              - column:
                  name: options
                  type: text
                  remarks: 'Serialized JSON containing various options like QB behavior.'
  - changeSet:
      id: 74
      author: camsaul
      comment: 'Added 0.29.0'
      changes:
        - addColumn:
            tableName: metabase_field
            columns:
              - column:
                  name: has_field_values
                  type: text
                  remarks: 'Whether we have FieldValues ("list"), should ad-hoc search ("search"), disable entirely ("none"), or infer dynamically (null)"'
  - changeSet:
      id: 75
      author: camsaul
      comment: 'Added 0.28.2'
      changes:
        - addColumn:
            tableName: report_card
            columns:
              - column:
                  name: read_permissions
                  type: text
                  remarks: 'Permissions required to view this Card and run its query.'
  - changeSet:
      id: 76
      author: senior
      comment: 'Added 0.30.0'
      changes:
        - addColumn:
            tableName: metabase_table
            columns:
              - column:
                  name: fields_hash
                  type: text
                  remarks: 'Computed hash of all of the fields associated to this table'
  - changeSet:
      id: 77
      author: senior
      comment: 'Added 0.30.0'
      changes:
        - addColumn:
            tableName: core_user
            columns:
              - column:
                  name: login_attributes
                  type: text
                  remarks: 'JSON serialized map with attributes used for row level permissions'
  - changeSet:
      id: 78
      author: camsaul
      validCheckSum: ANY
      comment: 'Added 0.30.0'
      changes:
        - createTable:
            tableName: group_table_access_policy
            remarks: 'Records that a given Card (Question) should automatically replace a given Table as query source for a given a Perms Group.'
            columns:
              - column:
                  name: id
                  type: int
                  autoIncrement: true
                  constraints:
                    primaryKey: true
                    nullable: false
              - column:
                  name: group_id
                  type: int
                  remarks: 'ID of the Permissions Group this policy affects.'
                  constraints:
                    nullable: false
                    referencedTableName: permissions_group
                    referencedColumnNames: id
                    foreignKeyName: fk_gtap_group_id
                    deleteCascade: true
              - column:
                  name: table_id
                  type: int
                  remarks: 'ID of the Table that should get automatically replaced as query source for the Permissions Group.'
                  constraints:
                    nullable: false
                    referencedTableName: metabase_table
                    referencedColumnNames: id
                    foreignKeyName: fk_gtap_table_id
                    deleteCascade: true
              - column:
                  name: card_id
                  type: int
                  remarks: 'ID of the Card (Question) to be used to replace the Table.'
                  constraints:
                    nullable: false
                    referencedTableName: report_card
                    referencedColumnNames: id
                    foreignKeyName: fk_gtap_card_id
              - column:
                  name: attribute_remappings
                  type: text
                  remarks: 'JSON-encoded map of user attribute identifier to the param name used in the Card.'
              # TODO - do we also want to include `created_at` and `updated_at` columns here? We can add them later if needed
        # Add an index on table_id + group_id since that is what the Query Processor is going to be looking up 99% of
        # the time in order to get the corresponding Card ID for query-rewriting purposes
        #
        # TODO - do we want indexes on any of the other FKs? Are we going to be looking up all the GTAPs for a given
        # Table or for a given Group with enough regularity we would want to put indexes on those columns?
        - createIndex:
            indexName: idx_gtap_table_id_group_id
            tableName: group_table_access_policy
            columns:
              - column:
                  name: table_id
              - column:
                  name: group_id
        # There should only ever be one GTAP entry for a give Group + Table combination.
        - addUniqueConstraint:
            tableName: group_table_access_policy
            columnNames: table_id, group_id
            constraintName: unique_gtap_table_id_group_id
  - changeSet:
      id: 79
      author: camsaul
      validCheckSum: ANY
      comment: 'Added 0.30.0'
      changes:
        - addColumn:
            tableName: report_dashboard
            columns:
              - column:
                  name: collection_id
                  type: int
                  remarks: 'Optional ID of Collection this Dashboard belongs to.'
                  constraints:
                    referencedTableName: collection
                    referencedColumnNames: id
                    foreignKeyName: fk_dashboard_collection_id
              # TODO - if someone deletes a collection, what should happen to the Dashboards that are in it? Should they
              # get deleted as well? Or should collection_id be cleared, effectively putting them in the so-called
              # "root" collection?
        - createIndex:
            tableName: report_dashboard
            indexName: idx_dashboard_collection_id
            columns:
              - column:
                  name: collection_id
        - addColumn:
            tableName: pulse
            columns:
              - column:
                  name: collection_id
                  type: int
                  remarks: 'Options ID of Collection this Pulse belongs to.'
                  constraints:
                    referencedTableName: collection
                    referencedColumnNames: id
                    foreignKeyName: fk_pulse_collection_id
        - createIndex:
            tableName: pulse
            indexName: idx_pulse_collection_id
            columns:
              - column:
                  name: collection_id
  - changeSet:
      id: 80
      author: camsaul
      changes:
        - addColumn:
            tableName: collection
            columns:
              - column:
                  name: location
                  type: varchar(254)
                  remarks: 'Directory-structure path of ancestor Collections. e.g. "/1/2/" means our Parent is Collection 2, and their parent is Collection 1.'
                  constraints:
                    nullable: false
                  defaultValue: "/"
        - createIndex:
            tableName: collection
            indexName: idx_collection_location
            columns:
              - column:
                  name: location
  - changeSet:
      id: 81
      author: camsaul
      comment: 'Added 0.30.0'
      changes:
        - addColumn:
            tableName: report_dashboard
            columns:
              - column:
                  name: collection_position
                  type: smallint
                  remarks: 'Optional pinned position for this item in its Collection. NULL means item is not pinned.'
        - addColumn:
            tableName: report_card
            columns:
              - column:
                  name: collection_position
                  type: smallint
                  remarks: 'Optional pinned position for this item in its Collection. NULL means item is not pinned.'
        - addColumn:
            tableName: pulse
            columns:
              - column:
                  name: collection_position
                  type: smallint
                  remarks: 'Optional pinned position for this item in its Collection. NULL means item is not pinned.'
  - changeSet:
      id: 82
      author: senior
      comment: 'Added 0.30.0'
      changes:
        - addColumn:
            tableName: core_user
            columns:
              - column:
                  name: updated_at
                  type: datetime
                  remarks: 'When was this User last updated?'
        - sql:
            sql: update core_user set updated_at=date_joined
# Remove the GTAP card_id constraint. When not included, will default to querying against the GTAP table_id.
  - changeSet:
      id: 83
      author: senior
      comment: 'Added 0.30.0'
      changes:
        - dropNotNullConstraint:
            tableName: group_table_access_policy
            columnName: card_id
            columnDataType: int
# Switch the logic for metric/segment archiving to be more consistent with other entities in the model.
# Similarly, add the archived flag to pulses which doesn't have one.
  - changeSet:
      id: 84
      author: senior
      comment: 'Added 0.30.0'
      changes:
        - renameColumn:
            tableName: metric
            columnDataType: boolean
            newColumnName: archived
            oldColumnName: is_active
        - addDefaultValue:
            tableName: metric
            columnDataType: boolean
            columnName: archived
            defaultValueBoolean: false
        - renameColumn:
            tableName: segment
            columnDataType: boolean
            newColumnName: archived
            oldColumnName: is_active
        - addDefaultValue:
            tableName: segment
            columnDataType: boolean
            columnName: archived
            defaultValueBoolean: false
        - addColumn:
            tableName: pulse
            columns:
              - column:
                  name: archived
                  type: boolean
                  remarks: 'Has this pulse been archived?'
                  defaultValueBoolean: false
        # Before this change, metrics/segments had opposite logic, rather than marking something as archived
        # it was marked as active. Since the column is now an archived column, flip the boolean value
        #
        # As you may have noticed, we're not flipping the value for Metric here. @senior originally intended to do so,
        # but the YAML was off slightly. We have corrected this issue at a later date -- see migration #100
        - sql:
            sql: update segment set archived = not(archived)
  # Personal Collections, and removing Collection's unique constraint and index on slug
  - changeSet:
      id: 85
      author: camsaul
      validCheckSum: ANY
      comment: 'Added 0.30.0'
      changes:
        - addColumn:
            tableName: collection
            columns:
              - column:
                  name: personal_owner_id
                  type: int
                  remarks: 'If set, this Collection is a personal Collection, for exclusive use of the User with this ID.'
                  constraints:
                    referencedTableName: core_user
                    referencedColumnNames: id
                    foreignKeyName: fk_collection_personal_owner_id
                    unique: true
                    uniqueConstraintName: unique_collection_personal_owner_id
                    deleteCascade: true
        # Needed so we can efficiently look up the Collection belonging to a User, and so we can efficiently enforce the
        # unique constraint
        - createIndex:
            tableName: collection
            indexName: idx_collection_personal_owner_id
            columns:
              - column:
                  name: personal_owner_id
        # We're no longer enforcing unique constraints on Collection slugs or using them directly in the URLs, so let's
        # go ahead and remove stuff related to that...
        #
        # It's easier to just copy the value of slug to a new column and drop the old one than to try to deduce what the
        # unique constraint is named locally across all of our different DBMSes
        # (For example see https://stackoverflow.com/questions/10008476/dropping-unique-constraint-for-column-in-h2)
        #
        # Here's the plan: add new column _slug; copy values of slug into _slug; remove slug; rename _slug to slug
        - addColumn:
            tableName: collection
            columns:
              - column:
                  name: _slug
                  type: varchar(254)
                  remarks: 'Sluggified version of the Collection name. Used only for display purposes in URL; not unique or indexed.'
        # I don't know of an easy way to copy existing values of slug to _slug with Liquibase as we create the column so
        # just have to do it this way instead
        - sql:
            sql: UPDATE collection SET _slug = slug
        - addNotNullConstraint:
            tableName: collection
            columnName: _slug
            columnDataType: varchar(254)
        - dropColumn:
            tableName: collection
            columnName: slug
        - renameColumn:
            tableName: collection
            oldColumnName: _slug
            newColumnName: slug
            columnDataType: varchar(254)
        # Let's try to make sure the comments on the name column of Collection actually reflect reality
        - sql:
            dbms: postgresql,h2
            sql: "COMMENT ON COLUMN collection.name IS 'The user-facing name of this Collection.'"
        - sql:
            dbms: mysql,mariadb
            sql: "ALTER TABLE `collection` CHANGE `name` `name` TEXT NOT NULL COMMENT 'The user-facing name of this Collection.'"

# In 0.30.0 we finally removed the long-deprecated native read permissions. Since they're no longer considered valid by
# our permissions code, remove any entries for them so they don't cause problems.
  - changeSet:
      id: 86
      author: camsaul
      comment: 'Added 0.30.0'
      changes:
        - sql:
            sql: DELETE FROM permissions WHERE object LIKE '%/native/read/'

# Time to finally get rid of the RawTable and RawColumn tables. Bye Felicia!
  - changeSet:
      id: 87
      author: camsaul
      comment: 'Added 0.30.0'
      changes:
        - dropTable:
            tableName: raw_column
        - dropTable:
            tableName: raw_table
  - changeSet:
      id: 88
      author: senior
      comment: 'Added 0.30.0'
      changes:
        - addColumn:
            tableName: core_user
            columns:
              - column:
                  name: saml_auth
                  type: boolean
                  defaultValueBoolean: false
                  constraints:
                    nullable: false
                  remarks: 'Boolean to indicate if this user is authenticated via SAML'

# The Quartz Task Scheduler can use a DB to 'cluster' tasks and make sure they are only ran by a single instance where
# using a multi-instance Metabase setup.

# Quartz identifiers are upper-case in MySQL and H2 but lower-case in PostgreSQL for reasons... so we'll have to
# define properties for EVERYTHING and use the correct identifiers

  - property: {name: quartz.blob_data.name,                         dbms: "postgresql",       value: blob_data}
  - property: {name: quartz.blob_data.name,                         dbms: "mysql,mariadb,h2", value: BLOB_DATA}
  - property: {name: quartz.bool_prop_1.name,                       dbms: "postgresql",       value: bool_prop_1}
  - property: {name: quartz.bool_prop_1.name,                       dbms: "mysql,mariadb,h2", value: BOOL_PROP_1}
  - property: {name: quartz.bool_prop_2.name,                       dbms: "postgresql",       value: bool_prop_2}
  - property: {name: quartz.bool_prop_2.name,                       dbms: "mysql,mariadb,h2", value: BOOL_PROP_2}
  - property: {name: quartz.calendar.name,                          dbms: "postgresql",       value: calendar}
  - property: {name: quartz.calendar.name,                          dbms: "mysql,mariadb,h2", value: CALENDAR}
  - property: {name: quartz.calendar_name.name,                     dbms: "postgresql",       value: calendar_name}
  - property: {name: quartz.calendar_name.name,                     dbms: "mysql,mariadb,h2", value: CALENDAR_NAME}
  - property: {name: quartz.checkin_interval.name,                  dbms: "postgresql",       value: checkin_interval}
  - property: {name: quartz.checkin_interval.name,                  dbms: "mysql,mariadb,h2", value: CHECKIN_INTERVAL}
  - property: {name: quartz.cron_expression.name,                   dbms: "postgresql",       value: cron_expression}
  - property: {name: quartz.cron_expression.name,                   dbms: "mysql,mariadb,h2", value: CRON_EXPRESSION}
  - property: {name: quartz.dec_prop_1.name,                        dbms: "postgresql",       value: dec_prop_1}
  - property: {name: quartz.dec_prop_1.name,                        dbms: "mysql,mariadb,h2", value: DEC_PROP_1}
  - property: {name: quartz.dec_prop_2.name,                        dbms: "postgresql",       value: dec_prop_2}
  - property: {name: quartz.dec_prop_2.name,                        dbms: "mysql,mariadb,h2", value: DEC_PROP_2}
  - property: {name: quartz.description.name,                       dbms: "postgresql",       value: description}
  - property: {name: quartz.description.name,                       dbms: "mysql,mariadb,h2", value: DESCRIPTION}
  - property: {name: quartz.end_time.name,                          dbms: "postgresql",       value: end_time}
  - property: {name: quartz.end_time.name,                          dbms: "mysql,mariadb,h2", value: END_TIME}
  - property: {name: quartz.entry_id.name,                          dbms: "postgresql",       value: entry_id}
  - property: {name: quartz.entry_id.name,                          dbms: "mysql,mariadb,h2", value: ENTRY_ID}
  - property: {name: quartz.fired_time.name,                        dbms: "postgresql",       value: fired_time}
  - property: {name: quartz.fired_time.name,                        dbms: "mysql,mariadb,h2", value: FIRED_TIME}
  - property: {name: quartz.fk_qrtz_blob_triggers_triggers.name,    dbms: "postgresql",       value: fk_qrtz_blob_triggers_triggers}
  - property: {name: quartz.fk_qrtz_blob_triggers_triggers.name,    dbms: "mysql,mariadb,h2", value: FK_QRTZ_BLOB_TRIGGERS_TRIGGERS}
  - property: {name: quartz.fk_qrtz_cron_triggers_triggers.name,    dbms: "postgresql",       value: fk_qrtz_cron_triggers_triggers}
  - property: {name: quartz.fk_qrtz_cron_triggers_triggers.name,    dbms: "mysql,mariadb,h2", value: FK_QRTZ_CRON_TRIGGERS_TRIGGERS}
  - property: {name: quartz.fk_qrtz_simple_triggers_triggers.name,  dbms: "postgresql",       value: fk_qrtz_simple_triggers_triggers}
  - property: {name: quartz.fk_qrtz_simple_triggers_triggers.name,  dbms: "mysql,mariadb,h2", value: FK_QRTZ_SIMPLE_TRIGGERS_TRIGGERS}
  - property: {name: quartz.fk_qrtz_simprop_triggers_triggers.name, dbms: "postgresql",       value: fk_qrtz_simprop_triggers_triggers}
  - property: {name: quartz.fk_qrtz_simprop_triggers_triggers.name, dbms: "mysql,mariadb,h2", value: FK_QRTZ_SIMPROP_TRIGGERS_TRIGGERS}
  - property: {name: quartz.fk_qrtz_triggers_job_details.name,      dbms: "postgresql",       value: fk_qrtz_triggers_job_details}
  - property: {name: quartz.fk_qrtz_triggers_job_details.name,      dbms: "mysql,mariadb,h2", value: FK_QRTZ_TRIGGERS_JOB_DETAILS}
  - property: {name: quartz.idx_qrtz_ft_inst_job_req_rcvry.name,    dbms: "postgresql",       value: idx_qrtz_ft_inst_job_req_rcvry}
  - property: {name: quartz.idx_qrtz_ft_inst_job_req_rcvry.name,    dbms: "mysql,mariadb,h2", value: IDX_QRTZ_FT_INST_JOB_REQ_RCVRY}
  - property: {name: quartz.idx_qrtz_ft_jg.name,                    dbms: "postgresql",       value: idx_qrtz_ft_jg}
  - property: {name: quartz.idx_qrtz_ft_jg.name,                    dbms: "mysql,mariadb,h2", value: IDX_QRTZ_FT_JG}
  - property: {name: quartz.idx_qrtz_ft_j_g.name,                   dbms: "postgresql",       value: idx_qrtz_ft_j_g}
  - property: {name: quartz.idx_qrtz_ft_j_g.name,                   dbms: "mysql,mariadb,h2", value: IDX_QRTZ_FT_J_G}
  - property: {name: quartz.idx_qrtz_ft_tg.name,                    dbms: "postgresql",       value: idx_qrtz_ft_tg}
  - property: {name: quartz.idx_qrtz_ft_tg.name,                    dbms: "mysql,mariadb,h2", value: IDX_QRTZ_FT_TG}
  - property: {name: quartz.idx_qrtz_ft_trig_inst_name.name,        dbms: "postgresql",       value: idx_qrtz_ft_trig_inst_name}
  - property: {name: quartz.idx_qrtz_ft_trig_inst_name.name,        dbms: "mysql,mariadb,h2", value: IDX_QRTZ_FT_TRIG_INST_NAME}
  - property: {name: quartz.idx_qrtz_ft_t_g.name,                   dbms: "postgresql",       value: idx_qrtz_ft_t_g}
  - property: {name: quartz.idx_qrtz_ft_t_g.name,                   dbms: "mysql,mariadb,h2", value: IDX_QRTZ_FT_T_G}
  - property: {name: quartz.idx_qrtz_j_grp.name,                    dbms: "postgresql",       value: idx_qrtz_j_grp}
  - property: {name: quartz.idx_qrtz_j_grp.name,                    dbms: "mysql,mariadb,h2", value: IDX_QRTZ_J_GRP}
  - property: {name: quartz.idx_qrtz_j_req_recovery.name,           dbms: "postgresql",       value: idx_qrtz_j_req_recovery}
  - property: {name: quartz.idx_qrtz_j_req_recovery.name,           dbms: "mysql,mariadb,h2", value: IDX_QRTZ_J_REQ_RECOVERY}
  - property: {name: quartz.idx_qrtz_t_c.name,                      dbms: "postgresql",       value: idx_qrtz_t_c}
  - property: {name: quartz.idx_qrtz_t_c.name,                      dbms: "mysql,mariadb,h2", value: IDX_QRTZ_T_C}
  - property: {name: quartz.idx_qrtz_t_g.name,                      dbms: "postgresql",       value: idx_qrtz_t_g}
  - property: {name: quartz.idx_qrtz_t_g.name,                      dbms: "mysql,mariadb,h2", value: IDX_QRTZ_T_G}
  - property: {name: quartz.idx_qrtz_t_j.name,                      dbms: "postgresql",       value: idx_qrtz_t_j}
  - property: {name: quartz.idx_qrtz_t_j.name,                      dbms: "mysql,mariadb,h2", value: IDX_QRTZ_T_J}
  - property: {name: quartz.idx_qrtz_t_jg.name,                     dbms: "postgresql",       value: idx_qrtz_t_jg}
  - property: {name: quartz.idx_qrtz_t_jg.name,                     dbms: "mysql,mariadb,h2", value: IDX_QRTZ_T_JG}
  - property: {name: quartz.idx_qrtz_t_next_fire_time.name,         dbms: "postgresql",       value: idx_qrtz_t_next_fire_time}
  - property: {name: quartz.idx_qrtz_t_next_fire_time.name,         dbms: "mysql,mariadb,h2", value: IDX_QRTZ_T_NEXT_FIRE_TIME}
  - property: {name: quartz.idx_qrtz_t_nft_misfire.name,            dbms: "postgresql",       value: idx_qrtz_t_nft_misfire}
  - property: {name: quartz.idx_qrtz_t_nft_misfire.name,            dbms: "mysql,mariadb,h2", value: IDX_QRTZ_T_NFT_MISFIRE}
  - property: {name: quartz.idx_qrtz_t_nft_st.name,                 dbms: "postgresql",       value: idx_qrtz_t_nft_st}
  - property: {name: quartz.idx_qrtz_t_nft_st.name,                 dbms: "mysql,mariadb,h2", value: IDX_QRTZ_T_NFT_ST}
  - property: {name: quartz.idx_qrtz_t_nft_st_misfire.name,         dbms: "postgresql",       value: idx_qrtz_t_nft_st_misfire}
  - property: {name: quartz.idx_qrtz_t_nft_st_misfire.name,         dbms: "mysql,mariadb,h2", value: IDX_QRTZ_T_NFT_ST_MISFIRE}
  - property: {name: quartz.idx_qrtz_t_nft_st_misfire_grp.name,     dbms: "postgresql",       value: idx_qrtz_t_nft_st_misfire_grp}
  - property: {name: quartz.idx_qrtz_t_nft_st_misfire_grp.name,     dbms: "mysql,mariadb,h2", value: IDX_QRTZ_T_NFT_ST_MISFIRE_GRP}
  - property: {name: quartz.idx_qrtz_t_n_g_state.name,              dbms: "postgresql",       value: idx_qrtz_t_n_g_state}
  - property: {name: quartz.idx_qrtz_t_n_g_state.name,              dbms: "mysql,mariadb,h2", value: IDX_QRTZ_T_N_G_STATE}
  - property: {name: quartz.idx_qrtz_t_n_state.name,                dbms: "postgresql",       value: idx_qrtz_t_n_state}
  - property: {name: quartz.idx_qrtz_t_n_state.name,                dbms: "mysql,mariadb,h2", value: IDX_QRTZ_T_N_STATE}
  - property: {name: quartz.idx_qrtz_t_state.name,                  dbms: "postgresql",       value: idx_qrtz_t_state}
  - property: {name: quartz.idx_qrtz_t_state.name,                  dbms: "mysql,mariadb,h2", value: IDX_QRTZ_T_STATE}
  - property: {name: quartz.instance_name.name,                     dbms: "postgresql",       value: instance_name}
  - property: {name: quartz.instance_name.name,                     dbms: "mysql,mariadb,h2", value: INSTANCE_NAME}
  - property: {name: quartz.int_prop_1.name,                        dbms: "postgresql",       value: int_prop_1}
  - property: {name: quartz.int_prop_1.name,                        dbms: "mysql,mariadb,h2", value: INT_PROP_1}
  - property: {name: quartz.int_prop_2.name,                        dbms: "postgresql",       value: int_prop_2}
  - property: {name: quartz.int_prop_2.name,                        dbms: "mysql,mariadb,h2", value: INT_PROP_2}
  - property: {name: quartz.is_durable.name,                        dbms: "postgresql",       value: is_durable}
  - property: {name: quartz.is_durable.name,                        dbms: "mysql,mariadb,h2", value: IS_DURABLE}
  - property: {name: quartz.is_nonconcurrent.name,                  dbms: "postgresql",       value: is_nonconcurrent}
  - property: {name: quartz.is_nonconcurrent.name,                  dbms: "mysql,mariadb,h2", value: IS_NONCONCURRENT}
  - property: {name: quartz.is_update_data.name,                    dbms: "postgresql",       value: is_update_data}
  - property: {name: quartz.is_update_data.name,                    dbms: "mysql,mariadb,h2", value: IS_UPDATE_DATA}
  - property: {name: quartz.job_class_name.name,                    dbms: "postgresql",       value: job_class_name}
  - property: {name: quartz.job_class_name.name,                    dbms: "mysql,mariadb,h2", value: JOB_CLASS_NAME}
  - property: {name: quartz.job_data.name,                          dbms: "postgresql",       value: job_data}
  - property: {name: quartz.job_data.name,                          dbms: "mysql,mariadb,h2", value: JOB_DATA}
  - property: {name: quartz.job_group.name,                         dbms: "postgresql",       value: job_group}
  - property: {name: quartz.job_group.name,                         dbms: "mysql,mariadb,h2", value: JOB_GROUP}
  - property: {name: quartz.job_name.name,                          dbms: "postgresql",       value: job_name}
  - property: {name: quartz.job_name.name,                          dbms: "mysql,mariadb,h2", value: JOB_NAME}
  - property: {name: quartz.last_checkin_time.name,                 dbms: "postgresql",       value: last_checkin_time}
  - property: {name: quartz.last_checkin_time.name,                 dbms: "mysql,mariadb,h2", value: LAST_CHECKIN_TIME}
  - property: {name: quartz.lock_name.name,                         dbms: "postgresql",       value: lock_name}
  - property: {name: quartz.lock_name.name,                         dbms: "mysql,mariadb,h2", value: LOCK_NAME}
  - property: {name: quartz.long_prop_1.name,                       dbms: "postgresql",       value: long_prop_1}
  - property: {name: quartz.long_prop_1.name,                       dbms: "mysql,mariadb,h2", value: LONG_PROP_1}
  - property: {name: quartz.long_prop_2.name,                       dbms: "postgresql",       value: long_prop_2}
  - property: {name: quartz.long_prop_2.name,                       dbms: "mysql,mariadb,h2", value: LONG_PROP_2}
  - property: {name: quartz.misfire_instr.name,                     dbms: "postgresql",       value: misfire_instr}
  - property: {name: quartz.misfire_instr.name,                     dbms: "mysql,mariadb,h2", value: MISFIRE_INSTR}
  - property: {name: quartz.next_fire_time.name,                    dbms: "postgresql",       value: next_fire_time}
  - property: {name: quartz.next_fire_time.name,                    dbms: "mysql,mariadb,h2", value: NEXT_FIRE_TIME}
  - property: {name: quartz.pk_qrtz_blob_triggers.name,             dbms: "postgresql",       value: pk_qrtz_blob_triggers}
  - property: {name: quartz.pk_qrtz_blob_triggers.name,             dbms: "mysql,mariadb,h2", value: PK_QRTZ_BLOB_TRIGGERS}
  - property: {name: quartz.pk_qrtz_calendars.name,                 dbms: "postgresql",       value: pk_qrtz_calendars}
  - property: {name: quartz.pk_qrtz_calendars.name,                 dbms: "mysql,mariadb,h2", value: PK_QRTZ_CALENDARS}
  - property: {name: quartz.pk_qrtz_cron_triggers.name,             dbms: "postgresql",       value: pk_qrtz_cron_triggers}
  - property: {name: quartz.pk_qrtz_cron_triggers.name,             dbms: "mysql,mariadb,h2", value: PK_QRTZ_CRON_TRIGGERS}
  - property: {name: quartz.pk_qrtz_fired_triggers.name,            dbms: "postgresql",       value: pk_qrtz_fired_triggers}
  - property: {name: quartz.pk_qrtz_fired_triggers.name,            dbms: "mysql,mariadb,h2", value: PK_QRTZ_FIRED_TRIGGERS}
  - property: {name: quartz.pk_qrtz_job_details.name,               dbms: "postgresql",       value: pk_qrtz_job_details}
  - property: {name: quartz.pk_qrtz_job_details.name,               dbms: "mysql,mariadb,h2", value: PK_QRTZ_JOB_DETAILS}
  - property: {name: quartz.pk_qrtz_locks.name,                     dbms: "postgresql",       value: pk_qrtz_locks}
  - property: {name: quartz.pk_qrtz_locks.name,                     dbms: "mysql,mariadb,h2", value: PK_QRTZ_LOCKS}
  - property: {name: quartz.pk_qrtz_scheduler_state.name,           dbms: "postgresql",       value: pk_qrtz_scheduler_state}
  - property: {name: quartz.pk_qrtz_scheduler_state.name,           dbms: "mysql,mariadb,h2", value: PK_QRTZ_SCHEDULER_STATE}
  - property: {name: quartz.pk_qrtz_simple_triggers.name,           dbms: "postgresql",       value: pk_qrtz_simple_triggers}
  - property: {name: quartz.pk_qrtz_simple_triggers.name,           dbms: "mysql,mariadb,h2", value: PK_QRTZ_SIMPLE_TRIGGERS}
  - property: {name: quartz.pk_qrtz_simprop_triggers.name,          dbms: "postgresql",       value: pk_qrtz_simprop_triggers}
  - property: {name: quartz.pk_qrtz_simprop_triggers.name,          dbms: "mysql,mariadb,h2", value: PK_QRTZ_SIMPROP_TRIGGERS}
  - property: {name: quartz.pk_qrtz_triggers.name,                  dbms: "postgresql",       value: pk_qrtz_triggers}
  - property: {name: quartz.pk_qrtz_triggers.name,                  dbms: "mysql,mariadb,h2", value: PK_QRTZ_TRIGGERS}
  - property: {name: quartz.pk_sched_name.name,                     dbms: "postgresql",       value: pk_sched_name}
  - property: {name: quartz.pk_sched_name.name,                     dbms: "mysql,mariadb,h2", value: PK_SCHED_NAME}
  - property: {name: quartz.prev_fire_time.name,                    dbms: "postgresql",       value: prev_fire_time}
  - property: {name: quartz.prev_fire_time.name,                    dbms: "mysql,mariadb,h2", value: PREV_FIRE_TIME}
  - property: {name: quartz.priority.name,                          dbms: "postgresql",       value: priority}
  - property: {name: quartz.priority.name,                          dbms: "mysql,mariadb,h2", value: PRIORITY}
  - property: {name: quartz.qrtz_blob_triggers.name,                dbms: "postgresql",       value: qrtz_blob_triggers}
  - property: {name: quartz.qrtz_blob_triggers.name,                dbms: "mysql,mariadb,h2", value: QRTZ_BLOB_TRIGGERS}
  - property: {name: quartz.qrtz_calendars.name,                    dbms: "postgresql",       value: qrtz_calendars}
  - property: {name: quartz.qrtz_calendars.name,                    dbms: "mysql,mariadb,h2", value: QRTZ_CALENDARS}
  - property: {name: quartz.qrtz_cron_triggers.name,                dbms: "postgresql",       value: qrtz_cron_triggers}
  - property: {name: quartz.qrtz_cron_triggers.name,                dbms: "mysql,mariadb,h2", value: QRTZ_CRON_TRIGGERS}
  - property: {name: quartz.qrtz_fired_triggers.name,               dbms: "postgresql",       value: qrtz_fired_triggers}
  - property: {name: quartz.qrtz_fired_triggers.name,               dbms: "mysql,mariadb,h2", value: QRTZ_FIRED_TRIGGERS}
  - property: {name: quartz.qrtz_job_details.name,                  dbms: "postgresql",       value: qrtz_job_details}
  - property: {name: quartz.qrtz_job_details.name,                  dbms: "mysql,mariadb,h2", value: QRTZ_JOB_DETAILS}
  - property: {name: quartz.qrtz_locks.name,                        dbms: "postgresql",       value: qrtz_locks}
  - property: {name: quartz.qrtz_locks.name,                        dbms: "mysql,mariadb,h2", value: QRTZ_LOCKS}
  - property: {name: quartz.qrtz_paused_trigger_grps.name,          dbms: "postgresql",       value: qrtz_paused_trigger_grps}
  - property: {name: quartz.qrtz_paused_trigger_grps.name,          dbms: "mysql,mariadb,h2", value: QRTZ_PAUSED_TRIGGER_GRPS}
  - property: {name: quartz.qrtz_scheduler_state.name,              dbms: "postgresql",       value: qrtz_scheduler_state}
  - property: {name: quartz.qrtz_scheduler_state.name,              dbms: "mysql,mariadb,h2", value: QRTZ_SCHEDULER_STATE}
  - property: {name: quartz.qrtz_simple_triggers.name,              dbms: "postgresql",       value: qrtz_simple_triggers}
  - property: {name: quartz.qrtz_simple_triggers.name,              dbms: "mysql,mariadb,h2", value: QRTZ_SIMPLE_TRIGGERS}
  - property: {name: quartz.qrtz_simprop_triggers.name,             dbms: "postgresql",       value: qrtz_simprop_triggers}
  - property: {name: quartz.qrtz_simprop_triggers.name,             dbms: "mysql,mariadb,h2", value: QRTZ_SIMPROP_TRIGGERS}
  - property: {name: quartz.qrtz_triggers.name,                     dbms: "postgresql",       value: qrtz_triggers}
  - property: {name: quartz.qrtz_triggers.name,                     dbms: "mysql,mariadb,h2", value: QRTZ_TRIGGERS}
  - property: {name: quartz.repeat_count.name,                      dbms: "postgresql",       value: repeat_count}
  - property: {name: quartz.repeat_count.name,                      dbms: "mysql,mariadb,h2", value: REPEAT_COUNT}
  - property: {name: quartz.repeat_interval.name,                   dbms: "postgresql",       value: repeat_interval}
  - property: {name: quartz.repeat_interval.name,                   dbms: "mysql,mariadb,h2", value: REPEAT_INTERVAL}
  - property: {name: quartz.requests_recovery.name,                 dbms: "postgresql",       value: requests_recovery}
  - property: {name: quartz.requests_recovery.name,                 dbms: "mysql,mariadb,h2", value: REQUESTS_RECOVERY}
  - property: {name: quartz.sched_name.name,                        dbms: "postgresql",       value: sched_name}
  - property: {name: quartz.sched_name.name,                        dbms: "mysql,mariadb,h2", value: SCHED_NAME}
  - property: {name: quartz.sched_time.name,                        dbms: "postgresql",       value: sched_time}
  - property: {name: quartz.sched_time.name,                        dbms: "mysql,mariadb,h2", value: SCHED_TIME}
  - property: {name: quartz.start_time.name,                        dbms: "postgresql",       value: start_time}
  - property: {name: quartz.start_time.name,                        dbms: "mysql,mariadb,h2", value: START_TIME}
  - property: {name: quartz.state.name,                             dbms: "postgresql",       value: state}
  - property: {name: quartz.state.name,                             dbms: "mysql,mariadb,h2", value: STATE}
  - property: {name: quartz.str_prop_1.name,                        dbms: "postgresql",       value: str_prop_1}
  - property: {name: quartz.str_prop_1.name,                        dbms: "mysql,mariadb,h2", value: STR_PROP_1}
  - property: {name: quartz.str_prop_2.name,                        dbms: "postgresql",       value: str_prop_2}
  - property: {name: quartz.str_prop_2.name,                        dbms: "mysql,mariadb,h2", value: STR_PROP_2}
  - property: {name: quartz.str_prop_3.name,                        dbms: "postgresql",       value: str_prop_3}
  - property: {name: quartz.str_prop_3.name,                        dbms: "mysql,mariadb,h2", value: STR_PROP_3}
  - property: {name: quartz.times_triggered.name,                   dbms: "postgresql",       value: times_triggered}
  - property: {name: quartz.times_triggered.name,                   dbms: "mysql,mariadb,h2", value: TIMES_TRIGGERED}
  - property: {name: quartz.time_zone_id.name,                      dbms: "postgresql",       value: time_zone_id}
  - property: {name: quartz.time_zone_id.name,                      dbms: "mysql,mariadb,h2", value: TIME_ZONE_ID}
  - property: {name: quartz.trigger_group.name,                     dbms: "postgresql",       value: trigger_group}
  - property: {name: quartz.trigger_group.name,                     dbms: "mysql,mariadb,h2", value: TRIGGER_GROUP}
  - property: {name: quartz.trigger_name.name,                      dbms: "postgresql",       value: trigger_name}
  - property: {name: quartz.trigger_name.name,                      dbms: "mysql,mariadb,h2", value: TRIGGER_NAME}
  - property: {name: quartz.trigger_state.name,                     dbms: "postgresql",       value: trigger_state}
  - property: {name: quartz.trigger_state.name,                     dbms: "mysql,mariadb,h2", value: TRIGGER_STATE}
  - property: {name: quartz.trigger_type.name,                      dbms: "postgresql",       value: trigger_type}
  - property: {name: quartz.trigger_type.name,                      dbms: "mysql,mariadb,h2", value: TRIGGER_TYPE}

  - changeSet:
      id: 89
      author: camsaul
      comment: Added 0.30.0
      validCheckSum: ANY
      changes:
        - createTable:
            tableName: ${quartz.qrtz_job_details.name}
            remarks: Used for Quartz scheduler.
            columns:
              - column:
                  name: ${quartz.sched_name.name}
                  type: varchar(120)
                  constraints:
                    nullable: false
              - column:
                  name: ${quartz.job_name.name}
                  type: varchar(200)
                  constraints:
                    nullable: false
              - column:
                  name: ${quartz.job_group.name}
                  type: varchar(200)
                  constraints:
                    nullable: false
              - column:
                  name: ${quartz.description.name}
                  type: varchar(250)
              - column:
                  name: ${quartz.job_class_name.name}
                  type: varchar(250)
                  constraints:
                    nullable: false
              - column:
                  name: ${quartz.is_durable.name}
                  type: bool
                  constraints:
                    nullable: false
              - column:
                  name: ${quartz.is_nonconcurrent.name}
                  type: bool
                  constraints:
                    nullable: false
              - column:
                  name: ${quartz.is_update_data.name}
                  type: bool
                  constraints:
                    nullable: false
              - column:
                  name: ${quartz.requests_recovery.name}
                  type: bool
                  constraints:
                    nullable: false
              - column:
                  name: ${quartz.job_data.name}
                  type: ${blob.type}
        - addPrimaryKey:
            tableName: ${quartz.qrtz_job_details.name}
            columnNames: ${quartz.sched_name.name}, ${quartz.job_name.name}, ${quartz.job_group.name}
            constraintName: ${quartz.pk_qrtz_job_details.name}
        - createTable:
            tableName: ${quartz.qrtz_triggers.name}
            remarks: Used for Quartz scheduler.
            columns:
              - column:
                  name: ${quartz.sched_name.name}
                  type: varchar(120)
                  constraints:
                    nullable: false
              - column:
                  name: ${quartz.trigger_name.name}
                  type: varchar(200)
                  constraints:
                    nullable: false
              - column:
                  name: ${quartz.trigger_group.name}
                  type: varchar(200)
                  constraints:
                    nullable: false
              - column:
                  name: ${quartz.job_name.name}
                  type: varchar(200)
                  constraints:
                    nullable: false
              - column:
                  name: ${quartz.job_group.name}
                  type: varchar(200)
                  constraints:
                    nullable: false
              - column:
                  name: ${quartz.description.name}
                  type: varchar(250)
              - column:
                  name: ${quartz.next_fire_time.name}
                  type: bigint
              - column:
                  name: ${quartz.prev_fire_time.name}
                  type: bigint
              - column:
                  name: ${quartz.priority.name}
                  type: integer
              - column:
                  name: ${quartz.trigger_state.name}
                  type: varchar(16)
                  constraints:
                    nullable: false
              - column:
                  name: ${quartz.trigger_type.name}
                  type: varchar(8)
                  constraints:
                    nullable: false
              - column:
                  name: ${quartz.start_time.name}
                  type: bigint
                  constraints:
                    nullable: false
              - column:
                  name: ${quartz.end_time.name}
                  type: bigint
              - column:
                  name: ${quartz.calendar_name.name}
                  type: varchar(200)
              - column:
                  name: ${quartz.misfire_instr.name}
                  type: smallint
              - column:
                  name: ${quartz.job_data.name}
                  type: ${blob.type}
        - addPrimaryKey:
            tableName: ${quartz.qrtz_triggers.name}
            columnNames: ${quartz.sched_name.name}, ${quartz.trigger_name.name}, ${quartz.trigger_group.name}
            constraintName: ${quartz.pk_qrtz_triggers.name}
        - addForeignKeyConstraint:
            baseTableName: ${quartz.qrtz_triggers.name}
            baseColumnNames: ${quartz.sched_name.name}, ${quartz.job_name.name}, ${quartz.job_group.name}
            referencedTableName: ${quartz.qrtz_job_details.name}
            referencedColumnNames: ${quartz.sched_name.name}, ${quartz.job_name.name}, ${quartz.job_group.name}
            constraintName: ${quartz.fk_qrtz_triggers_job_details.name}
        - createTable:
            tableName: ${quartz.qrtz_simple_triggers.name}
            remarks: Used for Quartz scheduler.
            columns:
              - column:
                  name: ${quartz.sched_name.name}
                  type: varchar(120)
                  constraints:
                    nullable: false
              - column:
                  name: ${quartz.trigger_name.name}
                  type: varchar(200)
                  constraints:
                    nullable: false
              - column:
                  name: ${quartz.trigger_group.name}
                  type: varchar(200)
                  constraints:
                    nullable: false
              - column:
                  name: ${quartz.repeat_count.name}
                  type: bigint
                  constraints:
                    nullable: false
              - column:
                  name: ${quartz.repeat_interval.name}
                  type: bigint
                  constraints:
                    nullable: false
              - column:
                  name: ${quartz.times_triggered.name}
                  type: bigint
                  constraints:
                    nullable: false
        - addPrimaryKey:
            tableName: ${quartz.qrtz_simple_triggers.name}
            columnNames: ${quartz.sched_name.name}, ${quartz.trigger_name.name}, ${quartz.trigger_group.name}
            constraintName: ${quartz.pk_qrtz_simple_triggers.name}
        - addForeignKeyConstraint:
            baseTableName: ${quartz.qrtz_simple_triggers.name}
            baseColumnNames: ${quartz.sched_name.name}, ${quartz.trigger_name.name}, ${quartz.trigger_group.name}
            referencedTableName: ${quartz.qrtz_triggers.name}
            referencedColumnNames: ${quartz.sched_name.name}, ${quartz.trigger_name.name}, ${quartz.trigger_group.name}
            constraintName: ${quartz.fk_qrtz_simple_triggers_triggers.name}
        - createTable:
            tableName: ${quartz.qrtz_cron_triggers.name}
            remarks: Used for Quartz scheduler.
            columns:
              - column:
                  name: ${quartz.sched_name.name}
                  type: varchar(120)
                  constraints:
                    nullable: false
              - column:
                  name: ${quartz.trigger_name.name}
                  type: varchar(200)
                  constraints:
                    nullable: false
              - column:
                  name: ${quartz.trigger_group.name}
                  type: varchar(200)
                  constraints:
                    nullable: false
              - column:
                  name: ${quartz.cron_expression.name}
                  type: varchar(120)
                  constraints:
                    nullable: false
              - column:
                  name: ${quartz.time_zone_id.name}
                  type: varchar(80)
        - addPrimaryKey:
            tableName: ${quartz.qrtz_cron_triggers.name}
            columnNames: ${quartz.sched_name.name}, ${quartz.trigger_name.name}, ${quartz.trigger_group.name}
            constraintName: ${quartz.pk_qrtz_cron_triggers.name}
        - addForeignKeyConstraint:
            baseTableName: ${quartz.qrtz_cron_triggers.name}
            baseColumnNames: ${quartz.sched_name.name}, ${quartz.trigger_name.name}, ${quartz.trigger_group.name}
            referencedTableName: ${quartz.qrtz_triggers.name}
            referencedColumnNames: ${quartz.sched_name.name}, ${quartz.trigger_name.name}, ${quartz.trigger_group.name}
            constraintName: ${quartz.fk_qrtz_cron_triggers_triggers.name}
        - createTable:
            tableName: ${quartz.qrtz_simprop_triggers.name}
            remarks: Used for Quartz scheduler.
            columns:
              - column:
                  name: ${quartz.sched_name.name}
                  type: varchar(120)
                  constraints:
                    nullable: false
              - column:
                  name: ${quartz.trigger_name.name}
                  type: varchar(200)
                  constraints:
                    nullable: false
              - column:
                  name: ${quartz.trigger_group.name}
                  type: varchar(200)
                  constraints:
                    nullable: false
              - column:
                  name: ${quartz.str_prop_1.name}
                  type: varchar(512)
              - column:
                  name: ${quartz.str_prop_2.name}
                  type: varchar(512)
              - column:
                  name: ${quartz.str_prop_3.name}
                  type: varchar(512)
              - column:
                  name: ${quartz.int_prop_1.name}
                  type: int
              - column:
                  name: ${quartz.int_prop_2.name}
                  type: int
              - column:
                  name: ${quartz.long_prop_1.name}
                  type: bigint
              - column:
                  name: ${quartz.long_prop_2.name}
                  type: bigint
              - column:
                  name: ${quartz.dec_prop_1.name}
                  type: numeric(13,4)
              - column:
                  name: ${quartz.dec_prop_2.name}
                  type: numeric(13,4)
              - column:
                  name: ${quartz.bool_prop_1.name}
                  type: bool
              - column:
                  name: ${quartz.bool_prop_2.name}
                  type: bool
        - addPrimaryKey:
            tableName: ${quartz.qrtz_simprop_triggers.name}
            columnNames: ${quartz.sched_name.name}, ${quartz.trigger_name.name}, ${quartz.trigger_group.name}
            constraintName: ${quartz.pk_qrtz_simprop_triggers.name}
        - addForeignKeyConstraint:
            baseTableName: ${quartz.qrtz_simprop_triggers.name}
            baseColumnNames: ${quartz.sched_name.name}, ${quartz.trigger_name.name}, ${quartz.trigger_group.name}
            referencedTableName: ${quartz.qrtz_triggers.name}
            referencedColumnNames: ${quartz.sched_name.name}, ${quartz.trigger_name.name}, ${quartz.trigger_group.name}
            constraintName: ${quartz.fk_qrtz_simprop_triggers_triggers.name}
        - createTable:
            tableName: ${quartz.qrtz_blob_triggers.name}
            remarks: Used for Quartz scheduler.
            columns:
              - column:
                  name: ${quartz.sched_name.name}
                  type: varchar(120)
                  constraints:
                    nullable: false
              - column:
                  name: ${quartz.trigger_name.name}
                  type: varchar(200)
                  constraints:
                    nullable: false
              - column:
                  name: ${quartz.trigger_group.name}
                  type: varchar(200)
                  constraints:
                    nullable: false
              - column:
                  name: ${quartz.blob_data.name}
                  type: ${blob.type}
        - addPrimaryKey:
            tableName: ${quartz.qrtz_blob_triggers.name}
            columnNames: ${quartz.sched_name.name}, ${quartz.trigger_name.name}, ${quartz.trigger_group.name}
            constraintName: ${quartz.pk_qrtz_blob_triggers.name}
        - addForeignKeyConstraint:
            baseTableName: ${quartz.qrtz_blob_triggers.name}
            baseColumnNames: ${quartz.sched_name.name}, ${quartz.trigger_name.name}, ${quartz.trigger_group.name}
            referencedTableName: ${quartz.qrtz_triggers.name}
            referencedColumnNames: ${quartz.sched_name.name}, ${quartz.trigger_name.name}, ${quartz.trigger_group.name}
            constraintName: ${quartz.fk_qrtz_blob_triggers_triggers.name}
        - createTable:
            tableName: ${quartz.qrtz_calendars.name}
            remarks: Used for Quartz scheduler.
            columns:
              - column:
                  name: ${quartz.sched_name.name}
                  type: varchar(120)
                  constraints:
                    nullable: false
              - column:
                  name: ${quartz.calendar_name.name}
                  type: varchar(200)
                  constraints:
                    nullable: false
              - column:
                  name: ${quartz.calendar.name}
                  type: ${blob.type}
                  constraints:
                    nullable: false
        - addPrimaryKey:
            tableName: ${quartz.qrtz_calendars.name}
            columnNames: ${quartz.sched_name.name}, ${quartz.calendar_name.name}
            constraintName: ${quartz.pk_qrtz_calendars.name}
        - createTable:
            tableName: ${quartz.qrtz_paused_trigger_grps.name}
            remarks: Used for Quartz scheduler.
            columns:
              - column:
                  name: ${quartz.sched_name.name}
                  type: varchar(120)
                  constraints:
                    nullable: false
              - column:
                  name: ${quartz.trigger_group.name}
                  type: varchar(200)
                  constraints:
                    nullable: false
        - addPrimaryKey:
            tableName: ${quartz.qrtz_paused_trigger_grps.name}
            columnNames: ${quartz.sched_name.name}, ${quartz.trigger_group.name}
            constraintName: ${quartz.pk_sched_name.name}
        - createTable:
            tableName: ${quartz.qrtz_fired_triggers.name}
            remarks: Used for Quartz scheduler.
            columns:
              - column:
                  name: ${quartz.sched_name.name}
                  type: varchar(120)
                  constraints:
                    nullable: false
              - column:
                  name: ${quartz.entry_id.name}
                  type: varchar(95)
                  constraints:
                    nullable: false
              - column:
                  name: ${quartz.trigger_name.name}
                  type: varchar(200)
                  constraints:
                    nullable: false
              - column:
                  name: ${quartz.trigger_group.name}
                  type: varchar(200)
                  constraints:
                    nullable: false
              - column:
                  name: ${quartz.instance_name.name}
                  type: varchar(200)
                  constraints:
                    nullable: false
              - column:
                  name: ${quartz.fired_time.name}
                  type: bigint
                  constraints:
                    nullable: false
# Note: this column is not used on Quartz 2.1.x; it is used in 2.2.x, which recommends making it NOT NULL. I've made it
# nullable since at the time of this migration we're still using 2.1.7; including it gives us an easy upgrade path in
# the future.
              - column:
                  name: ${quartz.sched_time.name}
                  type: bigint
              - column:
                  name: ${quartz.priority.name}
                  type: integer
                  constraints:
                    nullable: false
              - column:
                  name: ${quartz.state.name}
                  type: varchar(16)
                  constraints:
                    nullable: false
              - column:
                  name: ${quartz.job_name.name}
                  type: varchar(200)
              - column:
                  name: ${quartz.job_group.name}
                  type: varchar(200)
              - column:
                  name: ${quartz.is_nonconcurrent.name}
                  type: bool
              - column:
                  name: ${quartz.requests_recovery.name}
                  type: bool
        - addPrimaryKey:
            tableName: ${quartz.qrtz_fired_triggers.name}
            columnNames: ${quartz.sched_name.name}, ${quartz.entry_id.name}
            constraintName: ${quartz.pk_qrtz_fired_triggers.name}
        - createTable:
            tableName: ${quartz.qrtz_scheduler_state.name}
            remarks: Used for Quartz scheduler.
            columns:
              - column:
                  name: ${quartz.sched_name.name}
                  type: varchar(120)
                  constraints:
                    nullable: false
              - column:
                  name: ${quartz.instance_name.name}
                  type: varchar(200)
                  constraints:
                    nullable: false
              - column:
                  name: ${quartz.last_checkin_time.name}
                  type: bigint
                  constraints:
                    nullable: false
              - column:
                  name: ${quartz.checkin_interval.name}
                  type: bigint
                  constraints:
                    nullable: false
        - addPrimaryKey:
            tableName: ${quartz.qrtz_scheduler_state.name}
            columnNames: ${quartz.sched_name.name}, ${quartz.instance_name.name}
            constraintName: ${quartz.pk_qrtz_scheduler_state.name}
        - createTable:
            tableName: ${quartz.qrtz_locks.name}
            remarks: Used for Quartz scheduler.
            columns:
              - column:
                  name: ${quartz.sched_name.name}
                  type: varchar(120)
                  constraints:
                    nullable: false
              - column:
                  name: ${quartz.lock_name.name}
                  type: varchar(40)
                  constraints:
                    nullable: false
        - addPrimaryKey:
            tableName: ${quartz.qrtz_locks.name}
            columnNames: ${quartz.sched_name.name}, ${quartz.lock_name.name}
            constraintName: ${quartz.pk_qrtz_locks.name}
        - createIndex:
            indexName: ${quartz.idx_qrtz_j_req_recovery.name}
            tableName: ${quartz.qrtz_job_details.name}
            columns:
              - column:
                  name: ${quartz.sched_name.name}
              - column:
                  name: ${quartz.requests_recovery.name}
        - createIndex:
            indexName: ${quartz.idx_qrtz_j_grp.name}
            tableName: ${quartz.qrtz_job_details.name}
            columns:
              - column:
                  name: ${quartz.sched_name.name}
              - column:
                  name: ${quartz.job_group.name}
        - createIndex:
            indexName: ${quartz.idx_qrtz_t_j.name}
            tableName: ${quartz.qrtz_triggers.name}
            columns:
              - column:
                  name: ${quartz.sched_name.name}
              - column:
                  name: ${quartz.job_name.name}
              - column:
                  name: ${quartz.job_group.name}
        - createIndex:
            indexName: ${quartz.idx_qrtz_t_jg.name}
            tableName: ${quartz.qrtz_triggers.name}
            columns:
              - column:
                  name: ${quartz.sched_name.name}
              - column:
                  name: ${quartz.job_group.name}
        - createIndex:
            indexName: ${quartz.idx_qrtz_t_c.name}
            tableName: ${quartz.qrtz_triggers.name}
            columns:
              - column:
                  name: ${quartz.sched_name.name}
              - column:
                  name: ${quartz.calendar_name.name}
        - createIndex:
            indexName: ${quartz.idx_qrtz_t_g.name}
            tableName: ${quartz.qrtz_triggers.name}
            columns:
              - column:
                  name: ${quartz.sched_name.name}
              - column:
                  name: ${quartz.trigger_group.name}
        - createIndex:
            indexName: ${quartz.idx_qrtz_t_state.name}
            tableName: ${quartz.qrtz_triggers.name}
            columns:
              - column:
                  name: ${quartz.sched_name.name}
              - column:
                  name: ${quartz.trigger_state.name}
        - createIndex:
            indexName: ${quartz.idx_qrtz_t_n_state.name}
            tableName: ${quartz.qrtz_triggers.name}
            columns:
              - column:
                  name: ${quartz.sched_name.name}
              - column:
                  name: ${quartz.trigger_name.name}
              - column:
                  name: ${quartz.trigger_group.name}
              - column:
                  name: ${quartz.trigger_state.name}
        - createIndex:
            indexName: ${quartz.idx_qrtz_t_n_g_state.name}
            tableName: ${quartz.qrtz_triggers.name}
            columns:
              - column:
                  name: ${quartz.sched_name.name}
              - column:
                  name: ${quartz.trigger_group.name}
              - column:
                  name: ${quartz.trigger_state.name}
        - createIndex:
            indexName: ${quartz.idx_qrtz_t_next_fire_time.name}
            tableName: ${quartz.qrtz_triggers.name}
            columns:
              - column:
                  name: ${quartz.sched_name.name}
              - column:
                  name: ${quartz.next_fire_time.name}
        - createIndex:
            indexName: ${quartz.idx_qrtz_t_nft_st.name}
            tableName: ${quartz.qrtz_triggers.name}
            columns:
              - column:
                  name: ${quartz.sched_name.name}
              - column:
                  name: ${quartz.trigger_state.name}
              - column:
                  name: ${quartz.next_fire_time.name}
        - createIndex:
            indexName: ${quartz.idx_qrtz_t_nft_misfire.name}
            tableName: ${quartz.qrtz_triggers.name}
            columns:
              - column:
                  name: ${quartz.sched_name.name}
              - column:
                  name: ${quartz.misfire_instr.name}
              - column:
                  name: ${quartz.next_fire_time.name}
        - createIndex:
            indexName: ${quartz.idx_qrtz_t_nft_st_misfire.name}
            tableName: ${quartz.qrtz_triggers.name}
            columns:
              - column:
                  name: ${quartz.sched_name.name}
              - column:
                  name: ${quartz.misfire_instr.name}
              - column:
                  name: ${quartz.next_fire_time.name}
              - column:
                  name: ${quartz.trigger_state.name}
        - createIndex:
            indexName: ${quartz.idx_qrtz_t_nft_st_misfire_grp.name}
            tableName: ${quartz.qrtz_triggers.name}
            columns:
              - column:
                  name: ${quartz.sched_name.name}
              - column:
                  name: ${quartz.misfire_instr.name}
              - column:
                  name: ${quartz.next_fire_time.name}
              - column:
                  name: ${quartz.trigger_group.name}
              - column:
                  name: ${quartz.trigger_state.name}
        - createIndex:
            indexName: ${quartz.idx_qrtz_ft_trig_inst_name.name}
            tableName: ${quartz.qrtz_fired_triggers.name}
            columns:
              - column:
                  name: ${quartz.sched_name.name}
              - column:
                  name: ${quartz.instance_name.name}
        - createIndex:
            indexName: ${quartz.idx_qrtz_ft_inst_job_req_rcvry.name}
            tableName: ${quartz.qrtz_fired_triggers.name}
            columns:
              - column:
                  name: ${quartz.sched_name.name}
              - column:
                  name: ${quartz.instance_name.name}
              - column:
                  name: ${quartz.requests_recovery.name}
        - createIndex:
            indexName: ${quartz.idx_qrtz_ft_j_g.name}
            tableName: ${quartz.qrtz_fired_triggers.name}
            columns:
              - column:
                  name: ${quartz.sched_name.name}
              - column:
                  name: ${quartz.job_name.name}
              - column:
                  name: ${quartz.job_group.name}
        - createIndex:
            indexName: ${quartz.idx_qrtz_ft_jg.name}
            tableName: ${quartz.qrtz_fired_triggers.name}
            columns:
              - column:
                  name: ${quartz.sched_name.name}
              - column:
                  name: ${quartz.job_group.name}
        - createIndex:
            indexName: ${quartz.idx_qrtz_ft_t_g.name}
            tableName: ${quartz.qrtz_fired_triggers.name}
            columns:
              - column:
                  name: ${quartz.sched_name.name}
              - column:
                  name: ${quartz.trigger_name.name}
              - column:
                  name: ${quartz.trigger_group.name}
        - createIndex:
            indexName: ${quartz.idx_qrtz_ft_tg.name}
            tableName: ${quartz.qrtz_fired_triggers.name}
            columns:
              - column:
                  name: ${quartz.sched_name.name}
              - column:
                  name: ${quartz.trigger_group.name}

  - changeSet:
      id: 90
      author: senior
      comment: 'Added 0.30.0'
      changes:
        - addColumn:
            tableName: core_user
            columns:
              - column:
                  name: sso_source
                  type: varchar(254)
                  remarks: 'String to indicate the SSO backend the user is from'
        - sql:
            sql: update core_user set sso_source='saml' where saml_auth=true
        - dropColumn:
            tableName: core_user
            columnName: saml_auth

# Forgot to get rid of the raw_table_id and raw_column_id columns when we dropped the tables they referenced in migration 87.

  - changeSet:
      id: 91
      author: camsaul
      comment: 'Added 0.30.0'
      changes:
        - dropColumn:
            tableName: metabase_table
            columnName: raw_table_id
        - dropColumn:
            tableName: metabase_field
            columnName: raw_column_id

# Add database_id column to query_execution

  - changeSet:
      id: 92
      author: camsaul
      comment: 'Added 0.31.0'
      validCheckSum: ANY
      changes:
        - addColumn:
            tableName: query_execution
            columns:
              - column:
                  name: database_id
                  type: integer
                  remarks: 'ID of the database this query was ran against.'

# Start recording the actual query dictionary that's been executed

  - changeSet:
      id: 93
      author: camsaul
      comment: 'Added 0.31.0'
      changes:
        - addColumn:
            tableName: query
            columns:
              - column:
                  name: query
                  type: text
                  remarks: 'The actual "query dictionary" for this query.'

# Create the TaskHistory table, intended to provide debugging info on our background/quartz processes
  - changeSet:
      id: 94
      author: senior
      comment: 'Added 0.31.0'
      changes:
        - createTable:
            tableName: task_history
            remarks: 'Timing and metadata info about background/quartz processes'
            columns:
              - column:
                  name: id
                  type: int
                  autoIncrement: true
                  constraints:
                    primaryKey: true
                    nullable: false
              - column:
                  name: task
                  type: VARCHAR(254)
                  remarks: 'Name of the task'
                  constraints:
                    nullable: false
              # The sync tasks all have a db_id, but there are others that won't, such as the pulses
              # task or task history cleanup. The way around this is to create a join table between
              # TASK_HISTORY and METABASE_DATABASE, but that doesn't seem worth it right now.
              - column:
                  name: db_id
                  type: integer
              - column:
                  name: started_at
                  type: datetime
                  constraints:
                    nullable: false
              - column:
                  name: ended_at
                  type: datetime
                  constraints:
                    nullable: false
              - column:
                  name: duration
                  type: int
                  constraints:
                    nullable: false
              - column:
                  name: task_details
                  remarks: 'JSON string with additional info on the task'
                  type: text
        - createIndex:
            indexName: idx_task_history_end_time
            tableName: task_history
            columns:
              - column:
                  name: ended_at
        - createIndex:
            indexName: idx_task_history_db_id
            tableName: task_history
            columns:
              - column:
                  name: db_id
# Before this changeset, the databasechangelog table didn't include any uniqueness constraing for the databasechangelog
# table. Not having anything that uniquely identifies a row can cause issues for database replication. In earlier
# versions of Liquibase the uniquenes constraint was (ID, AUTHOR, FILENAME) but that was dropped
# (https://liquibase.jira.com/browse/CORE-1909) as some as the combination of the three columns caused issues on some
# databases. We only support PostgreSQL, MySQL and H2 which doesn't have that issue. This changeset puts back that
# uniqueness constraint since the issue shouldn't affect us and it will allow replication without the user needed to
# add their own constraint.
  - changeSet:
      id: 95
      author: senior
      comment: 'Added 0.31.0'
      validCheckSum: ANY
      # Don't add the constraint if there are already duplicates in the database change log! Migrations will fail!
      # See #8909
      preConditions:
        - onFail: MARK_RAN
        # If we're dumping the migration as a SQL file or trying to force-migrate we can't check the preconditions
        # so just go ahead and skip the entire thing. This is a non-critical migration
        - onUpdateSQL: IGNORE
        - sqlCheck:
            expectedResult: 0
            sql: SELECT count(*) FROM (SELECT count(*) FROM DATABASECHANGELOG GROUP BY ID, AUTHOR, FILENAME HAVING count(*) > 1) t1
      changes:
        - addUniqueConstraint:
            columnNames: id, author, filename
            constraintName: idx_databasechangelog_id_author_filename
            tableName: ${databasechangelog.name}
#
# ADD Field.settings COLUMN
#
  - changeSet:
      id: 96
      author: camsaul
      comment: 'Added 0.31.0'
      changes:
        - addColumn:
            tableName: metabase_field
            columns:
              - column:
                  name: settings
                  type: text
                  remarks: 'Serialized JSON FE-specific settings like formatting, etc. Scope of what is stored here may increase in future.'
#
# Change MySQL/Maria's blob type to LONGBLOB to more closely match what H2 and PostgreSQL support for size limits
#
  - changeSet:
      id: 97
      author: senior
      comment: 'Added 0.32.0'
      preConditions:
        - onFail: MARK_RAN
        - dbms:
            type: mysql,mariadb
      changes:
        - modifyDataType:
            tableName: query_cache
            columnName: results
            newDataType: longblob

#
# Add unique constraints for (Field name + table_id + parent_id) and for (Table name + schema + db_id) unless for one
# reason or another those would-be constraints are already violated. This is to fix issue where sometimes the same Field
# or Table is synced more than once (see #669, #8950, #9048)
#
# Note that the SQL standard says unique constraints should not apply to columns with NULL values. Consider the following:
#
# INSERT INTO metabase_table (db_id, schema, name) VALUES (1, 'PUBLIC', 'my_table');
# INSERT INTO metabase_table (db_id, schema, name) VALUES (1, 'PUBLIC', 'my_table'); -- fails: violates UNIQUE constraint
#
# INSERT INTO metabase_table (db_id, schema, name) VALUES (1, NULL, 'my_table');
# INSERT INTO metabase_table (db_id, schema, name) VALUES (1, NULL, 'my_table'); -- succeeds: because schema is NULL constraint does not apply
#
# Thus these constraints won't work if the data warehouse DB in question doesn't use schemas (e.g. MySQL or MongoDB). It
# will work for other data warehouse types.
#
# Luckily Postgres (but not H2 or MySQL) supports constraints that only apply to columns matching conditions, so we can
# add additional constraints to properly handle those cases.
  - changeSet:
      id: 98
      author: camsaul
      comment: 'Added 0.32.0'
      preConditions:
        - onFail: MARK_RAN
        - onUpdateSQL: IGNORE
        - or:
            - and:
                - dbms:
                    type: mysql,mariadb
                - sqlCheck:
                    expectedResult: 0
                    sql: SELECT count(*) FROM (SELECT count(*) FROM `metabase_table` GROUP BY `db_id`, `schema`, `name` HAVING count(*) > 1) t1
            - and:
                - dbms:
                    type: h2,postgresql
                - sqlCheck:
                    expectedResult: 0
                    sql: SELECT count(*) FROM (SELECT count(*) FROM METABASE_TABLE GROUP BY DB_ID, SCHEMA, NAME HAVING count(*) > 1) t1
      changes:
        - addUniqueConstraint:
            tableName: metabase_table
            columnNames: db_id, schema, name
            constraintName: idx_uniq_table_db_id_schema_name
        # For Postgres, add additional constraint to apply if schema is NULL
        - sql:
            dbms: postgresql
            sql: CREATE UNIQUE INDEX idx_uniq_table_db_id_schema_name_2col ON "metabase_table" ("db_id", "name") WHERE "schema" IS NULL

  - changeSet:
      id: 99
      author: camsaul
      comment: 'Added 0.32.0'
      preConditions:
        - onFail: MARK_RAN
        - onUpdateSQL: IGNORE
        - or:
            - and:
                - dbms:
                    type: mysql,mariadb
                - sqlCheck:
                    expectedResult: 0
                    sql: SELECT count(*) FROM (SELECT count(*) FROM `metabase_field` GROUP BY `table_id`, `parent_id`, `name` HAVING count(*) > 1) t1
            - and:
                - dbms:
                    type: h2,postgresql
                - sqlCheck:
                    expectedResult: 0
                    sql: SELECT count(*) FROM (SELECT count(*) FROM METABASE_FIELD GROUP BY TABLE_ID, PARENT_ID, NAME HAVING count(*) > 1) t1
      changes:
        - addUniqueConstraint:
            tableName: metabase_field
            columnNames: table_id, parent_id, name
            constraintName: idx_uniq_field_table_id_parent_id_name
        # For Postgres, add additional constraint to apply if schema is NULL
        - sql:
            dbms: postgresql
            sql: CREATE UNIQUE INDEX idx_uniq_field_table_id_parent_id_name_2col ON "metabase_field" ("table_id", "name") WHERE "parent_id" IS NULL

#
# Migration 84 was written slightly incorrectly and did not correctly migrate the values of is_active -> archived for
# METRICS. If you look at the migration you will notice the raw SQL part is a `sql` map with 2 `sql` keys. The first key
# is ignored, and that statement was never ran.
#
# To fix this we will migrate any metrics that haven't been updated since that migration ran and fix their archived
# status
  - changeSet:
      id: 100
      author: camsaul
      comment: 'Added 0.32.0'
      validCheckSum: ANY
      changes:
        # databasechangelog is upper-case in MySQL and MariaDB (and H2 for that matter, but H2 will upper-case the
        # unquoted identifier)
        - sql:
            dbms: postgresql,h2
            sql: >-
              UPDATE metric
              SET archived = NOT archived
              WHERE EXISTS (
                SELECT *
                FROM databasechangelog dbcl
                WHERE dbcl.id = '84'
                  AND metric.updated_at < dbcl.dateexecuted
              )
        - sql:
            dbms: mysql,mariadb
            sql: >-
              UPDATE metric
              SET archived = NOT archived
              WHERE EXISTS (
                SELECT *
                FROM `DATABASECHANGELOG` dbcl
                WHERE dbcl.id = '84'
                  AND metric.updated_at < dbcl.dateexecuted
              )

# Very helpful for performance reasons. See #9519
  - changeSet:
      id: 101
      author: camsaul
      comment: 'Added 0.32.0'
      changes:
        - createIndex:
            indexName: idx_field_parent_id
            tableName: metabase_field
            columns:
              - column:
                  name: parent_id

# A per-Database setting for the new Query Builder 3.0.
  - changeSet:
      id: 103
      author: camsaul
      comment: 'Added 0.32.10'
      changes:
        - addColumn:
            tableName: metabase_database
            columns:
              - column:
                  name: auto_run_queries
                  remarks: 'Whether to automatically run queries when doing simple filtering and summarizing in the Query Builder.'
                  type: boolean
                  constraints:
                    nullable: false
                  defaultValueBoolean: true


  # To fix EE full-app embedding without compromising security. Full-app embed sessions cannot have `SameSite` attributes in their cookies.
  - changeSet:
      id: 104
      author: camsaul
      comment: 'Added EE 1.1.6/CE 0.33.0'
      changes:
        - addColumn:
            tableName: core_session
            columns:
              - column:
                  name: anti_csrf_token
                  type: text
                  remarks: 'Anti-CSRF token for full-app embed sessions.'

#
# Change `metabase_field.database_type` to `text` to accomodate more exotic field types (enums in Clickhouse, rows in Presto, ...)
#
  - changeSet:
      id: 106
      author: sb
      comment: 'Added 0.33.5'
      changes:
        - modifyDataType:
            tableName: metabase_field
            columnName: database_type
            newDataType: text

#
#  Migrations 107-160 are used to convert a MySQL or MariaDB database to utf8mb4 on launch -- see #11753 for a detailed explanation of these migrations
#

  - changeSet:
        id: 107
        author: camsaul
        comment: Added 0.34.2
        # If this migration fails for any reason continue with the next migration; do not fail the entire process if this one fails
        failOnError: false
        preConditions:
          # If preconditions fail (i.e., dbms is not mysql or mariadb) then mark this migration as 'ran'
          - onFail: MARK_RAN
          # If we're generating SQL output for migrations instead of running via liquibase, fail the preconditions which means these migrations will be skipped
          - onSqlOutput: FAIL
          - or:
              - dbms:
                    type: mysql
              - dbms:
                    type: mariadb
        changes:
          - sql:
                sql: ALTER DATABASE CHARACTER SET = utf8mb4 COLLATE = utf8mb4_unicode_ci;
  - changeSet:
        id: 108
        author: camsaul
        comment: Added 0.34.2
        failOnError: false
        preConditions:
          - onFail: MARK_RAN
          - onSqlOutput: FAIL
          - or:
              - dbms:
                    type: mysql
              - dbms:
                    type: mariadb
        changes:
          - sql:
                sql: ALTER TABLE `DATABASECHANGELOG` CONVERT TO CHARACTER SET utf8mb4 COLLATE utf8mb4_unicode_ci;
  - changeSet:
        id: 109
        author: camsaul
        comment: Added 0.34.2
        failOnError: false
        preConditions:
          - onFail: MARK_RAN
          - onSqlOutput: FAIL
          - or:
              - dbms:
                    type: mysql
              - dbms:
                    type: mariadb
        changes:
          - sql:
                sql: ALTER TABLE `DATABASECHANGELOGLOCK` CONVERT TO CHARACTER SET utf8mb4 COLLATE utf8mb4_unicode_ci;
  - changeSet:
        id: 110
        author: camsaul
        comment: Added 0.34.2
        failOnError: false
        preConditions:
          - onFail: MARK_RAN
          - onSqlOutput: FAIL
          - or:
              - dbms:
                    type: mysql
              - dbms:
                    type: mariadb
        changes:
          - sql:
                sql: ALTER TABLE `QRTZ_CALENDARS` CONVERT TO CHARACTER SET utf8mb4 COLLATE utf8mb4_unicode_ci;
  - changeSet:
        id: 111
        author: camsaul
        comment: Added 0.34.2
        failOnError: false
        preConditions:
          - onFail: MARK_RAN
          - onSqlOutput: FAIL
          - or:
              - dbms:
                    type: mysql
              - dbms:
                    type: mariadb
        changes:
          - sql:
                sql: ALTER TABLE `QRTZ_FIRED_TRIGGERS` CONVERT TO CHARACTER SET utf8mb4 COLLATE utf8mb4_unicode_ci;
  - changeSet:
        id: 112
        author: camsaul
        comment: Added 0.34.2
        failOnError: false
        preConditions:
          - onFail: MARK_RAN
          - onSqlOutput: FAIL
          - or:
              - dbms:
                    type: mysql
              - dbms:
                    type: mariadb
        changes:
          - sql:
                sql: ALTER TABLE `QRTZ_JOB_DETAILS` CONVERT TO CHARACTER SET utf8mb4 COLLATE utf8mb4_unicode_ci;
  - changeSet:
        id: 113
        author: camsaul
        comment: Added 0.34.2
        failOnError: false
        preConditions:
          - onFail: MARK_RAN
          - onSqlOutput: FAIL
          - or:
              - dbms:
                    type: mysql
              - dbms:
                    type: mariadb
        changes:
          - sql:
                sql: ALTER TABLE `QRTZ_LOCKS` CONVERT TO CHARACTER SET utf8mb4 COLLATE utf8mb4_unicode_ci;
  - changeSet:
        id: 114
        author: camsaul
        comment: Added 0.34.2
        failOnError: false
        preConditions:
          - onFail: MARK_RAN
          - onSqlOutput: FAIL
          - or:
              - dbms:
                    type: mysql
              - dbms:
                    type: mariadb
        changes:
          - sql:
                sql: ALTER TABLE `QRTZ_PAUSED_TRIGGER_GRPS` CONVERT TO CHARACTER SET utf8mb4 COLLATE utf8mb4_unicode_ci;
  - changeSet:
        id: 115
        author: camsaul
        comment: Added 0.34.2
        failOnError: false
        preConditions:
          - onFail: MARK_RAN
          - onSqlOutput: FAIL
          - or:
              - dbms:
                    type: mysql
              - dbms:
                    type: mariadb
        changes:
          - sql:
                sql: ALTER TABLE `QRTZ_SCHEDULER_STATE` CONVERT TO CHARACTER SET utf8mb4 COLLATE utf8mb4_unicode_ci;
  - changeSet:
        id: 116
        author: camsaul
        comment: Added 0.34.2
        failOnError: false
        preConditions:
          - onFail: MARK_RAN
          - onSqlOutput: FAIL
          - or:
              - dbms:
                    type: mysql
              - dbms:
                    type: mariadb
        changes:
          - sql:
                sql: ALTER TABLE `core_user` CONVERT TO CHARACTER SET utf8mb4 COLLATE utf8mb4_unicode_ci;
  - changeSet:
        id: 117
        author: camsaul
        comment: Added 0.34.2
        failOnError: false
        preConditions:
          - onFail: MARK_RAN
          - onSqlOutput: FAIL
          - or:
              - dbms:
                    type: mysql
              - dbms:
                    type: mariadb
        changes:
          - sql:
                sql: ALTER TABLE `data_migrations` CONVERT TO CHARACTER SET utf8mb4 COLLATE utf8mb4_unicode_ci;
  - changeSet:
        id: 118
        author: camsaul
        comment: Added 0.34.2
        failOnError: false
        preConditions:
          - onFail: MARK_RAN
          - onSqlOutput: FAIL
          - or:
              - dbms:
                    type: mysql
              - dbms:
                    type: mariadb
        changes:
          - sql:
                sql: ALTER TABLE `dependency` CONVERT TO CHARACTER SET utf8mb4 COLLATE utf8mb4_unicode_ci;
  - changeSet:
        id: 119
        author: camsaul
        comment: Added 0.34.2
        failOnError: false
        preConditions:
          - onFail: MARK_RAN
          - onSqlOutput: FAIL
          - or:
              - dbms:
                    type: mysql
              - dbms:
                    type: mariadb
        changes:
          - sql:
                sql: ALTER TABLE `label` CONVERT TO CHARACTER SET utf8mb4 COLLATE utf8mb4_unicode_ci;
  - changeSet:
        id: 120
        author: camsaul
        comment: Added 0.34.2
        failOnError: false
        preConditions:
          - onFail: MARK_RAN
          - onSqlOutput: FAIL
          - or:
              - dbms:
                    type: mysql
              - dbms:
                    type: mariadb
        changes:
          - sql:
                sql: ALTER TABLE `metabase_database` CONVERT TO CHARACTER SET utf8mb4 COLLATE utf8mb4_unicode_ci;
  - changeSet:
        id: 121
        author: camsaul
        comment: Added 0.34.2
        failOnError: false
        preConditions:
          - onFail: MARK_RAN
          - onSqlOutput: FAIL
          - or:
              - dbms:
                    type: mysql
              - dbms:
                    type: mariadb
        changes:
          - sql:
                sql: ALTER TABLE `permissions_group` CONVERT TO CHARACTER SET utf8mb4 COLLATE utf8mb4_unicode_ci;
  - changeSet:
        id: 122
        author: camsaul
        comment: Added 0.34.2
        failOnError: false
        preConditions:
          - onFail: MARK_RAN
          - onSqlOutput: FAIL
          - or:
              - dbms:
                    type: mysql
              - dbms:
                    type: mariadb
        changes:
          - sql:
                sql: ALTER TABLE `query` CONVERT TO CHARACTER SET utf8mb4 COLLATE utf8mb4_unicode_ci;
  - changeSet:
        id: 123
        author: camsaul
        comment: Added 0.34.2
        failOnError: false
        preConditions:
          - onFail: MARK_RAN
          - onSqlOutput: FAIL
          - or:
              - dbms:
                    type: mysql
              - dbms:
                    type: mariadb
        changes:
          - sql:
                sql: ALTER TABLE `query_cache` CONVERT TO CHARACTER SET utf8mb4 COLLATE utf8mb4_unicode_ci;
  - changeSet:
        id: 124
        author: camsaul
        comment: Added 0.34.2
        failOnError: false
        preConditions:
          - onFail: MARK_RAN
          - onSqlOutput: FAIL
          - or:
              - dbms:
                    type: mysql
              - dbms:
                    type: mariadb
        changes:
          - sql:
                sql: ALTER TABLE `query_execution` CONVERT TO CHARACTER SET utf8mb4 COLLATE utf8mb4_unicode_ci;
  - changeSet:
        id: 125
        author: camsaul
        comment: Added 0.34.2
        failOnError: false
        preConditions:
          - onFail: MARK_RAN
          - onSqlOutput: FAIL
          - or:
              - dbms:
                    type: mysql
              - dbms:
                    type: mariadb
        changes:
          - sql:
                sql: ALTER TABLE `setting` CONVERT TO CHARACTER SET utf8mb4 COLLATE utf8mb4_unicode_ci;
  - changeSet:
        id: 126
        author: camsaul
        comment: Added 0.34.2
        failOnError: false
        preConditions:
          - onFail: MARK_RAN
          - onSqlOutput: FAIL
          - or:
              - dbms:
                    type: mysql
              - dbms:
                    type: mariadb
        changes:
          - sql:
                sql: ALTER TABLE `task_history` CONVERT TO CHARACTER SET utf8mb4 COLLATE utf8mb4_unicode_ci;
  - changeSet:
        id: 127
        author: camsaul
        comment: Added 0.34.2
        failOnError: false
        preConditions:
          - onFail: MARK_RAN
          - onSqlOutput: FAIL
          - or:
              - dbms:
                    type: mysql
              - dbms:
                    type: mariadb
        changes:
          - sql:
                sql: ALTER TABLE `QRTZ_TRIGGERS` CONVERT TO CHARACTER SET utf8mb4 COLLATE utf8mb4_unicode_ci;
  - changeSet:
        id: 128
        author: camsaul
        comment: Added 0.34.2
        failOnError: false
        preConditions:
          - onFail: MARK_RAN
          - onSqlOutput: FAIL
          - or:
              - dbms:
                    type: mysql
              - dbms:
                    type: mariadb
        changes:
          - sql:
                sql: ALTER TABLE `activity` CONVERT TO CHARACTER SET utf8mb4 COLLATE utf8mb4_unicode_ci;
  - changeSet:
        id: 129
        author: camsaul
        comment: Added 0.34.2
        failOnError: false
        preConditions:
          - onFail: MARK_RAN
          - onSqlOutput: FAIL
          - or:
              - dbms:
                    type: mysql
              - dbms:
                    type: mariadb
        changes:
          - sql:
                sql: ALTER TABLE `collection` CONVERT TO CHARACTER SET utf8mb4 COLLATE utf8mb4_unicode_ci;
  - changeSet:
        id: 130
        author: camsaul
        comment: Added 0.34.2
        failOnError: false
        preConditions:
          - onFail: MARK_RAN
          - onSqlOutput: FAIL
          - or:
              - dbms:
                    type: mysql
              - dbms:
                    type: mariadb
        changes:
          - sql:
                sql: ALTER TABLE `collection_revision` CONVERT TO CHARACTER SET utf8mb4 COLLATE utf8mb4_unicode_ci;
  - changeSet:
        id: 131
        author: camsaul
        comment: Added 0.34.2
        failOnError: false
        preConditions:
          - onFail: MARK_RAN
          - onSqlOutput: FAIL
          - or:
              - dbms:
                    type: mysql
              - dbms:
                    type: mariadb
        changes:
          - sql:
                sql: ALTER TABLE `computation_job` CONVERT TO CHARACTER SET utf8mb4 COLLATE utf8mb4_unicode_ci;
  - changeSet:
        id: 132
        author: camsaul
        comment: Added 0.34.2
        failOnError: false
        preConditions:
          - onFail: MARK_RAN
          - onSqlOutput: FAIL
          - or:
              - dbms:
                    type: mysql
              - dbms:
                    type: mariadb
        changes:
          - sql:
                sql: ALTER TABLE `core_session` CONVERT TO CHARACTER SET utf8mb4 COLLATE utf8mb4_unicode_ci;
  - changeSet:
        id: 133
        author: camsaul
        comment: Added 0.34.2
        failOnError: false
        preConditions:
          - onFail: MARK_RAN
          - onSqlOutput: FAIL
          - or:
              - dbms:
                    type: mysql
              - dbms:
                    type: mariadb
        changes:
          - sql:
                sql: ALTER TABLE `metabase_table` CONVERT TO CHARACTER SET utf8mb4 COLLATE utf8mb4_unicode_ci;
  - changeSet:
        id: 134
        author: camsaul
        comment: Added 0.34.2
        failOnError: false
        preConditions:
          - onFail: MARK_RAN
          - onSqlOutput: FAIL
          - or:
              - dbms:
                    type: mysql
              - dbms:
                    type: mariadb
        changes:
          - sql:
                sql: ALTER TABLE `permissions` CONVERT TO CHARACTER SET utf8mb4 COLLATE utf8mb4_unicode_ci;
  - changeSet:
        id: 135
        author: camsaul
        comment: Added 0.34.2
        failOnError: false
        preConditions:
          - onFail: MARK_RAN
          - onSqlOutput: FAIL
          - or:
              - dbms:
                    type: mysql
              - dbms:
                    type: mariadb
        changes:
          - sql:
                sql: ALTER TABLE `permissions_revision` CONVERT TO CHARACTER SET utf8mb4 COLLATE utf8mb4_unicode_ci;
  - changeSet:
        id: 136
        author: camsaul
        comment: Added 0.34.2
        failOnError: false
        preConditions:
          - onFail: MARK_RAN
          - onSqlOutput: FAIL
          - or:
              - dbms:
                    type: mysql
              - dbms:
                    type: mariadb
        changes:
          - sql:
                sql: ALTER TABLE `revision` CONVERT TO CHARACTER SET utf8mb4 COLLATE utf8mb4_unicode_ci;
  - changeSet:
        id: 137
        author: camsaul
        comment: Added 0.34.2
        failOnError: false
        preConditions:
          - onFail: MARK_RAN
          - onSqlOutput: FAIL
          - or:
              - dbms:
                    type: mysql
              - dbms:
                    type: mariadb
        changes:
          - sql:
                sql: ALTER TABLE `view_log` CONVERT TO CHARACTER SET utf8mb4 COLLATE utf8mb4_unicode_ci;
  - changeSet:
        id: 138
        author: camsaul
        comment: Added 0.34.2
        failOnError: false
        preConditions:
          - onFail: MARK_RAN
          - onSqlOutput: FAIL
          - or:
              - dbms:
                    type: mysql
              - dbms:
                    type: mariadb
        changes:
          - sql:
                sql: ALTER TABLE `QRTZ_BLOB_TRIGGERS` CONVERT TO CHARACTER SET utf8mb4 COLLATE utf8mb4_unicode_ci;
  - changeSet:
        id: 139
        author: camsaul
        comment: Added 0.34.2
        failOnError: false
        preConditions:
          - onFail: MARK_RAN
          - onSqlOutput: FAIL
          - or:
              - dbms:
                    type: mysql
              - dbms:
                    type: mariadb
        changes:
          - sql:
                sql: ALTER TABLE `QRTZ_CRON_TRIGGERS` CONVERT TO CHARACTER SET utf8mb4 COLLATE utf8mb4_unicode_ci;
  - changeSet:
        id: 140
        author: camsaul
        comment: Added 0.34.2
        failOnError: false
        preConditions:
          - onFail: MARK_RAN
          - onSqlOutput: FAIL
          - or:
              - dbms:
                    type: mysql
              - dbms:
                    type: mariadb
        changes:
          - sql:
                sql: ALTER TABLE `QRTZ_SIMPLE_TRIGGERS` CONVERT TO CHARACTER SET utf8mb4 COLLATE utf8mb4_unicode_ci;
  - changeSet:
        id: 141
        author: camsaul
        comment: Added 0.34.2
        failOnError: false
        preConditions:
          - onFail: MARK_RAN
          - onSqlOutput: FAIL
          - or:
              - dbms:
                    type: mysql
              - dbms:
                    type: mariadb
        changes:
          - sql:
                sql: ALTER TABLE `QRTZ_SIMPROP_TRIGGERS` CONVERT TO CHARACTER SET utf8mb4 COLLATE utf8mb4_unicode_ci;
  - changeSet:
        id: 142
        author: camsaul
        comment: Added 0.34.2
        failOnError: false
        preConditions:
          - onFail: MARK_RAN
          - onSqlOutput: FAIL
          - or:
              - dbms:
                    type: mysql
              - dbms:
                    type: mariadb
        changes:
          - sql:
                sql: ALTER TABLE `computation_job_result` CONVERT TO CHARACTER SET utf8mb4 COLLATE utf8mb4_unicode_ci;
  - changeSet:
        id: 143
        author: camsaul
        comment: Added 0.34.2
        failOnError: false
        preConditions:
          - onFail: MARK_RAN
          - onSqlOutput: FAIL
          - or:
              - dbms:
                    type: mysql
              - dbms:
                    type: mariadb
        changes:
          - sql:
                sql: ALTER TABLE `metabase_field` CONVERT TO CHARACTER SET utf8mb4 COLLATE utf8mb4_unicode_ci;
  - changeSet:
        id: 144
        author: camsaul
        comment: Added 0.34.2
        failOnError: false
        preConditions:
          - onFail: MARK_RAN
          - onSqlOutput: FAIL
          - or:
              - dbms:
                    type: mysql
              - dbms:
                    type: mariadb
        changes:
          - sql:
                sql: ALTER TABLE `permissions_group_membership` CONVERT TO CHARACTER SET utf8mb4 COLLATE utf8mb4_unicode_ci;
  - changeSet:
        id: 145
        author: camsaul
        comment: Added 0.34.2
        failOnError: false
        preConditions:
          - onFail: MARK_RAN
          - onSqlOutput: FAIL
          - or:
              - dbms:
                    type: mysql
              - dbms:
                    type: mariadb
        changes:
          - sql:
                sql: ALTER TABLE `pulse` CONVERT TO CHARACTER SET utf8mb4 COLLATE utf8mb4_unicode_ci;
  - changeSet:
        id: 146
        author: camsaul
        comment: Added 0.34.2
        failOnError: false
        preConditions:
          - onFail: MARK_RAN
          - onSqlOutput: FAIL
          - or:
              - dbms:
                    type: mysql
              - dbms:
                    type: mariadb
        changes:
          - sql:
                sql: ALTER TABLE `report_dashboard` CONVERT TO CHARACTER SET utf8mb4 COLLATE utf8mb4_unicode_ci;
  - changeSet:
        id: 147
        author: camsaul
        comment: Added 0.34.2
        failOnError: false
        preConditions:
          - onFail: MARK_RAN
          - onSqlOutput: FAIL
          - or:
              - dbms:
                    type: mysql
              - dbms:
                    type: mariadb
        changes:
          - sql:
                sql: ALTER TABLE `dashboard_favorite` CONVERT TO CHARACTER SET utf8mb4 COLLATE utf8mb4_unicode_ci;
  - changeSet:
        id: 148
        author: camsaul
        comment: Added 0.34.2
        failOnError: false
        preConditions:
          - onFail: MARK_RAN
          - onSqlOutput: FAIL
          - or:
              - dbms:
                    type: mysql
              - dbms:
                    type: mariadb
        changes:
          - sql:
                sql: ALTER TABLE `dimension` CONVERT TO CHARACTER SET utf8mb4 COLLATE utf8mb4_unicode_ci;
  - changeSet:
        id: 149
        author: camsaul
        comment: Added 0.34.2
        failOnError: false
        preConditions:
          - onFail: MARK_RAN
          - onSqlOutput: FAIL
          - or:
              - dbms:
                    type: mysql
              - dbms:
                    type: mariadb
        changes:
          - sql:
                sql: ALTER TABLE `metabase_fieldvalues` CONVERT TO CHARACTER SET utf8mb4 COLLATE utf8mb4_unicode_ci;
  - changeSet:
        id: 150
        author: camsaul
        comment: Added 0.34.2
        failOnError: false
        preConditions:
          - onFail: MARK_RAN
          - onSqlOutput: FAIL
          - or:
              - dbms:
                    type: mysql
              - dbms:
                    type: mariadb
        changes:
          - sql:
                sql: ALTER TABLE `metric` CONVERT TO CHARACTER SET utf8mb4 COLLATE utf8mb4_unicode_ci;
  - changeSet:
        id: 151
        author: camsaul
        comment: Added 0.34.2
        failOnError: false
        preConditions:
          - onFail: MARK_RAN
          - onSqlOutput: FAIL
          - or:
              - dbms:
                    type: mysql
              - dbms:
                    type: mariadb
        changes:
          - sql:
                sql: ALTER TABLE `pulse_channel` CONVERT TO CHARACTER SET utf8mb4 COLLATE utf8mb4_unicode_ci;
  - changeSet:
        id: 152
        author: camsaul
        comment: Added 0.34.2
        failOnError: false
        preConditions:
          - onFail: MARK_RAN
          - onSqlOutput: FAIL
          - or:
              - dbms:
                    type: mysql
              - dbms:
                    type: mariadb
        changes:
          - sql:
                sql: ALTER TABLE `segment` CONVERT TO CHARACTER SET utf8mb4 COLLATE utf8mb4_unicode_ci;
  - changeSet:
        id: 153
        author: camsaul
        comment: Added 0.34.2
        failOnError: false
        preConditions:
          - onFail: MARK_RAN
          - onSqlOutput: FAIL
          - or:
              - dbms:
                    type: mysql
              - dbms:
                    type: mariadb
        changes:
          - sql:
                sql: ALTER TABLE `pulse_channel_recipient` CONVERT TO CHARACTER SET utf8mb4 COLLATE utf8mb4_unicode_ci;
  - changeSet:
        id: 154
        author: camsaul
        comment: Added 0.34.2
        failOnError: false
        preConditions:
          - onFail: MARK_RAN
          - onSqlOutput: FAIL
          - or:
              - dbms:
                    type: mysql
              - dbms:
                    type: mariadb
        changes:
          - sql:
                sql: ALTER TABLE `report_card` CONVERT TO CHARACTER SET utf8mb4 COLLATE utf8mb4_unicode_ci;
  - changeSet:
        id: 155
        author: camsaul
        comment: Added 0.34.2
        failOnError: false
        preConditions:
          - onFail: MARK_RAN
          - onSqlOutput: FAIL
          - or:
              - dbms:
                    type: mysql
              - dbms:
                    type: mariadb
        changes:
          - sql:
                sql: ALTER TABLE `metric_important_field` CONVERT TO CHARACTER SET utf8mb4 COLLATE utf8mb4_unicode_ci;
  - changeSet:
        id: 156
        author: camsaul
        comment: Added 0.34.2
        failOnError: false
        preConditions:
          - onFail: MARK_RAN
          - onSqlOutput: FAIL
          - or:
              - dbms:
                    type: mysql
              - dbms:
                    type: mariadb
        changes:
          - sql:
                sql: ALTER TABLE `report_cardfavorite` CONVERT TO CHARACTER SET utf8mb4 COLLATE utf8mb4_unicode_ci;
  - changeSet:
        id: 157
        author: camsaul
        comment: Added 0.34.2
        failOnError: false
        preConditions:
          - onFail: MARK_RAN
          - onSqlOutput: FAIL
          - or:
              - dbms:
                    type: mysql
              - dbms:
                    type: mariadb
        changes:
          - sql:
                sql: ALTER TABLE `card_label` CONVERT TO CHARACTER SET utf8mb4 COLLATE utf8mb4_unicode_ci;
  - changeSet:
        id: 158
        author: camsaul
        comment: Added 0.34.2
        failOnError: false
        preConditions:
          - onFail: MARK_RAN
          - onSqlOutput: FAIL
          - or:
              - dbms:
                    type: mysql
              - dbms:
                    type: mariadb
        changes:
          - sql:
                sql: ALTER TABLE `pulse_card` CONVERT TO CHARACTER SET utf8mb4 COLLATE utf8mb4_unicode_ci;
  - changeSet:
        id: 159
        author: camsaul
        comment: Added 0.34.2
        failOnError: false
        preConditions:
          - onFail: MARK_RAN
          - onSqlOutput: FAIL
          - or:
              - dbms:
                    type: mysql
              - dbms:
                    type: mariadb
        changes:
          - sql:
                sql: ALTER TABLE `report_dashboardcard` CONVERT TO CHARACTER SET utf8mb4 COLLATE utf8mb4_unicode_ci;
  - changeSet:
        id: 160
        author: camsaul
        comment: Added 0.34.2
        failOnError: false
        preConditions:
          - onFail: MARK_RAN
          - onSqlOutput: FAIL
          - or:
              - dbms:
                    type: mysql
              - dbms:
                    type: mariadb
        changes:
          - sql:
                sql: ALTER TABLE `dashboardcard_series` CONVERT TO CHARACTER SET utf8mb4 COLLATE utf8mb4_unicode_ci;

# [161 has been removed. Superceded by 166]

# Drop the old query_queryexecution table if present. This was replaced by query_execution in 0.23.0. This was
# formerly a data migration but was converted to a Liquibase migration so people running migrations manually will
# still have the Table dropped.

  - changeSet:
      id: 162
      author: camsaul
      comment: 'Added 0.23.0 as a data migration; converted to Liquibase migration in 0.35.0'
      preConditions:
        - onFail: MARK_RAN
        - tableExists:
            tableName: query_queryexecution
      changes:
        - dropTable:
            tableName: query_queryexecution

# Drop Card.read_permissions. Prior to 0.30.0 Card permissions were always based on the Database/Table(s) being
# queried (i.e., the permissions model we use for ad-hoc queries). These permissions were calculated and stored in
# `read_permissions` for performance reasons. In 0.30.0, we switched to having Card permissions always be inherited
# from their parent Collection, and the column hasn't been used since then. Time to let it go.

  - changeSet:
      id: 163
      author: camsaul
      comment: 'Added 0.35.0'
      changes:
        - dropColumn:
            tableName: report_card
            columnName: read_permissions

# Add User `locale` -- when set, this User will see the Metabase in this Locale rather than the system default Locale
# (the `site-locale` Setting).

  - changeSet:
      id: 164
      author: camsaul
      comment: 'Added 0.35.0'
      changes:
        - addColumn:
            tableName: core_user
            columns:
              - column:
                  name: locale
                  remarks: 'Preferred ISO locale (language/country) code, e.g "en" or "en-US", for this User. Overrides site default.'
                  type: varchar(5)

# Add Field `database_position` to keep the order in which fields are ordered in the DB, `custom_position` for custom
# position; and Table `field_order` setting.

  - changeSet:
      id: 165
      author: sb
      comment: 'Added field_order to Table and database_position to Field'
      validCheckSum: ANY
      changes:
        - addColumn:
            tableName: metabase_field
            columns:
              - column:
                  name: database_position
                  type: int
                  defaultValueNumeric: 0
                  constraints:
                    nullable: false
        - addColumn:
            tableName: metabase_field
            columns:
              - column:
                  name: custom_position
                  type: int
                  defaultValueNumeric: 0
                  constraints:
                    nullable: false
        - addColumn:
            tableName: metabase_table
            columns:
              - column:
                  name: field_order
                  type: varchar(254)
                  defaultValue: database
                  constraints:
                    nullable: false
        - sql:
            sql: update metabase_field set database_position = id

# Change field_values.updated_at and query_cache.updated_at from datetime to timestamp [with time zone] to get >
# second resolution on MySQL.
#
# query_cache.updated_at was originally converted to a timestamp in 161, but we used `timestamp` instead of
# `timestamp(6)`. It is converted correctly here.

  - changeSet:
      id: 166
      author: camsaul
      comment: Added 0.36.0/1.35.4
      changes:
        - modifyDataType:
            tableName: metabase_fieldvalues
            columnName: updated_at
            newDataType: ${timestamp_type}
        - modifyDataType:
            tableName: query_cache
            columnName: updated_at
            newDataType: ${timestamp_type}

# Create the native query snippets table, intended to store snippets and their metadata
  - changeSet:
      id: 167
      author: walterl, camsaul
      validCheckSum: ANY
      comment: 'Added 0.36.0'
      changes:
        # If an older version of this Table was created locally (during dev) drop it, we have an updated definition
        - sql:
            sql: drop table if exists native_query_snippet
        - createTable:
            tableName: native_query_snippet
            remarks: 'Query snippets (raw text) to be substituted in native queries'
            columns:
              - column:
                  name: id
                  type: int
                  autoIncrement: true
                  constraints:
                    primaryKey: true
                    nullable: false
              - column:
                  name: name
                  type: VARCHAR(254)
                  remarks: 'Name of the query snippet'
                  constraints:
                    nullable: false
                    unique: true
              - column:
                  name: description
                  type: text
              - column:
                  name: content
                  type: text
                  remarks: 'Raw query snippet'
                  constraints:
                    nullable: false
              - column:
                  name: creator_id
                  type: int
                  constraints:
                    nullable: false
                    referencedTableName: core_user
                    referencedColumnNames: id
                    foreignKeyName: fk_snippet_creator_id
                    # This primarily affects tests because under normal
                    # circumstances we don't delete Users, we just archive them
                    deleteCascade: true
              - column:
                  name: archived
                  type: boolean
                  defaultValueBoolean: false
                  constraints:
                    nullable: false
              - column:
                  name: created_at
                  type: ${timestamp_type}
                  # it seems like defaultValueComputed actaully just ends
                  # getting ignored anyway -- see
                  # https://stackoverflow.com/questions/58816496/force-liquibase-to-current-timestamp-instead-of-now
                  # We set a custom value for MySQL/MariaDB in MetabaseMySqlCreateTableSqlGenerator.java
                  defaultValueComputed: current_timestamp
                  constraints:
                    nullable: false
              - column:
                  name: updated_at
                  type: ${timestamp_type}
                  defaultValueComputed: current_timestamp
                  constraints:
                    nullable: false
        # Needed to efficiently enforce the unique constraint on name and so we can lookup by name as well.
        - createIndex:
            tableName: native_query_snippet
            indexName: idx_snippet_name
            columns:
              - column:
                  name: name

# Convert query execution from DATETIME to TIMESTAMP(6) so have normalize TZ
# offset and so MySQL/MariaDB has better than second precision

  - changeSet:
      id: 168
      author: camsaul
      comment: Added 0.36.0
      changes:
        - modifyDataType:
            tableName: query_execution
            columnName: started_at
            newDataType: ${timestamp_type}

# Remove `Table.rows`, which hasn't been used for years now. Older versions of Metabase used to store the row count in
# this column but we disabled it a long time ago for performance reasons. Now it's time to remove it entirely.

  - changeSet:
      id: 169
      author: camsaul
      comment: Added 0.36.0
      changes:
        - dropColumn:
            tableName: metabase_table
            columnName: rows

# Remove fields_hash from Table model, as we no longer skip sync steps if metadata
# hash hasn't changed.

  - changeSet:
      id: 170
      author: sb
      comment: Added 0.36.0
      changes:
        - dropColumn:
            tableName: metabase_table
            columnName: fields_hash

# In EE, NativeQuerySnippets have a permissions system based on "snippet folders" which are Collections under the
# hood. However, these Collections live in a separate "namespace" -- a completely separate hierarchy of Collections.

  - changeSet:
      id: 171
      author: camsaul
      validCheckSum: ANY
      comment: Added 0.36.0
      changes:
        - addColumn:
            tableName: native_query_snippet
            columns:
              - column:
                  name: collection_id
                  type: int
                  remarks: 'ID of the Snippet Folder (Collection) this Snippet is in, if any'
                  constraints:
                    nullable: true
                    referencedTableName: collection
                    referencedColumnNames: id
                    foreignKeyName: fk_snippet_collection_id
                    deleteCascade: true
        - createIndex:
            tableName: native_query_snippet
            indexName: idx_snippet_collection_id
            columns:
              - column:
                  name: collection_id

  - changeSet:
      id: 172
      author: camsaul
      comment: Added 0.36.0
      changes:
        - addColumn:
            tableName: collection
            columns:
              - column:
                  name: namespace
                  type: varchar(254)
                  remarks: 'The namespace (hierachy) this Collection belongs to. NULL means the Collection is in the default namespace.'
                  constraints:
                    nullable: true

# These migrations convert various FK constraints in the DB to ones with ON DELETE CASCADE so the DB can handle this
# instead of relying on Toucan pre-delete methods to do it, which are subject to race conditions.

  # activity.user_id -> core_user.id
  - changeSet:
      id: 173
      author: camsaul
      comment: Added 0.36.0
      changes:
        - dropForeignKeyConstraint:
            baseTableName: activity
            constraintName: fk_activity_ref_user_id

  - changeSet:
      id: 174
      author: camsaul
      comment: Added 0.36.0
      changes:
        - addForeignKeyConstraint:
            baseTableName: activity
            baseColumnNames: user_id
            referencedTableName: core_user
            referencedColumnNames: id
            constraintName: fk_activity_ref_user_id
            onDelete: CASCADE

  # card_label.card_id -> report_card.id
  - changeSet:
      id: 175
      author: camsaul
      comment: Added 0.36.0
      changes:
        - dropForeignKeyConstraint:
            baseTableName: card_label
            constraintName: fk_card_label_ref_card_id

  - changeSet:
      id: 176
      author: camsaul
      comment: Added 0.36.0
      changes:
        - addForeignKeyConstraint:
            baseTableName: card_label
            baseColumnNames: card_id
            referencedTableName: report_card
            referencedColumnNames: id
            constraintName: fk_card_label_ref_card_id
            onDelete: CASCADE

  # card_label.label_id -> label.id
  - changeSet:
      id: 177
      author: camsaul
      comment: Added 0.36.0
      changes:
        - dropForeignKeyConstraint:
            baseTableName: card_label
            constraintName: fk_card_label_ref_label_id

  - changeSet:
      id: 178
      author: camsaul
      comment: Added 0.36.0
      changes:
        - addForeignKeyConstraint:
            baseTableName: card_label
            baseColumnNames: label_id
            referencedTableName: label
            referencedColumnNames: id
            constraintName: fk_card_label_ref_label_id
            onDelete: CASCADE

  # collection.personal_owner_id -> core_user.id
  - changeSet:
      id: 179
      author: camsaul
      comment: Added 0.36.0
      changes:
        - dropForeignKeyConstraint:
            baseTableName: collection
            constraintName: fk_collection_personal_owner_id

  - changeSet:
      id: 180
      author: camsaul
      comment: Added 0.36.0
      changes:
        - addForeignKeyConstraint:
            baseTableName: collection
            baseColumnNames: personal_owner_id
            referencedTableName: core_user
            referencedColumnNames: id
            constraintName: fk_collection_personal_owner_id
            onDelete: CASCADE

  # collection_revision.user_id -> core_user.id
  - changeSet:
      id: 181
      author: camsaul
      comment: Added 0.36.0
      changes:
        - dropForeignKeyConstraint:
            baseTableName: collection_revision
            constraintName: fk_collection_revision_user_id

  - changeSet:
      id: 182
      author: camsaul
      comment: Added 0.36.0
      changes:
        - addForeignKeyConstraint:
            baseTableName: collection_revision
            baseColumnNames: user_id
            referencedTableName: core_user
            referencedColumnNames: id
            constraintName: fk_collection_revision_user_id
            onDelete: CASCADE

  # computation_job.creator_id -> core_user.id
  - changeSet:
      id: 183
      author: camsaul
      comment: Added 0.36.0
      changes:
        - dropForeignKeyConstraint:
            baseTableName: computation_job
            constraintName: fk_computation_job_ref_user_id

  - changeSet:
      id: 184
      author: camsaul
      comment: Added 0.36.0
      changes:
        - addForeignKeyConstraint:
            baseTableName: computation_job
            baseColumnNames: creator_id
            referencedTableName: core_user
            referencedColumnNames: id
            constraintName: fk_computation_job_ref_user_id
            onDelete: CASCADE

  # computation_job_result.job_id -> computation_job.id
  - changeSet:
      id: 185
      author: camsaul
      comment: Added 0.36.0
      changes:
        - dropForeignKeyConstraint:
            baseTableName: computation_job_result
            constraintName: fk_computation_result_ref_job_id

  - changeSet:
      id: 186
      author: camsaul
      comment: Added 0.36.0
      changes:
        - addForeignKeyConstraint:
            baseTableName: computation_job_result
            baseColumnNames: job_id
            referencedTableName: computation_job
            referencedColumnNames: id
            constraintName: fk_computation_result_ref_job_id
            onDelete: CASCADE

  # core_session.user_id -> core_user.id
  - changeSet:
      id: 187
      author: camsaul
      comment: Added 0.36.0
      changes:
        - dropForeignKeyConstraint:
            baseTableName: core_session
            constraintName: fk_session_ref_user_id

  - changeSet:
      id: 188
      author: camsaul
      comment: Added 0.36.0
      changes:
        - addForeignKeyConstraint:
            baseTableName: core_session
            baseColumnNames: user_id
            referencedTableName: core_user
            referencedColumnNames: id
            constraintName: fk_session_ref_user_id
            onDelete: CASCADE

  # dashboardcard_series.card_id -> report_card.id
  - changeSet:
      id: 189
      author: camsaul
      comment: Added 0.36.0
      changes:
        - dropForeignKeyConstraint:
            baseTableName: dashboardcard_series
            constraintName: fk_dashboardcard_series_ref_card_id

  - changeSet:
      id: 190
      author: camsaul
      comment: Added 0.36.0
      changes:
        - addForeignKeyConstraint:
            baseTableName: dashboardcard_series
            baseColumnNames: card_id
            referencedTableName: report_card
            referencedColumnNames: id
            constraintName: fk_dashboardcard_series_ref_card_id
            onDelete: CASCADE

  # dashboardcard_series.dashboardcard_id -> report_dashboardcard.id
  - changeSet:
      id: 191
      author: camsaul
      comment: Added 0.36.0
      changes:
        - dropForeignKeyConstraint:
            baseTableName: dashboardcard_series
            constraintName: fk_dashboardcard_series_ref_dashboardcard_id

  - changeSet:
      id: 192
      author: camsaul
      comment: Added 0.36.0
      changes:
        - addForeignKeyConstraint:
            baseTableName: dashboardcard_series
            baseColumnNames: dashboardcard_id
            referencedTableName: report_dashboardcard
            referencedColumnNames: id
            constraintName: fk_dashboardcard_series_ref_dashboardcard_id
            onDelete: CASCADE

  # group_table_access_policy.card_id -> report_card.id
  - changeSet:
      id: 193
      author: camsaul
      comment: Added 0.36.0
      changes:
        - dropForeignKeyConstraint:
            baseTableName: group_table_access_policy
            constraintName: fk_gtap_card_id

  - changeSet:
      id: 194
      author: camsaul
      comment: Added 0.36.0
      changes:
        - addForeignKeyConstraint:
            baseTableName: group_table_access_policy
            baseColumnNames: card_id
            referencedTableName: report_card
            referencedColumnNames: id
            constraintName: fk_gtap_card_id
            onDelete: CASCADE

  # metabase_field.parent_id -> metabase_field.id
  - changeSet:
      id: 195
      author: camsaul
      comment: Added 0.36.0
      changes:
        - dropForeignKeyConstraint:
            baseTableName: metabase_field
            constraintName: fk_field_parent_ref_field_id

  - changeSet:
      id: 196
      author: camsaul
      comment: Added 0.36.0
      changes:
        - addForeignKeyConstraint:
            baseTableName: metabase_field
            baseColumnNames: parent_id
            referencedTableName: metabase_field
            referencedColumnNames: id
            constraintName: fk_field_parent_ref_field_id
            onDelete: CASCADE

  # metabase_field.table_id -> metabase_table.id
  - changeSet:
      id: 197
      author: camsaul
      comment: Added 0.36.0
      changes:
        - dropForeignKeyConstraint:
            baseTableName: metabase_field
            constraintName: fk_field_ref_table_id

  - changeSet:
      id: 198
      author: camsaul
      comment: Added 0.36.0
      changes:
        - addForeignKeyConstraint:
            baseTableName: metabase_field
            baseColumnNames: table_id
            referencedTableName: metabase_table
            referencedColumnNames: id
            constraintName: fk_field_ref_table_id
            onDelete: CASCADE

  # metabase_fieldvalues.field_id -> metabase_field.id
  - changeSet:
      id: 199
      author: camsaul
      comment: Added 0.36.0
      changes:
        - dropForeignKeyConstraint:
            baseTableName: metabase_fieldvalues
            constraintName: fk_fieldvalues_ref_field_id

  - changeSet:
      id: 200
      author: camsaul
      comment: Added 0.36.0
      changes:
        - addForeignKeyConstraint:
            baseTableName: metabase_fieldvalues
            baseColumnNames: field_id
            referencedTableName: metabase_field
            referencedColumnNames: id
            constraintName: fk_fieldvalues_ref_field_id
            onDelete: CASCADE

  # metabase_table.db_id -> metabase_database.id
  - changeSet:
      id: 201
      author: camsaul
      comment: Added 0.36.0
      changes:
        - dropForeignKeyConstraint:
            baseTableName: metabase_table
            constraintName: fk_table_ref_database_id

  - changeSet:
      id: 202
      author: camsaul
      comment: Added 0.36.0
      changes:
        - addForeignKeyConstraint:
            baseTableName: metabase_table
            baseColumnNames: db_id
            referencedTableName: metabase_database
            referencedColumnNames: id
            constraintName: fk_table_ref_database_id
            onDelete: CASCADE

  # metric.creator_id -> core_user.id
  - changeSet:
      id: 203
      author: camsaul
      comment: Added 0.36.0
      changes:
        - dropForeignKeyConstraint:
            baseTableName: metric
            constraintName: fk_metric_ref_creator_id

  - changeSet:
      id: 204
      author: camsaul
      comment: Added 0.36.0
      changes:
        - addForeignKeyConstraint:
            baseTableName: metric
            baseColumnNames: creator_id
            referencedTableName: core_user
            referencedColumnNames: id
            constraintName: fk_metric_ref_creator_id
            onDelete: CASCADE

  # metric.table_id -> metabase_table.id
  - changeSet:
      id: 205
      author: camsaul
      comment: Added 0.36.0
      changes:
        - dropForeignKeyConstraint:
            baseTableName: metric
            constraintName: fk_metric_ref_table_id

  - changeSet:
      id: 206
      author: camsaul
      comment: Added 0.36.0
      changes:
        - addForeignKeyConstraint:
            baseTableName: metric
            baseColumnNames: table_id
            referencedTableName: metabase_table
            referencedColumnNames: id
            constraintName: fk_metric_ref_table_id
            onDelete: CASCADE

  # metric_important_field.field_id -> metabase_field.id
  - changeSet:
      id: 207
      author: camsaul
      comment: Added 0.36.0
      changes:
        - dropForeignKeyConstraint:
            baseTableName: metric_important_field
            constraintName: fk_metric_important_field_metabase_field_id

  - changeSet:
      id: 208
      author: camsaul
      comment: Added 0.36.0
      changes:
        - addForeignKeyConstraint:
            baseTableName: metric_important_field
            baseColumnNames: field_id
            referencedTableName: metabase_field
            referencedColumnNames: id
            constraintName: fk_metric_important_field_metabase_field_id
            onDelete: CASCADE

  # metric_important_field.metric_id -> metric.id
  - changeSet:
      id: 209
      author: camsaul
      comment: Added 0.36.0
      changes:
        - dropForeignKeyConstraint:
            baseTableName: metric_important_field
            constraintName: fk_metric_important_field_metric_id

  - changeSet:
      id: 210
      author: camsaul
      comment: Added 0.36.0
      changes:
        - addForeignKeyConstraint:
            baseTableName: metric_important_field
            baseColumnNames: metric_id
            referencedTableName: metric
            referencedColumnNames: id
            constraintName: fk_metric_important_field_metric_id
            onDelete: CASCADE

  # native_query_snippet.collection_id -> collection.id
  - changeSet:
      id: 211
      author: camsaul
      comment: Added 0.36.0
      changes:
        - dropForeignKeyConstraint:
            baseTableName: native_query_snippet
            constraintName: fk_snippet_collection_id

  - changeSet:
      id: 212
      author: camsaul
      comment: Added 0.36.0
      changes:
        - addForeignKeyConstraint:
            baseTableName: native_query_snippet
            baseColumnNames: collection_id
            referencedTableName: collection
            referencedColumnNames: id
            constraintName: fk_snippet_collection_id
            onDelete: SET NULL

  # permissions.group_id -> permissions_group.id
  - changeSet:
      id: 213
      author: camsaul
      comment: Added 0.36.0
      changes:
        - dropForeignKeyConstraint:
            baseTableName: permissions
            constraintName: fk_permissions_group_id

  - changeSet:
      id: 214
      author: camsaul
      comment: Added 0.36.0
      changes:
        - addForeignKeyConstraint:
            baseTableName: permissions
            baseColumnNames: group_id
            referencedTableName: permissions_group
            referencedColumnNames: id
            constraintName: fk_permissions_group_id
            onDelete: CASCADE

  # permissions_group_membership.group_id -> permissions_group.id
  - changeSet:
      id: 215
      author: camsaul
      comment: Added 0.36.0
      changes:
        - dropForeignKeyConstraint:
            baseTableName: permissions_group_membership
            constraintName: fk_permissions_group_group_id

  - changeSet:
      id: 216
      author: camsaul
      comment: Added 0.36.0
      changes:
        - addForeignKeyConstraint:
            baseTableName: permissions_group_membership
            baseColumnNames: group_id
            referencedTableName: permissions_group
            referencedColumnNames: id
            constraintName: fk_permissions_group_group_id
            onDelete: CASCADE

  # permissions_group_membership.user_id -> core_user.id
  - changeSet:
      id: 217
      author: camsaul
      comment: Added 0.36.0
      changes:
        - dropForeignKeyConstraint:
            baseTableName: permissions_group_membership
            constraintName: fk_permissions_group_membership_user_id

  - changeSet:
      id: 218
      author: camsaul
      comment: Added 0.36.0
      changes:
        - addForeignKeyConstraint:
            baseTableName: permissions_group_membership
            baseColumnNames: user_id
            referencedTableName: core_user
            referencedColumnNames: id
            constraintName: fk_permissions_group_membership_user_id
            onDelete: CASCADE

  # permissions_revision.user_id -> core_user.id
  - changeSet:
      id: 219
      author: camsaul
      comment: Added 0.36.0
      changes:
        - dropForeignKeyConstraint:
            baseTableName: permissions_revision
            constraintName: fk_permissions_revision_user_id

  - changeSet:
      id: 220
      author: camsaul
      comment: Added 0.36.0
      changes:
        - addForeignKeyConstraint:
            baseTableName: permissions_revision
            baseColumnNames: user_id
            referencedTableName: core_user
            referencedColumnNames: id
            constraintName: fk_permissions_revision_user_id
            onDelete: CASCADE

  # pulse.collection_id -> collection.id
  - changeSet:
      id: 221
      author: camsaul
      comment: Added 0.36.0
      changes:
        - dropForeignKeyConstraint:
            baseTableName: pulse
            constraintName: fk_pulse_collection_id

  - changeSet:
      id: 222
      author: camsaul
      comment: Added 0.36.0
      changes:
        - addForeignKeyConstraint:
            baseTableName: pulse
            baseColumnNames: collection_id
            referencedTableName: collection
            referencedColumnNames: id
            constraintName: fk_pulse_collection_id
            onDelete: SET NULL

  # pulse.creator_id -> core_user.id
  - changeSet:
      id: 223
      author: camsaul
      comment: Added 0.36.0
      changes:
        - dropForeignKeyConstraint:
            baseTableName: pulse
            constraintName: fk_pulse_ref_creator_id

  - changeSet:
      id: 224
      author: camsaul
      comment: Added 0.36.0
      changes:
        - addForeignKeyConstraint:
            baseTableName: pulse
            baseColumnNames: creator_id
            referencedTableName: core_user
            referencedColumnNames: id
            constraintName: fk_pulse_ref_creator_id
            onDelete: CASCADE

  # pulse_card.card_id -> report_card.id
  - changeSet:
      id: 225
      author: camsaul
      comment: Added 0.36.0
      changes:
        - dropForeignKeyConstraint:
            baseTableName: pulse_card
            constraintName: fk_pulse_card_ref_card_id

  - changeSet:
      id: 226
      author: camsaul
      comment: Added 0.36.0
      changes:
        - addForeignKeyConstraint:
            baseTableName: pulse_card
            baseColumnNames: card_id
            referencedTableName: report_card
            referencedColumnNames: id
            constraintName: fk_pulse_card_ref_card_id
            onDelete: CASCADE

  # pulse_card.pulse_id -> pulse.id
  - changeSet:
      id: 227
      author: camsaul
      comment: Added 0.36.0
      changes:
        - dropForeignKeyConstraint:
            baseTableName: pulse_card
            constraintName: fk_pulse_card_ref_pulse_id

  - changeSet:
      id: 228
      author: camsaul
      comment: Added 0.36.0
      changes:
        - addForeignKeyConstraint:
            baseTableName: pulse_card
            baseColumnNames: pulse_id
            referencedTableName: pulse
            referencedColumnNames: id
            constraintName: fk_pulse_card_ref_pulse_id
            onDelete: CASCADE

  # pulse_channel.pulse_id -> pulse.id
  - changeSet:
      id: 229
      author: camsaul
      comment: Added 0.36.0
      changes:
        - dropForeignKeyConstraint:
            baseTableName: pulse_channel
            constraintName: fk_pulse_channel_ref_pulse_id

  - changeSet:
      id: 230
      author: camsaul
      comment: Added 0.36.0
      changes:
        - addForeignKeyConstraint:
            baseTableName: pulse_channel
            baseColumnNames: pulse_id
            referencedTableName: pulse
            referencedColumnNames: id
            constraintName: fk_pulse_channel_ref_pulse_id
            onDelete: CASCADE

  # pulse_channel_recipient.pulse_channel_id -> pulse_channel.id
  - changeSet:
      id: 231
      author: camsaul
      comment: Added 0.36.0
      changes:
        - dropForeignKeyConstraint:
            baseTableName: pulse_channel_recipient
            constraintName: fk_pulse_channel_recipient_ref_pulse_channel_id

  - changeSet:
      id: 232
      author: camsaul
      comment: Added 0.36.0
      changes:
        - addForeignKeyConstraint:
            baseTableName: pulse_channel_recipient
            baseColumnNames: pulse_channel_id
            referencedTableName: pulse_channel
            referencedColumnNames: id
            constraintName: fk_pulse_channel_recipient_ref_pulse_channel_id
            onDelete: CASCADE

  # pulse_channel_recipient.user_id -> core_user.id
  - changeSet:
      id: 233
      author: camsaul
      comment: Added 0.36.0
      changes:
        - dropForeignKeyConstraint:
            baseTableName: pulse_channel_recipient
            constraintName: fk_pulse_channel_recipient_ref_user_id

  - changeSet:
      id: 234
      author: camsaul
      comment: Added 0.36.0
      changes:
        - addForeignKeyConstraint:
            baseTableName: pulse_channel_recipient
            baseColumnNames: user_id
            referencedTableName: core_user
            referencedColumnNames: id
            constraintName: fk_pulse_channel_recipient_ref_user_id
            onDelete: CASCADE

  # report_card.collection_id -> collection.id
  - changeSet:
      id: 235
      author: camsaul
      comment: Added 0.36.0
      changes:
        - dropForeignKeyConstraint:
            baseTableName: report_card
            constraintName: fk_card_collection_id

  - changeSet:
      id: 236
      author: camsaul
      comment: Added 0.36.0
      changes:
        - addForeignKeyConstraint:
            baseTableName: report_card
            baseColumnNames: collection_id
            referencedTableName: collection
            referencedColumnNames: id
            constraintName: fk_card_collection_id
            onDelete: SET NULL

  # report_card.made_public_by_id -> core_user.id
  - changeSet:
      id: 237
      author: camsaul
      comment: Added 0.36.0
      changes:
        - dropForeignKeyConstraint:
            baseTableName: report_card
            constraintName: fk_card_made_public_by_id

  - changeSet:
      id: 238
      author: camsaul
      comment: Added 0.36.0
      changes:
        - addForeignKeyConstraint:
            baseTableName: report_card
            baseColumnNames: made_public_by_id
            referencedTableName: core_user
            referencedColumnNames: id
            constraintName: fk_card_made_public_by_id
            onDelete: CASCADE

  # report_card.creator_id -> core_user.id
  - changeSet:
      id: 239
      author: camsaul
      comment: Added 0.36.0
      changes:
        - dropForeignKeyConstraint:
            baseTableName: report_card
            constraintName: fk_card_ref_user_id

  - changeSet:
      id: 240
      author: camsaul
      comment: Added 0.36.0
      changes:
        - addForeignKeyConstraint:
            baseTableName: report_card
            baseColumnNames: creator_id
            referencedTableName: core_user
            referencedColumnNames: id
            constraintName: fk_card_ref_user_id
            onDelete: CASCADE

  # report_card.database_id -> metabase_database.id
  - changeSet:
      id: 241
      author: camsaul
      comment: Added 0.36.0
      changes:
        - dropForeignKeyConstraint:
            baseTableName: report_card
            constraintName: fk_report_card_ref_database_id

  - changeSet:
      id: 242
      author: camsaul
      comment: Added 0.36.0
      changes:
        - addForeignKeyConstraint:
            baseTableName: report_card
            baseColumnNames: database_id
            referencedTableName: metabase_database
            referencedColumnNames: id
            constraintName: fk_report_card_ref_database_id
            onDelete: CASCADE

  # report_card.table_id -> metabase_table.id
  - changeSet:
      id: 243
      author: camsaul
      comment: Added 0.36.0
      changes:
        - dropForeignKeyConstraint:
            baseTableName: report_card
            constraintName: fk_report_card_ref_table_id

  - changeSet:
      id: 244
      author: camsaul
      comment: Added 0.36.0
      changes:
        - addForeignKeyConstraint:
            baseTableName: report_card
            baseColumnNames: table_id
            referencedTableName: metabase_table
            referencedColumnNames: id
            constraintName: fk_report_card_ref_table_id
            onDelete: CASCADE

  # report_cardfavorite.card_id -> report_card.id
  - changeSet:
      id: 245
      author: camsaul
      comment: Added 0.36.0
      changes:
        - dropForeignKeyConstraint:
            baseTableName: report_cardfavorite
            constraintName: fk_cardfavorite_ref_card_id

  - changeSet:
      id: 246
      author: camsaul
      comment: Added 0.36.0
      changes:
        - addForeignKeyConstraint:
            baseTableName: report_cardfavorite
            baseColumnNames: card_id
            referencedTableName: report_card
            referencedColumnNames: id
            constraintName: fk_cardfavorite_ref_card_id
            onDelete: CASCADE

  # report_cardfavorite.owner_id -> core_user.id
  - changeSet:
      id: 247
      author: camsaul
      comment: Added 0.36.0
      changes:
        - dropForeignKeyConstraint:
            baseTableName: report_cardfavorite
            constraintName: fk_cardfavorite_ref_user_id

  - changeSet:
      id: 248
      author: camsaul
      comment: Added 0.36.0
      changes:
        - addForeignKeyConstraint:
            baseTableName: report_cardfavorite
            baseColumnNames: owner_id
            referencedTableName: core_user
            referencedColumnNames: id
            constraintName: fk_cardfavorite_ref_user_id
            onDelete: CASCADE

  # report_dashboard.collection_id -> collection.id
  - changeSet:
      id: 249
      author: camsaul
      comment: Added 0.36.0
      changes:
        - dropForeignKeyConstraint:
            baseTableName: report_dashboard
            constraintName: fk_dashboard_collection_id

  - changeSet:
      id: 250
      author: camsaul
      comment: Added 0.36.0
      changes:
        - addForeignKeyConstraint:
            baseTableName: report_dashboard
            baseColumnNames: collection_id
            referencedTableName: collection
            referencedColumnNames: id
            constraintName: fk_dashboard_collection_id
            onDelete: SET NULL

  # report_dashboard.made_public_by_id -> core_user.id
  - changeSet:
      id: 251
      author: camsaul
      comment: Added 0.36.0
      changes:
        - dropForeignKeyConstraint:
            baseTableName: report_dashboard
            constraintName: fk_dashboard_made_public_by_id

  - changeSet:
      id: 252
      author: camsaul
      comment: Added 0.36.0
      changes:
        - addForeignKeyConstraint:
            baseTableName: report_dashboard
            baseColumnNames: made_public_by_id
            referencedTableName: core_user
            referencedColumnNames: id
            constraintName: fk_dashboard_made_public_by_id
            onDelete: CASCADE

  # report_dashboard.creator_id -> core_user.id
  - changeSet:
      id: 253
      author: camsaul
      comment: Added 0.36.0
      changes:
        - dropForeignKeyConstraint:
            baseTableName: report_dashboard
            constraintName: fk_dashboard_ref_user_id

  - changeSet:
      id: 254
      author: camsaul
      comment: Added 0.36.0
      changes:
        - addForeignKeyConstraint:
            baseTableName: report_dashboard
            baseColumnNames: creator_id
            referencedTableName: core_user
            referencedColumnNames: id
            constraintName: fk_dashboard_ref_user_id
            onDelete: CASCADE

  # report_dashboardcard.card_id -> report_card.id
  - changeSet:
      id: 255
      author: camsaul
      comment: Added 0.36.0
      changes:
        - dropForeignKeyConstraint:
            baseTableName: report_dashboardcard
            constraintName: fk_dashboardcard_ref_card_id

  - changeSet:
      id: 256
      author: camsaul
      comment: Added 0.36.0
      changes:
        - addForeignKeyConstraint:
            baseTableName: report_dashboardcard
            baseColumnNames: card_id
            referencedTableName: report_card
            referencedColumnNames: id
            constraintName: fk_dashboardcard_ref_card_id
            onDelete: CASCADE

  # report_dashboardcard.dashboard_id -> report_dashboard.id
  - changeSet:
      id: 257
      author: camsaul
      comment: Added 0.36.0
      changes:
        - dropForeignKeyConstraint:
            baseTableName: report_dashboardcard
            constraintName: fk_dashboardcard_ref_dashboard_id

  - changeSet:
      id: 258
      author: camsaul
      comment: Added 0.36.0
      changes:
        - addForeignKeyConstraint:
            baseTableName: report_dashboardcard
            baseColumnNames: dashboard_id
            referencedTableName: report_dashboard
            referencedColumnNames: id
            constraintName: fk_dashboardcard_ref_dashboard_id
            onDelete: CASCADE

  # revision.user_id -> core_user.id
  - changeSet:
      id: 259
      author: camsaul
      comment: Added 0.36.0
      changes:
        - dropForeignKeyConstraint:
            baseTableName: revision
            constraintName: fk_revision_ref_user_id

  - changeSet:
      id: 260
      author: camsaul
      comment: Added 0.36.0
      changes:
        - addForeignKeyConstraint:
            baseTableName: revision
            baseColumnNames: user_id
            referencedTableName: core_user
            referencedColumnNames: id
            constraintName: fk_revision_ref_user_id
            onDelete: CASCADE

  # segment.creator_id -> core_user.id
  - changeSet:
      id: 261
      author: camsaul
      comment: Added 0.36.0
      changes:
        - dropForeignKeyConstraint:
            baseTableName: segment
            constraintName: fk_segment_ref_creator_id

  - changeSet:
      id: 262
      author: camsaul
      comment: Added 0.36.0
      changes:
        - addForeignKeyConstraint:
            baseTableName: segment
            baseColumnNames: creator_id
            referencedTableName: core_user
            referencedColumnNames: id
            constraintName: fk_segment_ref_creator_id
            onDelete: CASCADE

  # segment.table_id -> metabase_table.id
  - changeSet:
      id: 263
      author: camsaul
      comment: Added 0.36.0
      changes:
        - dropForeignKeyConstraint:
            baseTableName: segment
            constraintName: fk_segment_ref_table_id

  - changeSet:
      id: 264
      author: camsaul
      comment: Added 0.36.0
      changes:
        - addForeignKeyConstraint:
            baseTableName: segment
            baseColumnNames: table_id
            referencedTableName: metabase_table
            referencedColumnNames: id
            constraintName: fk_segment_ref_table_id
            onDelete: CASCADE

  # view_log.user_id -> core_user.id
  - changeSet:
      id: 265
      author: camsaul
      comment: Added 0.36.0
      changes:
        - dropForeignKeyConstraint:
            baseTableName: view_log
            constraintName: fk_view_log_ref_user_id

  - changeSet:
      id: 266
      author: camsaul
      comment: Added 0.36.0
      changes:
        - addForeignKeyConstraint:
            baseTableName: view_log
            baseColumnNames: user_id
            referencedTableName: core_user
            referencedColumnNames: id
            constraintName: fk_view_log_ref_user_id
            onDelete: CASCADE

# changesets 268-272 allow for handling user account emails in lowercase (GH issue 3047)
  - changeSet:
      id: 268
      author: rlotun
      comment: Added 0.37.0  # create index on lower(email), for performance reasons (not availble on h2 and only on more recent versions of mysql)
      failOnError: false
      preConditions:
        - onFail: MARK_RAN
        - and:
            - dbms:
                type: postgresql,mysql,mariadb
      changes:
        - createIndex:
            columns:
             - column:
                 name: lower(email)
                 type: varchar(254)
            tableName: core_user
            indexName: idx_lower_email
  - changeSet:
      id: 269
      author: rlotun
      comment: Added 0.37.0  # set email values to lower(email) but do so defensively and in a way that works on postgres and mysql - skip over those that would introduce duplicates (e.g. Reza@email.com and reza@email.com)
      changes:
        - sql :
            sql : UPDATE core_user SET email = lower(email) WHERE lower(email) NOT IN (SELECT * FROM (SELECT lower(email) FROM core_user GROUP BY lower(email) HAVING count(email) > 1) as e)
  - changeSet:
      id: 270
      author: rlotun
      comment: Added 0.37.0 # try to install citext extension on posgres (user requires privileges on postgres)
      failOnError: false
      preConditions:
        - onFail: MARK_RAN
        - or:
            - dbms:
                type: postgresql
      changes:
        - sql :
            sql : CREATE EXTENSION IF NOT EXISTS citext
  - changeSet:
      id: 271
      author: rlotun
      comment: Added 0.37.0 # try to convert email column to citext on postgres, if citext extension installed
      failOnError: false
      preConditions:
        - onFail: MARK_RAN
        - and:
            - dbms:
                type: postgresql
            - sqlCheck:
                expectedResult: 1
                sql: SELECT count(*) FROM pg_extension WHERE extname = 'citext'
      changes:
        - modifyDataType:
            tableName: core_user
            columnName: email
            newDataType: citext
  - changeSet:
      id: 272
      author: rlotun
      comment: Added 0.37.0 # for H2 convert column to VARCHAR_IGNORECASE
      failOnError: false
      preConditions:
         - or:
             - dbms:
                   type: h2
      changes:
        - modifyDataType:
            tableName: core_user
            columnName: email
            newDataType: varchar_ignorecase(254)

  - changeSet:
      id: 273
      author: camsaul
      comment: Added 0.37.1
      changes:
        - addDefaultValue:
            tableName: core_user
            columnName: is_superuser
            columnDataType: boolean
            defaultValueBoolean: false

  - changeSet:
      id: 274
      author: camsaul
      comment: Added 0.37.1
      changes:
        - addDefaultValue:
            tableName: core_user
            columnName: is_active
            columnDataType: boolean
            defaultValueBoolean: true

 # Add refingerprint to database to mark if fingerprinting or
 # not. Nullable in first pass so can be opt in and then in a
 # subsequent pass can be globally turned on where null, respecting
 # people who turned it on and then off.

  - changeSet:
      id: 275
      author: dpsutton
      comment: 'Added 0.38.0 refingerprint to Database'
      validCheckSum: ANY
      changes:
        - addColumn:
            tableName: metabase_database
            columns:
              - column:
                  name: refingerprint
                  type: boolean
                  remarks: 'Whether or not to enable periodic refingerprinting for this Database.'
                  constraints:
                    nullable: true
  - changeSet:
      id: 276
      author: robroland
      comment: Added 0.38.0 - Dashboard subscriptions
      validCheckSum: ANY
      changes:
        - addColumn:
            tableName: pulse_card
            columns:
            - column:
                name: dashboard_card_id
                type: int
                remarks: 'If this Pulse is a Dashboard subscription, the ID of the DashboardCard that corresponds to this PulseCard.'
                constraints:
                  nullable: true
                  referencedTableName: report_dashboardcard
                  referencedColumnNames: id
                  foreignKeyName: fk_pulse_card_ref_pulse_card_id
                  deferrable: false
                  initiallyDeferred: false

  - changeSet:
      id: 277
      author: tsmacdonald
      comment: Added 0.38.0 - Dashboard subscriptions
      changes:
        - dropForeignKeyConstraint:
            baseTableName: pulse_card
            constraintName: fk_pulse_card_ref_pulse_card_id

  - changeSet:
      id: 278
      author: tsmacdonald
      comment: Added 0.38.0 - Dashboard subscrptions
      changes:
        - addForeignKeyConstraint:
            baseTableName: pulse_card
            baseColumnNames: dashboard_card_id
            referencedTableName: report_dashboardcard
            referencedColumnNames: id
            constraintName: fk_pulse_card_ref_pulse_card_id
            onDelete: CASCADE

  - changeSet:
      id: 279
      author: camsaul
      comment: Added 0.38.0 - Dashboard subscriptions
      changes:
        - addColumn:
            tableName: pulse
            columns:
              - column:
                  name: dashboard_id
                  type: int
                  remarks: 'ID of the Dashboard if this Pulse is a Dashboard Subscription.'

  # FK constraint is added separately because deleteCascade doesn't work in addColumn -- see #14321
  - changeSet:
      id: 280
      author: camsaul
      comment: Added 0.38.0 - Dashboard subscriptions
      changes:
        - addForeignKeyConstraint:
            baseTableName: pulse
            baseColumnNames: dashboard_id
            referencedTableName: report_dashboard
            referencedColumnNames: id
            constraintName: fk_pulse_ref_dashboard_id
            onDelete: CASCADE

  - changeSet:
      id: 281
      author: dpsutton
      comment: Added 0.39 - Semantic type system - rename special_type
      changes:
        - renameColumn:
            tableName: metabase_field
            oldColumnName: special_type
            newColumnName: semantic_type
            columnDataType: varchar(255)

  # Change the TaskHistory timestamp columns to higher-resolution columns: on MySQL, they previously only had *second*
  # resolution, which caused annoying test failures and made it hard to correctly sort tasks that happened in quick
  # succession.
  #
  # We have to give these columns default values as well, or MySQL is going to be very fussy about having two
  # NOT NULL timestamp columns without default values at the same time.
  #
  # This is done in raw SQL because AFAIK there's no way in Liquibase to change a column type and give it a default
  # value in a single statement, which we have to do to make MySQL happy.
  - changeSet:
      id: 282
      author: camsaul
      comment: Added 0.39.0
      changes:
        - sql:
            dbms: h2
            sql: |
              ALTER TABLE task_history
              ALTER COLUMN started_at timestamp with time zone DEFAULT current_timestamp NOT NULL;
        - sql:
            dbms: postgresql
            sql: |
              ALTER TABLE task_history
              ALTER COLUMN started_at TYPE timestamp with time zone,
              ALTER COLUMN started_at SET DEFAULT current_timestamp;
        - sql:
            dbms: mysql,mariadb
            sql: |
              ALTER TABLE task_history
              MODIFY started_at timestamp(6) DEFAULT current_timestamp(6) NOT NULL;

  - changeSet:
      id: 283
      author: camsaul
      comment: Added 0.39.0
      changes:
        - sql:
            dbms: h2
            sql: |
              ALTER TABLE task_history
              ALTER COLUMN ended_at timestamp with time zone DEFAULT current_timestamp NOT NULL;
        - sql:
            dbms: postgresql
            sql: |
              ALTER TABLE task_history
              ALTER COLUMN ended_at TYPE timestamp with time zone,
              ALTER COLUMN ended_at SET DEFAULT current_timestamp;
        - sql:
            dbms: mysql,mariadb
            sql: |
              ALTER TABLE task_history
              MODIFY ended_at timestamp(6) DEFAULT current_timestamp(6) NOT NULL;
  - changeSet:
      id: 284
      author: dpsutton
      comment: Added 0.39 - Semantic type system - add effective type
      changes:
        - addColumn:
            tableName: metabase_field
            columns:
              - column:
                  name: effective_type
                  type: varchar(255)
                  remarks: 'The effective type of the field after any coercions.'
  - changeSet:
      id: 285
      author: dpsutton
      comment: Added 0.39 - Semantic type system - add coercion column
      changes:
        - addColumn:
            tableName: metabase_field
            columns:
              - column:
                  name: coercion_strategy
                  type: varchar(255)
                  remarks: 'A strategy to coerce the base_type into the effective_type.'
  - changeSet:
      id: 286
      author: dpsutton
      comment: Added 0.39 - Semantic type system - set effective_type default
      changes:
        - sql:
            sql: UPDATE metabase_field set effective_type = base_type
  - changeSet:
      id: 287
      author: dpsutton
      comment: Added 0.39 - Semantic type system - migrate ISO8601 strings
      validCheckSum: ANY
      changes:
        - sql:
            sql: >-
              UPDATE metabase_field
              SET effective_type    = (CASE semantic_type
                                         WHEN 'type/ISO8601DateTimeString' THEN 'type/DateTime'
                                         WHEN 'type/ISO8601TimeString'     THEN 'type/Time'
                                         WHEN 'type/ISO8601DateString'     THEN 'type/Date'
                                       END),
                  coercion_strategy = (CASE semantic_type
                                        WHEN 'type/ISO8601DateTimeString' THEN 'Coercion/ISO8601->DateTime'
                                        WHEN 'type/ISO8601TimeString'     THEN 'Coercion/ISO8601->Time'
                                        WHEN 'type/ISO8601DateString'     THEN 'Coercion/ISO8601->Date'
                                       END)
              WHERE semantic_type IN ('type/ISO8601DateTimeString',
                                      'type/ISO8601TimeString',
                                      'type/ISO8601DateString');
  ## This includes values 'timestamp_milliseconds' and 'timestamp_seconds'. These are old "special_types" that were
  ## migrated in a data migration for version 0.20. But these migrations occur after all liquibase migrations so
  ## it would be possible for another type/UNIXTimestampSeconds to pop up after this migration that supposedly
  ## got rid of them all
  - changeSet:
      id: 288
      author: dpsutton
      comment: Added 0.39 - Semantic type system - migrate unix timestamps
      validCheckSum: ANY
      changes:
        - sql:
              sql: >-
                UPDATE metabase_field
                set effective_type    = 'type/Instant',
                    coercion_strategy = (case semantic_type
                                          WHEN 'type/UNIXTimestampSeconds'      THEN 'Coercion/UNIXSeconds->DateTime'
                                          WHEN 'timestamp_seconds'              THEN 'Coercion/UNIXSeconds->DateTime'
                                          WHEN 'type/UNIXTimestampMilliSeconds' THEN 'Coercion/UNIXMilliSeconds->DateTime'
                                          WHEN 'timestamp_milliseconds'         THEN 'Coercion/UNIXMilliSeconds->DateTime'
                                          WHEN 'type/UNIXTimestampMicroSeconds' THEN 'Coercion/UNIXMicroSeconds->DateTime'
                                         END)
                WHERE semantic_type IN ('type/UNIXTimestampSeconds',
                                        'type/UNIXTimestampMilliSeconds',
                                        'type/UNIXTimestampMicroSeconds',
                                        'timestamp_seconds',
                                        'timestamp_milliseconds');

  - changeSet:
      id: 289
      author: dpsutton
      comment: Added 0.39 - Semantic type system - migrate unix timestamps (corrects typo- seconds was migrated correctly, not millis and micros)
      validCheckSum: ANY
      changes:
        - sql:
              sql: >-
                UPDATE metabase_field
                set effective_type    = 'type/Instant',
                    coercion_strategy = (case semantic_type
                                          WHEN 'type/UNIXTimestampMilliseconds' THEN 'Coercion/UNIXMilliSeconds->DateTime'
                                          WHEN 'type/UNIXTimestampMicroseconds' THEN 'Coercion/UNIXMicroSeconds->DateTime'
                                         END)
                WHERE semantic_type IN ('type/UNIXTimestampMilliseconds',
                                        'type/UNIXTimestampMicroseconds')

  - changeSet:
      id: 290
      author: dpsutton
      comment: Added 0.39 - Semantic type system - Clobber semantic_type where there was a coercion
      changes:
        - sql:
              sql: UPDATE metabase_field set semantic_type = null where coercion_strategy is not null

# 291-297 create the new login history Table

  - changeSet:
      id: 291
      author: camsaul
      validCheckSum: ANY
      comment: Added 0.39.0
      changes:
        - createTable:
            tableName: login_history
            remarks: "Keeps track of various logins for different users and additional info such as location and device"
            columns:
              - column:
                  name: id
                  type: int
                  autoIncrement: true
                  constraints:
                    primaryKey: true
                    nullable: false
              - column:
                  name: timestamp
                  type: ${timestamp_type}
                  remarks: "When this login occurred."
                  defaultValueComputed: current_timestamp
                  constraints:
                    nullable: false
              - column:
                  name: user_id
                  type: int
                  remarks: "ID of the User that logged in."
                  constraints:
                    foreignKeyName: fk_login_history_user_id
                    referencedTableName: core_user
                    referencedColumnNames: id
                    nullable: false
                    deleteCascade: true
              # FK constraint is created later, because we can't create it inline with ON DELETE SET NULL
              - column:
                  name: session_id
                  type: varchar(254)
                  remarks: "ID of the Session created by this login if one is currently active. NULL if Session is no longer active."
              - column:
                  name: device_id
                  type: char(36)
                  remarks: "Cookie-based unique identifier for the device/browser the user logged in from."
                  constraints:
                    nullable: false
              - column:
                  name: device_description
                  type: text
                  remarks: "Description of the device that login happened from, for example a user-agent string, but this might be something different if we support alternative auth mechanisms in the future."
                  constraints:
                    nullable: false
              - column:
                  name: ip_address
                  type: text
                  remarks: "IP address of the device that login happened from, so we can geocode it and determine approximate location."
                  constraints:
                    nullable: false

  - changeSet:
      id: 292
      author: camsaul
      comment: Added 0.39.0
      changes:
        - createIndex:
            tableName: login_history
            indexName: idx_user_id
            columns:
              - column:
                  name: user_id

  - changeSet:
      id: 293
      author: camsaul
      comment: Added 0.39.0
      changes:
        - addForeignKeyConstraint:
            baseTableName: login_history
            baseColumnNames: session_id
            referencedTableName: core_session
            referencedColumnNames: id
            constraintName: fk_login_history_session_id
            onDelete: SET NULL

  - changeSet:
      id: 294
      author: camsaul
      comment: Added 0.39.0
      changes:
        - createIndex:
            tableName: login_history
            indexName: idx_session_id
            columns:
              - column:
                  name: session_id

  # index on login history timestamp -- so admin can see *all* recent logins, or we can delete login history after a certain age
  - changeSet:
      id: 295
      author: camsaul
      comment: Added 0.39.0
      changes:
        - createIndex:
            tableName: login_history
            indexName: idx_timestamp
            columns:
              - column:
                  name: timestamp

  # index on login history user_id + device_id -- so we can easily see if this is the first time a device is used
  - changeSet:
      id: 296
      author: camsaul
      comment: Added 0.39.0
      changes:
        - createIndex:
            tableName: login_history
            indexName: idx_user_id_device_id
            columns:
              - column:
                  name: session_id
              - column:
                  name: device_id

  # index on login history user_id + timestamp -- so we can easily see recent logins for a user
  - changeSet:
      id: 297
      author: camsaul
      comment: Added 0.39.0
      changes:
        - createIndex:
            tableName: login_history
            indexName: idx_user_id_timestamp
            columns:
              - column:
                  name: user_id
              - column:
                  name: timestamp

  # Add parameter columns to pulses so that dashboard subscriptions can have their own filters
  - changeSet:
      id: 298
      author: tsmacdonald
      comment: Added 0.39.0
      changes:
        - addColumn:
            tableName: pulse
            columns:
              - column:
                  name: parameters
                  type: text
                  remarks: "Let dashboard subscriptions have their own filters"
                  constraints:
                    nullable: true
                    deferrable: false
                    initiallyDeferred: false
  - changeSet:
      id: 299
      author: tsmacdonald
      comment: Added 0.39.0
      changes:
        - addNotNullConstraint:
            columnDataType: text
            columnName: parameters
            defaultNullValue: '[]'
            tableName: pulse
  - changeSet:
      id: 300
      author: dpsutton
      comment: Added 0.40.0
      changes:
        - renameTable:
            oldTableName: collection_revision
            newTableName: collection_permission_graph_revision
  - changeSet:
      id: 301
      author: dpsutton
      comment: Added 0.40.0 renaming collection_revision to collection_permission_graph_revision
      failOnError: false # mysql and h2 don't have this sequence
      preConditions:
        - onFail: MARK_RAN
        - dbms:
            type: postgresql
      changes:
        - sql:
            - sql: ALTER SEQUENCE collection_revision_id_seq RENAME TO collection_permission_graph_revision_id_seq

  - changeSet:
      id: 303
      author: tsmacdonald
      comment: Added 0.40.0
      changes:
        - createTable:
            tableName: moderation_review
            remarks: "Reviews (from moderators) for a given question/dashboard (BUCM)"
            columns:
              - column:
                  name: id
                  type: int
                  autoIncrement: true
                  constraints:
                    primaryKey: true
                    nullable: false
              - column:
                  name: updated_at
                  type: ${timestamp_type}
                  defaultValueComputed: current_timestamp
                  remarks: "most recent modification time"
                  constraints:
                    nullable: false
              - column:
                  name: created_at
                  type: ${timestamp_type}
                  defaultValueComputed: current_timestamp
                  remarks: "creation time"
                  constraints:
                    nullable: false
              - column:
                  name: status
                  type: varchar(255)
                  remarks: "verified, misleading, confusing, not_misleading, pending"
              - column:
                  name: text
                  type: text
                  remarks: "Explanation of the review"
                  # I don't think it needs to be non-nullable
              - column:
                  name: moderated_item_id
                  type: int
                  remarks: "either a document or question ID; the item that needs review"
                  constraints:
                    nullable: false
              - column:
                  name: moderated_item_type
                  type: varchar(255)
                  remarks: "whether it's a question or dashboard"
                  constraints:
                    nullable: false
              - column:
                  name: moderator_id
                  type: int
                  remarks: "ID of the user who did the review"
                  constraints:
                    nullable: false
              - column:
                  name: most_recent
                  type: boolean
                  remarks: "tag for most recent review"
                  constraints:
                    nullable: false

  - changeSet:
      id: 304
      author: camsaul
      comment: Added 0.40.0 (replaces a data migration dating back to 0.20.0)
      changes:
        - sql:
              sql: >-
                UPDATE metabase_field
                SET semantic_type = (CASE semantic_type
                                      WHEN 'avatar'    THEN 'type/AvatarURL'
                                      WHEN 'category'  THEN 'type/Category'
                                      WHEN 'city'      THEN 'type/City'
                                      WHEN 'country'   THEN 'type/Country'
                                      WHEN 'desc'      THEN 'type/Description'
                                      WHEN 'fk'        THEN 'type/FK'
                                      WHEN 'id'        THEN 'type/PK'
                                      WHEN 'image'     THEN 'type/ImageURL'
                                      WHEN 'json'      THEN 'type/SerializedJSON'
                                      WHEN 'latitude'  THEN 'type/Latitude'
                                      WHEN 'longitude' THEN 'type/Longitude'
                                      WHEN 'name'      THEN 'type/Name'
                                      WHEN 'number'    THEN 'type/Number'
                                      WHEN 'state'     THEN 'type/State'
                                      WHEN 'url'       THEN 'type/URL'
                                      WHEN 'zip_code'  THEN 'type/ZipCode'
                                     END)
                WHERE semantic_type IN ('avatar', 'category', 'city', 'country', 'desc', 'fk', 'id', 'image',
                                        'json', 'latitude', 'longitude', 'name', 'number', 'state', 'url',
                                        'zip_code');

  - changeSet:
      id: 305
      author: camsaul
      comment: Added 0.40.0 (replaces a data migration dating back to 0.20.0)
      changes:
        - sql:
            sql: >-
              UPDATE metabase_field
              SET base_type = (CASE base_type
                                WHEN 'ArrayField'      THEN 'type/Array'
                                WHEN 'BigIntegerField' THEN 'type/BigInteger'
                                WHEN 'BooleanField'    THEN 'type/Boolean'
                                WHEN 'CharField'       THEN 'type/Text'
                                WHEN 'DateField'       THEN 'type/Date'
                                WHEN 'DateTimeField'   THEN 'type/DateTime'
                                WHEN 'DecimalField'    THEN 'type/Decimal'
                                WHEN 'DictionaryField' THEN 'type/Dictionary'
                                WHEN 'FloatField'      THEN 'type/Float'
                                WHEN 'IntegerField'    THEN 'type/Integer'
                                WHEN 'TextField'       THEN 'type/Text'
                                WHEN 'TimeField'       THEN 'type/Time'
                                WHEN 'UUIDField'       THEN 'type/UUID'
                                WHEN 'UnknownField'    THEN 'type/*'
                               END)
              WHERE base_type IN ('ArrayField', 'BigIntegerField', 'BooleanField', 'CharField', 'DateField',
                                  'DateTimeField', 'DecimalField', 'DictionaryField', 'FloatField', 'IntegerField',
                                  'TextField', 'TimeField', 'UUIDField', 'UnknownField');
  - changeSet:
      id: 308
      author: howonlee
      comment: Added 0.40.0 Track cache hits in query_execution table
      changes:
        - addColumn:
            tableName: query_execution
            columns:
              - column:
                  name: cache_hit
                  type: boolean
                  remarks: "Cache hit on query execution"
                  constraints:
                    nullable: true


  - changeSet:
      id: 309
      author: dpsutton
      comment: 'Added 0.40.0 - Add type to collections'
      changes:
        - addColumn:
            tableName: collection
            columns:
              - column:
                  name: authority_level
                  type: varchar(255)
                  remarks: 'Nullable column to incidate collection''s authority level. Initially values are "official" and nil.'
                  constraints:
                    nullable: true


  - changeSet:
      id: 310
      author: howonlee
      comment: Added 0.40.0 Migrate friendly field names
      changes:
        - update:
            tableName: setting
            columns:
              - column:
                  name: value
                  value: 'simple'
            where: "'key'='humanization-strategy' AND value='advanced'"

  - changeSet:
      id: 311
      author: howonlee
      comment: Added 0.40.0 Migrate friendly field names, not noop
      changes:
        - sql:
            dbms: mariadb,mysql
            sql: |
                UPDATE setting SET value='simple' WHERE `key`='humanization-strategy'
                AND value='advanced'
        - sql:
            dbms: postgresql,h2
            sql: |
                UPDATE setting SET value='simple' WHERE key='humanization-strategy'
                AND value='advanced'

  - changeSet:
      id: 312
      author: noahmoss
      comment: Added 0.41.0 Backfill collection_id for dashboard subscriptions
      changes:
        - sql:
            dbms: mariadb,mysql
            sql: >-
              UPDATE pulse p
              INNER JOIN report_dashboard d
              ON p.dashboard_id = d.id
              SET p.collection_id = d.collection_id;
        - sql:
            dbms: postgresql
            sql: >-
              UPDATE pulse p
              SET collection_id = d.collection_id
              FROM report_dashboard d
              WHERE p.dashboard_id = d.id
              AND p.dashboard_id IS NOT NULL;
        - sql:
            dbms: h2
            sql: >-
              UPDATE pulse p
              SET collection_id = (
                SELECT d.collection_id
                FROM report_dashboard d
                WHERE d.id = p.dashboard_id
              )
              WHERE dashboard_id IS NOT NULL;

  - changeSet:
      id: 313
      author: jeff303
      comment: Added 0.42.0 - Secret domain object.
      validCheckSum: ANY
      changes:
        - createTable:
            tableName: secret
            remarks: Storage for managed secrets (passwords, binary data, etc.)
            columns:
              - column:
                  autoIncrement: true
                  constraints:
                    nullable: false
                    primaryKey: true
                  name: id
                  remarks: Part of composite primary key for secret; this is the uniquely generted ID column
                  type: int
              - column:
                  constraints:
                    nullable: false
                    primaryKey: true
                  name: version
                  defaultValue: 1
                  remarks: Part of composite primary key for secret; this is the version column
                  type: int
              - column:
                  constraints:
                    deferrable: false
                    foreignKeyName: fk_secret_ref_user_id
                    initiallyDeferred: false
                    nullable: true
                    referencedTableName: core_user
                    referencedColumnNames: id
                  name: creator_id
                  remarks: User ID who created this secret instance
                  type: int
              - column:
                  constraints:
                    nullable: false
                  name: created_at
                  remarks: Timestamp for when this secret instance was created
                  type: ${timestamp_type}
              - column:
                  constraints:
                    nullable: true
                  name: updated_at
                  remarks: >-
                    Timestamp for when this secret record was updated. Only relevant when non-value field changes
                    since a value change will result in a new version being inserted.
                  type: ${timestamp_type}
              - column:
                  constraints:
                    nullable: false
                  name: name
                  remarks: The name of this secret record.
                  type: varchar(254)
              - column:
                  constraints:
                    # TODO: do we want to constrain this field or leave open for extension? or separate table with FK?
                    nullable: false
                  name: kind
                  remarks: >-
                    The kind of secret this record represents; the value is interpreted as a Clojure keyword with a
                    hierarchy. Ex: 'bytes' means generic binary data, 'jks-keystore' extends 'bytes' but has a specific
                    meaning.
                  type: varchar(254)
              - column:
                  constraints:
                    # TODO: similar question to above?
                    nullable: true
                  name: source
                  remarks: >-
                    The source of secret record, which controls how Metabase interprets the value (ex: 'file-path'
                    means the 'simple_value' is not the real value, but a pointer to a file that contains the value).
                  type: varchar(254)
              - column:
                  constraints:
                    nullable: false
                  name: value
                  remarks: The base64 encoded binary value of this secret record. If encryption is enabled, this will
                    be the output of the encryption procedure on the plaintext. If not, it will be the base64 encoded
                    plaintext.
                  type: ${blob.type}

  - changeSet:
      id: 314
      author: howonlee
      comment: Added 0.41.0 Fine grained caching controls
      changes:
        - addColumn:
            tableName: metabase_database
            columns:
              - column:
                  name: cache_ttl
                  type: integer
                  remarks: "Granular cache TTL for specific database."
                  constraints:
                    nullable: true

  - changeSet:
      id: 315
      author: howonlee
      comment: Added 0.41.0 Fine grained caching controls, pt 2
      changes:
        - addColumn:
            tableName: report_dashboard
            columns:
              - column:
                  name: cache_ttl
                  type: integer
                  remarks: "Granular cache TTL for specific dashboard."
                  constraints:
                    nullable: true

  - changeSet:
      id: 316
      author: howonlee
      comment: Added 0.41.0 Fine grained caching controls, pt 3
      changes:
        - addColumn:
            tableName: view_log
            columns:
              - column:
                  name: metadata
                  type: text
                  remarks: "Serialized JSON corresponding to metadata for view."
                  constraints:
                    nullable: true

  - changeSet:
      id: 381
      author: camsaul
      comment: Added 0.41.2 Add index to QueryExecution card_id to fix performance issues (#18759)
      changes:
        - createIndex:
            tableName: query_execution
            indexName: idx_query_execution_card_id
            columns:
              - column:
                  name: card_id

  - changeSet:
      id: 382
      author: camsaul
      comment: Added 0.41.2 Add index to ModerationReview moderated_item_type + moderated_item_id to fix performance issues (#18759)
      changes:
        - createIndex:
            tableName: moderation_review
            indexName: idx_moderation_review_item_type_item_id
            columns:
              - column:
                  name: moderated_item_type
              - column:
                  name: moderated_item_id

  - changeSet:
      id: 383
      author: camsaul
      comment: Added 0.41.3 -- Add index to QueryExecution card_id + started_at to fix performance issue #19053
      changes:
        - createIndex:
            tableName: query_execution
            indexName: idx_query_execution_card_id_started_at
            columns:
              - column:
                  name: card_id
              - column:
                  name: started_at

  - changeSet:
      id: v42.00-000
      author: camsaul
      comment: Added 0.42.0 Remove unused column (#5240)
      # this migration was previously numbered 317 and merged into master before we adopted the 0.42.0+ migration ID
      # numbering scheme. See #18821 for more info.
      preConditions:
        - onFail: MARK_RAN
        - or:
            # For some insane reason databasechangelog is upper-case in MySQL and MariaDB.
            - and:
                - dbms:
                    type: postgresql,h2
                - sqlCheck:
                    expectedResult: 0
                    sql: SELECT count(*) FROM databasechangelog WHERE id = '317';
            - and:
                - dbms:
                    type: mysql,mariadb
                - sqlCheck:
                    expectedResult: 0
                    sql: SELECT count(*) FROM `DATABASECHANGELOG` WHERE id = '317';

      changes:
        - dropColumn:
            tableName: metabase_table
            columnName: entity_name


  - changeSet:
      id: v42.00-001
      author: camsaul
      comment: Added 0.42.0 Attempt to add Card.database_id (by parsing query) to rows that are missing it (#5999)
      # If this migration fails for any reason continue with the next migration; do not fail the entire process if this one fails
      failOnError: false
      # Don't run for H2 -- the version of H2 we're using doesn't support JSON stuff.
      preConditions:
        - onFail: MARK_RAN
        - dbms:
            type: postgresql,mysql,mariadb
      # The basic idea below is to parse the `database_id` from the JSON string query dictionary and use it to set the
      # database_id column as needed. We do an INNER JOIN against the Database table to make sure that Database
      # actually exists (so we don't attempt to set an invalid database_id)
      changes:
        - sql:
            dbms: postgresql
            sql: >-
              WITH c2 AS (
                SELECT *, (dataset_query::json->>'database')::integer AS query_database_id
                FROM report_card
              )
              UPDATE report_card c
              SET database_id = c2.query_database_id
              FROM c2
              INNER JOIN metabase_database db
                ON db.id = c2.query_database_id
              WHERE c.database_id IS NULL
                AND c.id = c2.id
                AND c2.query_database_id IS NOT NULL;
        # MySQL and MariaDB are exactly the same other than different function names: json_value (for MariaDB) vs
        # json_extract (for MySQL)
        - sql:
            dbms: mariadb
            sql: >-
              UPDATE report_card c
              JOIN (
                SELECT *, cast(json_value(dataset_query, '$.database') AS signed) AS query_database_id
                FROM report_card
                ) c2
                ON c.id = c2.id
              INNER JOIN metabase_database db ON c2.query_database_id = db.id
              SET c.database_id = c2.query_database_id
              WHERE c.database_id IS NULL
                AND c2.query_database_id IS NOT NULL;
        - sql:
            dbms: mysql
            sql: >-
              UPDATE report_card c
              JOIN (
                SELECT *, cast(json_extract(dataset_query, '$.database') AS signed) AS query_database_id
                FROM report_card
                ) c2
                ON c.id = c2.id
              INNER JOIN metabase_database db ON c2.query_database_id = db.id
              SET c.database_id = c2.query_database_id
              WHERE c.database_id IS NULL
                AND c2.query_database_id IS NOT NULL;

  - changeSet:
      id: v42.00-002
      author: camsaul
      comment: Added 0.42.0 Added constraint we should have had all along (#5999)
      preConditions:
        - onFail: MARK_RAN
        # If we're dumping the migration as a SQL file or trying to force-migrate we can't check the preconditions
        # so just go ahead and skip the entire thing. This is a non-critical migration
        - onUpdateSQL: IGNORE
        - sqlCheck:
            expectedResult: 0
            sql: SELECT count(*) FROM report_card WHERE database_id IS NULL
      changes:
        - addNotNullConstraint:
            columnDataType: int
            tableName: report_card
            columnName: database_id

  - changeSet:
      id: v42.00-003
      author: dpsutton
      comment: Added 0.42.0 Initial support for datasets based on questions
      # this migration was previously numbered 320 and merged into master before we adopted the 0.42.0+ migration ID
      # numbering scheme. See #18821 for more info.
      preConditions:
        - onFail: MARK_RAN
        - or:
            - and:
                - dbms:
                    type: postgresql,h2
                - sqlCheck:
                    expectedResult: 0
                    sql: SELECT count(*) FROM databasechangelog WHERE id = '320';
            - and:
                - dbms:
                    type: mysql,mariadb
                - sqlCheck:
                    expectedResult: 0
                    sql: SELECT count(*) FROM `DATABASECHANGELOG` WHERE id = '320';
      changes:
        - addColumn:
            tableName: report_card
            columns:
              - column:
                  name: dataset
                  type: boolean
                  remarks: "Indicate whether question is a dataset"
                  constraints:
                    nullable: false
                  defaultValue: false

  - changeSet:    # this one is run unconditionally so unify the type to ${text.type} across ALL dbs
      id: v42.00-004 # this differentiation was first done under changeSet 13 above
      author: jeff303
      comment: >-
        Added 0.42.0 - modify type of activity.details from text to ${text.type}
      changes:
        - modifyDataType:
            tableName: activity
            columnName: details
            newDataType: ${text.type}

  - changeSet:
      id: v42.00-005
      author: jeff303
      comment: >-
        Added 0.42.0 - modify type of collection.description from text to ${text.type}
        on mysql,mariadb
      changes:
        - modifyDataType:
            tableName: collection
            columnName: description
            newDataType: ${text.type}
      preConditions:
        - onFail: MARK_RAN
        - dbms:
            type: mysql,mariadb

  - changeSet:
      id: v42.00-006
      author: jeff303
      comment: >-
        Added 0.42.0 - modify type of collection.name from text to ${text.type}
        on mysql,mariadb
      changes:
        - modifyDataType:
            tableName: collection
            columnName: name
            newDataType: ${text.type}
      preConditions:
        - onFail: MARK_RAN
        - dbms:
            type: mysql,mariadb

  - changeSet:
      id: v42.00-007
      author: jeff303
      comment: >-
        Added 0.42.0 - modify type of computation_job.context from text to ${text.type}
        on mysql,mariadb
      changes:
        - modifyDataType:
            tableName: computation_job
            columnName: context
            newDataType: ${text.type}
      preConditions:
        - onFail: MARK_RAN
        - dbms:
            type: mysql,mariadb

  - changeSet:
      id: v42.00-008
      author: jeff303
      comment: >-
        Added 0.42.0 - modify type of computation_job_result.payload from text
        to ${text.type} on mysql,mariadb
      changes:
        - modifyDataType:
            tableName: computation_job_result
            columnName: payload
            newDataType: ${text.type}
      preConditions:
        - onFail: MARK_RAN
        - dbms:
            type: mysql,mariadb

  - changeSet:
      id: v42.00-009
      author: jeff303
      comment: >-
        Added 0.42.0 - modify type of core_session.anti_csrf_token from text
        to ${text.type} on mysql,mariadb
      changes:
        - modifyDataType:
            tableName: core_session
            columnName: anti_csrf_token
            newDataType: ${text.type}
      preConditions:
        - onFail: MARK_RAN
        - dbms:
            type: mysql,mariadb

  - changeSet:
      id: v42.00-010
      author: jeff303
      comment: >-
        Added 0.42.0 - modify type of core_user.login_attributes from text to
        ${text.type} on mysql,mariadb
      changes:
        - modifyDataType:
            tableName: core_user
            columnName: login_attributes
            newDataType: ${text.type}
      preConditions:
        - onFail: MARK_RAN
        - dbms:
            type: mysql,mariadb

  - changeSet:
      id: v42.00-011
      author: jeff303
      comment: >-
        Added 0.42.0 - modify type of group_table_access_policy.attribute_remappings
        from text to ${text.type} on mysql,mariadb
      changes:
        - modifyDataType:
            tableName: group_table_access_policy
            columnName: attribute_remappings
            newDataType: ${text.type}
      preConditions:
        - onFail: MARK_RAN
        - dbms:
            type: mysql,mariadb

  - changeSet:
      id: v42.00-012
      author: jeff303
      comment: >-
        Added 0.42.0 - modify type of login_history.device_description from text
        to ${text.type} on mysql,mariadb
      changes:
        - modifyDataType:
            tableName: login_history
            columnName: device_description
            newDataType: ${text.type}
      preConditions:
        - onFail: MARK_RAN
        - dbms:
            type: mysql,mariadb

  - changeSet:
      id: v42.00-013
      author: jeff303
      comment: >-
        Added 0.42.0 - modify type of login_history.ip_address from text to ${text.type}
        on mysql,mariadb
      changes:
        - modifyDataType:
            tableName: login_history
            columnName: ip_address
            newDataType: ${text.type}
      preConditions:
        - onFail: MARK_RAN
        - dbms:
            type: mysql,mariadb

  - changeSet:
      id: v42.00-014
      author: jeff303
      comment: >-
        Added 0.42.0 - modify type of metabase_database.caveats from text to
        ${text.type} on mysql,mariadb
      changes:
        - modifyDataType:
            tableName: metabase_database
            columnName: caveats
            newDataType: ${text.type}
      preConditions:
        - onFail: MARK_RAN
        - dbms:
            type: mysql,mariadb

  - changeSet:
      id: v42.00-015
      author: jeff303
      comment: >-
        Added 0.42.0 - modify type of metabase_database.description from text
        to ${text.type} on mysql,mariadb
      changes:
        - modifyDataType:
            tableName: metabase_database
            columnName: description
            newDataType: ${text.type}
      preConditions:
        - onFail: MARK_RAN
        - dbms:
            type: mysql,mariadb

  - changeSet:
      id: v42.00-016
      author: jeff303
      comment: >-
        Added 0.42.0 - modify type of metabase_database.details from text to
        ${text.type} on mysql,mariadb
      changes:
        - modifyDataType:
            tableName: metabase_database
            columnName: details
            newDataType: ${text.type}
      preConditions:
        - onFail: MARK_RAN
        - dbms:
            type: mysql,mariadb

  - changeSet:
      id: v42.00-017
      author: jeff303
      comment: >-
        Added 0.42.0 - modify type of metabase_database.options from text to
        ${text.type} on mysql,mariadb
      changes:
        - modifyDataType:
            tableName: metabase_database
            columnName: options
            newDataType: ${text.type}
      preConditions:
        - onFail: MARK_RAN
        - dbms:
            type: mysql,mariadb

  - changeSet:
      id: v42.00-018
      author: jeff303
      comment: >-
        Added 0.42.0 - modify type of metabase_database.points_of_interest from
        text to ${text.type} on mysql,mariadb
      changes:
        - modifyDataType:
            tableName: metabase_database
            columnName: points_of_interest
            newDataType: ${text.type}
      preConditions:
        - onFail: MARK_RAN
        - dbms:
            type: mysql,mariadb

  - changeSet:
      id: v42.00-019
      author: jeff303
      comment: >-
        Added 0.42.0 - modify type of metabase_field.caveats from text to ${text.type}
        on mysql,mariadb
      changes:
        - modifyDataType:
            tableName: metabase_field
            columnName: caveats
            newDataType: ${text.type}
      preConditions:
        - onFail: MARK_RAN
        - dbms:
            type: mysql,mariadb

  - changeSet:
      id: v42.00-020
      author: jeff303
      comment: >-
        Added 0.42.0 - modify type of metabase_field.database_type from text
        to ${text.type} on mysql,mariadb
      changes:
        - modifyDataType:
            tableName: metabase_field
            columnName: database_type
            newDataType: ${text.type}
      preConditions:
        - onFail: MARK_RAN
        - dbms:
            type: mysql,mariadb

  - changeSet:
      id: v42.00-021
      author: jeff303
      comment: >-
        Added 0.42.0 - modify type of metabase_field.description from text to
        ${text.type} on mysql,mariadb
      changes:
        - modifyDataType:
            tableName: metabase_field
            columnName: description
            newDataType: ${text.type}
      preConditions:
        - onFail: MARK_RAN
        - dbms:
            type: mysql,mariadb

  - changeSet:
      id: v42.00-022
      author: jeff303
      comment: >-
        Added 0.42.0 - modify type of metabase_field.fingerprint from text to
        ${text.type} on mysql,mariadb
      changes:
        - modifyDataType:
            tableName: metabase_field
            columnName: fingerprint
            newDataType: ${text.type}
      preConditions:
        - onFail: MARK_RAN
        - dbms:
            type: mysql,mariadb

  - changeSet:
      id: v42.00-023
      author: jeff303
      comment: >-
        Added 0.42.0 - modify type of metabase_field.has_field_values from text
        to ${text.type} on mysql,mariadb
      changes:
        - modifyDataType:
            tableName: metabase_field
            columnName: has_field_values
            newDataType: ${text.type}
      preConditions:
        - onFail: MARK_RAN
        - dbms:
            type: mysql,mariadb

  - changeSet:
      id: v42.00-024
      author: jeff303
      comment: >-
        Added 0.42.0 - modify type of metabase_field.points_of_interest from
        text to ${text.type} on mysql,mariadb
      changes:
        - modifyDataType:
            tableName: metabase_field
            columnName: points_of_interest
            newDataType: ${text.type}
      preConditions:
        - onFail: MARK_RAN
        - dbms:
            type: mysql,mariadb

  - changeSet:
      id: v42.00-025
      author: jeff303
      comment: >-
        Added 0.42.0 - modify type of metabase_field.settings from text to ${text.type}
        on mysql,mariadb
      changes:
        - modifyDataType:
            tableName: metabase_field
            columnName: settings
            newDataType: ${text.type}
      preConditions:
        - onFail: MARK_RAN
        - dbms:
            type: mysql,mariadb

  - changeSet:
      id: v42.00-026
      author: jeff303
      comment: >-
        Added 0.42.0 - modify type of metabase_fieldvalues.human_readable_values
        from text to ${text.type} on mysql,mariadb
      changes:
        - modifyDataType:
            tableName: metabase_fieldvalues
            columnName: human_readable_values
            newDataType: ${text.type}
      preConditions:
        - onFail: MARK_RAN
        - dbms:
            type: mysql,mariadb

  - changeSet:
      id: v42.00-027
      author: jeff303
      comment: >-
        Added 0.42.0 - modify type of metabase_fieldvalues.values from text to
        ${text.type} on mysql,mariadb
      changes:
        - modifyDataType:
            tableName: metabase_fieldvalues
            columnName: values
            newDataType: ${text.type}
      preConditions:
        - onFail: MARK_RAN
        - dbms:
            type: mysql,mariadb

  - changeSet:
      id: v42.00-028
      author: jeff303
      comment: >-
        Added 0.42.0 - modify type of metabase_table.caveats from text to ${text.type}
        on mysql,mariadb
      changes:
        - modifyDataType:
            tableName: metabase_table
            columnName: caveats
            newDataType: ${text.type}
      preConditions:
        - onFail: MARK_RAN
        - dbms:
            type: mysql,mariadb

  - changeSet:
      id: v42.00-029
      author: jeff303
      comment: >-
        Added 0.42.0 - modify type of metabase_table.description from text to
        ${text.type} on mysql,mariadb
      changes:
        - modifyDataType:
            tableName: metabase_table
            columnName: description
            newDataType: ${text.type}
      preConditions:
        - onFail: MARK_RAN
        - dbms:
            type: mysql,mariadb

  - changeSet:
      id: v42.00-030
      author: jeff303
      comment: >-
        Added 0.42.0 - modify type of metabase_table.points_of_interest from
        text to ${text.type} on mysql,mariadb
      changes:
        - modifyDataType:
            tableName: metabase_table
            columnName: points_of_interest
            newDataType: ${text.type}
      preConditions:
        - onFail: MARK_RAN
        - dbms:
            type: mysql,mariadb

  - changeSet:
      id: v42.00-031
      author: jeff303
      comment: >-
        Added 0.42.0 - modify type of metric.caveats from text to ${text.type}
        on mysql,mariadb
      changes:
        - modifyDataType:
            tableName: metric
            columnName: caveats
            newDataType: ${text.type}
      preConditions:
        - onFail: MARK_RAN
        - dbms:
            type: mysql,mariadb

  - changeSet:
      id: v42.00-032
      author: jeff303
      comment: >-
        Added 0.42.0 - modify type of metric.definition from text to ${text.type}
        on mysql,mariadb
      changes:
        - modifyDataType:
            tableName: metric
            columnName: definition
            newDataType: ${text.type}
      preConditions:
        - onFail: MARK_RAN
        - dbms:
            type: mysql,mariadb

  - changeSet:
      id: v42.00-033
      author: jeff303
      comment: >-
        Added 0.42.0 - modify type of metric.description from text to ${text.type}
        on mysql,mariadb
      changes:
        - modifyDataType:
            tableName: metric
            columnName: description
            newDataType: ${text.type}
      preConditions:
        - onFail: MARK_RAN
        - dbms:
            type: mysql,mariadb

  - changeSet:
      id: v42.00-034
      author: jeff303
      comment: >-
        Added 0.42.0 - modify type of metric.how_is_this_calculated from text
        to ${text.type} on mysql,mariadb
      changes:
        - modifyDataType:
            tableName: metric
            columnName: how_is_this_calculated
            newDataType: ${text.type}
      preConditions:
        - onFail: MARK_RAN
        - dbms:
            type: mysql,mariadb

  - changeSet:
      id: v42.00-035
      author: jeff303
      comment: >-
        Added 0.42.0 - modify type of metric.points_of_interest from text to
        ${text.type} on mysql,mariadb
      changes:
        - modifyDataType:
            tableName: metric
            columnName: points_of_interest
            newDataType: ${text.type}
      preConditions:
        - onFail: MARK_RAN
        - dbms:
            type: mysql,mariadb

  - changeSet:
      id: v42.00-036
      author: jeff303
      comment: >-
        Added 0.42.0 - modify type of moderation_review.text from text to ${text.type}
        on mysql,mariadb
      changes:
        - modifyDataType:
            tableName: moderation_review
            columnName: text
            newDataType: ${text.type}
      preConditions:
        - onFail: MARK_RAN
        - dbms:
            type: mysql,mariadb

  - changeSet:
      id: v42.00-037
      author: jeff303
      comment: >-
        Added 0.42.0 - modify type of native_query_snippet.content from text
        to ${text.type} on mysql,mariadb
      changes:
        - modifyDataType:
            tableName: native_query_snippet
            columnName: content
            newDataType: ${text.type}
      preConditions:
        - onFail: MARK_RAN
        - dbms:
            type: mysql,mariadb

  - changeSet:
      id: v42.00-038
      author: jeff303
      comment: >-
        Added 0.42.0 - modify type of native_query_snippet.description from text
        to ${text.type} on mysql,mariadb
      changes:
        - modifyDataType:
            tableName: native_query_snippet
            columnName: description
            newDataType: ${text.type}
      preConditions:
        - onFail: MARK_RAN
        - dbms:
            type: mysql,mariadb

  - changeSet:
      id: v42.00-039
      author: jeff303
      comment: >-
        Added 0.42.0 - modify type of pulse.parameters from text to ${text.type}
        on mysql,mariadb
      changes:
        - modifyDataType:
            tableName: pulse
            columnName: parameters
            newDataType: ${text.type}
      preConditions:
        - onFail: MARK_RAN
        - dbms:
            type: mysql,mariadb

  - changeSet:
      id: v42.00-040
      author: jeff303
      comment: >-
        Added 0.42.0 - modify type of pulse_channel.details from text to ${text.type}
        on mysql,mariadb
      changes:
        - modifyDataType:
            tableName: pulse_channel
            columnName: details
            newDataType: ${text.type}
      preConditions:
        - onFail: MARK_RAN
        - dbms:
            type: mysql,mariadb

  - changeSet:
      id: v42.00-041
      author: jeff303
      comment: >-
        Added 0.42.0 - modify type of query.query from text to ${text.type} on
        mysql,mariadb
      changes:
        - modifyDataType:
            tableName: query
            columnName: query
            newDataType: ${text.type}
      preConditions:
        - onFail: MARK_RAN
        - dbms:
            type: mysql,mariadb

  - changeSet:
      id: v42.00-042
      author: jeff303
      comment: >-
        Added 0.42.0 - modify type of query_execution.error from text to ${text.type}
        on mysql,mariadb
      changes:
        - modifyDataType:
            tableName: query_execution
            columnName: error
            newDataType: ${text.type}
      preConditions:
        - onFail: MARK_RAN
        - dbms:
            type: mysql,mariadb

  - changeSet:
      id: v42.00-043
      author: jeff303
      comment: >-
        Added 0.42.0 - modify type of report_card.dataset_query from text to
        ${text.type} on mysql,mariadb
      changes:
        - modifyDataType:
            tableName: report_card
            columnName: dataset_query
            newDataType: ${text.type}
      preConditions:
        - onFail: MARK_RAN
        - dbms:
            type: mysql,mariadb

  - changeSet:
      id: v42.00-044
      author: jeff303
      comment: >-
        Added 0.42.0 - modify type of report_card.description from text to ${text.type}
        on mysql,mariadb
      changes:
        - modifyDataType:
            tableName: report_card
            columnName: description
            newDataType: ${text.type}
      preConditions:
        - onFail: MARK_RAN
        - dbms:
            type: mysql,mariadb

  - changeSet:
      id: v42.00-045
      author: jeff303
      comment: >-
        Added 0.42.0 - modify type of report_card.embedding_params from text
        to ${text.type} on mysql,mariadb
      changes:
        - modifyDataType:
            tableName: report_card
            columnName: embedding_params
            newDataType: ${text.type}
      preConditions:
        - onFail: MARK_RAN
        - dbms:
            type: mysql,mariadb

  - changeSet:
      id: v42.00-046
      author: jeff303
      comment: >-
        Added 0.42.0 - modify type of report_card.result_metadata from text to
        ${text.type} on mysql,mariadb
      changes:
        - modifyDataType:
            tableName: report_card
            columnName: result_metadata
            newDataType: ${text.type}
      preConditions:
        - onFail: MARK_RAN
        - dbms:
            type: mysql,mariadb

  - changeSet:
      id: v42.00-047
      author: jeff303
      comment: >-
        Added 0.42.0 - modify type of report_card.visualization_settings from
        text to ${text.type} on mysql,mariadb
      changes:
        - modifyDataType:
            tableName: report_card
            columnName: visualization_settings
            newDataType: ${text.type}
      preConditions:
        - onFail: MARK_RAN
        - dbms:
            type: mysql,mariadb

  - changeSet:
      id: v42.00-048
      author: jeff303
      comment: >-
        Added 0.42.0 - modify type of report_dashboard.caveats from text to ${text.type}
        on mysql,mariadb
      changes:
        - modifyDataType:
            tableName: report_dashboard
            columnName: caveats
            newDataType: ${text.type}
      preConditions:
        - onFail: MARK_RAN
        - dbms:
            type: mysql,mariadb

  - changeSet:
      id: v42.00-049
      author: jeff303
      comment: >-
        Added 0.42.0 - modify type of report_dashboard.description from text
        to ${text.type} on mysql,mariadb
      changes:
        - modifyDataType:
            tableName: report_dashboard
            columnName: description
            newDataType: ${text.type}
      preConditions:
        - onFail: MARK_RAN
        - dbms:
            type: mysql,mariadb

  - changeSet:
      id: v42.00-050
      author: jeff303
      comment: >-
        Added 0.42.0 - modify type of report_dashboard.embedding_params from
        text to ${text.type} on mysql,mariadb
      changes:
        - modifyDataType:
            tableName: report_dashboard
            columnName: embedding_params
            newDataType: ${text.type}
      preConditions:
        - onFail: MARK_RAN
        - dbms:
            type: mysql,mariadb

  - changeSet:
      id: v42.00-051
      author: jeff303
      comment: >-
        Added 0.42.0 - modify type of report_dashboard.parameters from text to
        ${text.type} on mysql,mariadb
      changes:
        - modifyDataType:
            tableName: report_dashboard
            columnName: parameters
            newDataType: ${text.type}
      preConditions:
        - onFail: MARK_RAN
        - dbms:
            type: mysql,mariadb

  - changeSet:
      id: v42.00-052
      author: jeff303
      comment: >-
        Added 0.42.0 - modify type of report_dashboard.points_of_interest from
        text to ${text.type} on mysql,mariadb
      changes:
        - modifyDataType:
            tableName: report_dashboard
            columnName: points_of_interest
            newDataType: ${text.type}
      preConditions:
        - onFail: MARK_RAN
        - dbms:
            type: mysql,mariadb

  - changeSet:
      id: v42.00-053
      author: jeff303
      comment: >-
        Added 0.42.0 - modify type of report_dashboardcard.parameter_mappings
        from text to ${text.type} on mysql,mariadb
      changes:
        - modifyDataType:
            tableName: report_dashboardcard
            columnName: parameter_mappings
            newDataType: ${text.type}
      preConditions:
        - onFail: MARK_RAN
        - dbms:
            type: mysql,mariadb

  - changeSet:
      id: v42.00-054
      author: jeff303
      comment: >-
        Added 0.42.0 - modify type of report_dashboardcard.visualization_settings
        from text to ${text.type} on mysql,mariadb
      changes:
        - modifyDataType:
            tableName: report_dashboardcard
            columnName: visualization_settings
            newDataType: ${text.type}
      preConditions:
        - onFail: MARK_RAN
        - dbms:
            type: mysql,mariadb

  - changeSet:
      id: v42.00-055
      author: jeff303
      comment: >-
        Added 0.42.0 - modify type of revision.message from text to ${text.type}
        on mysql,mariadb
      changes:
        - modifyDataType:
            tableName: revision
            columnName: message
            newDataType: ${text.type}
      preConditions:
        - onFail: MARK_RAN
        - dbms:
            type: mysql,mariadb

  - changeSet:    # this one is run unconditionally so unify the type to ${text.type} across ALL dbs
      id: v42.00-056 # this differentiation was first done under changeSet 10 above
      author: jeff303
      comment: >-
        Added 0.42.0 - modify type of revision.object from text to ${text.type}
      changes:
        - modifyDataType:
            tableName: revision
            columnName: object
            newDataType: ${text.type}

  - changeSet:
      id: v42.00-057
      author: jeff303
      comment: >-
        Added 0.42.0 - modify type of segment.caveats from text to ${text.type}
        on mysql,mariadb
      changes:
        - modifyDataType:
            tableName: segment
            columnName: caveats
            newDataType: ${text.type}
      preConditions:
        - onFail: MARK_RAN
        - dbms:
            type: mysql,mariadb

  - changeSet:
      id: v42.00-058
      author: jeff303
      comment: >-
        Added 0.42.0 - modify type of segment.definition from text to ${text.type}
        on mysql,mariadb
      changes:
        - modifyDataType:
            tableName: segment
            columnName: definition
            newDataType: ${text.type}
      preConditions:
        - onFail: MARK_RAN
        - dbms:
            type: mysql,mariadb

  - changeSet:
      id: v42.00-059
      author: jeff303
      comment: >-
        Added 0.42.0 - modify type of segment.description from text to ${text.type}
        on mysql,mariadb
      changes:
        - modifyDataType:
            tableName: segment
            columnName: description
            newDataType: ${text.type}
      preConditions:
        - onFail: MARK_RAN
        - dbms:
            type: mysql,mariadb

  - changeSet:
      id: v42.00-060
      author: jeff303
      comment: >-
        Added 0.42.0 - modify type of segment.points_of_interest from text to
        ${text.type} on mysql,mariadb
      changes:
        - modifyDataType:
            tableName: segment
            columnName: points_of_interest
            newDataType: ${text.type}
      preConditions:
        - onFail: MARK_RAN
        - dbms:
            type: mysql,mariadb

  - changeSet:
      id: v42.00-061
      author: jeff303
      comment: >-
        Added 0.42.0 - modify type of setting.value from text to ${text.type}
        on mysql,mariadb
      changes:
        - modifyDataType:
            tableName: setting
            columnName: value
            newDataType: ${text.type}
      preConditions:
        - onFail: MARK_RAN
        - dbms:
            type: mysql,mariadb

  - changeSet:
      id: v42.00-062
      author: jeff303
      comment: >-
        Added 0.42.0 - modify type of task_history.task_details from text to
        ${text.type} on mysql,mariadb
      changes:
        - modifyDataType:
            tableName: task_history
            columnName: task_details
            newDataType: ${text.type}
      preConditions:
        - onFail: MARK_RAN
        - dbms:
            type: mysql,mariadb

  - changeSet:
      id: v42.00-063
      author: jeff303
      comment: >-
        Added 0.42.0 - modify type of view_log.metadata from text to ${text.type}
        on mysql,mariadb
      changes:
        - modifyDataType:
            tableName: view_log
            columnName: metadata
            newDataType: ${text.type}
      preConditions:
        - onFail: MARK_RAN
        - dbms:
            type: mysql,mariadb

  - changeSet:
      id: v42.00-064
      author: jeff303
      comment: "Added 0.42.0 - fix type of query_cache.results on upgrade (in case changeSet 97 was run before #16095)"
      preConditions:
        - onFail: MARK_RAN
        - dbms:
            type: mysql,mariadb
      changes:
        - modifyDataType:
            tableName: query_cache
            columnName: results
            newDataType: longblob

  - changeSet:
      id: v42.00-065
      author: dpsutton
      comment: >-
        Added 0.42.0 - Another modal dismissed state on user. Retaining the same suffix and boolean style to ease an
        eventual migration.
      changes:
        - addColumn:
            tableName: core_user
            columns:
              - column:
                  name: is_datasetnewb
                  type: boolean
                  remarks: "Boolean flag to indicate if the dataset info modal has been dismissed."
                  defaultValueBoolean: true
                  constraints:
                    nullable: false

  - changeSet:
      id: v42.00-066
      author: noahmoss
      comment: >-
        Added 0.42.0 - new columns for initial DB sync progress UX. Indicates whether a database has succesfully synced
        at least one time.
      changes:
        - addColumn:
            tableName: metabase_database
            columns:
              - column:
                  name: initial_sync_status
                  type: varchar(32)
                  remarks: "String indicating whether a database has completed its initial sync and is ready to use"
                  defaultValue: "complete"
                  constraints:
                    nullable: false

  - changeSet:
      id: v42.00-067
      author: noahmoss
      comment: >-
        Added 0.42.0 - new columns for initial DB sync progress UX. Indicates whether a table has succesfully synced
        at least one time.
      changes:
        - addColumn:
            tableName: metabase_table
            columns:
              - column:
                  name: initial_sync_status
                  type: varchar(32)
                  remarks: "String indicating whether a table has completed its initial sync and is ready to use"
                  defaultValue: "complete"
                  constraints:
                    nullable: false

  - changeSet:
      id: v42.00-068
      author: noahmoss
      comment: >-
        Added 0.42.0 - new columns for initial DB sync progress UX. Records the ID of the admin who added a database.
        May be null for the sample dataset, or for databases added prior to 0.42.0.
      changes:
        - addColumn:
            tableName: metabase_database
            columns:
              - column:
                  name: creator_id
                  type: int
                  remarks: "ID of the admin who added the database"
                  constraints:
                    nullable: true

  - changeSet:
      id: v42.00-069
      author: noahmoss
      comment: >-
        Added 0.42.0 - adds FK constraint for creator_id column, containing the ID of the admin who added a database.
      changes:
        - addForeignKeyConstraint:
            baseTableName: metabase_database
            baseColumnNames: creator_id
            referencedTableName: core_user
            referencedColumnNames: id
            constraintName: fk_database_creator_id
            onDelete: SET NULL

  - changeSet:
      id: v42.00-070
      author: camsaul
      comment: >-
        Added 0.42.0 - add Database.settings column to implement Database-local Settings
      # This migration was originally misnumbered, so now that it has a correct number it may get triggered a second
      # time. That's fine
      preConditions:
        - onFail: MARK_RAN
        - not:
            - columnExists:
                tableName: metabase_database
                columnName: settings
      changes:
        - addColumn:
            tableName: metabase_database
            columns:
              - column:
                  name: settings
                  type: ${text.type}
                  remarks: "Serialized JSON containing Database-local Settings for this Database"

  - changeSet:
      id: v42.00-071
      author: noahmoss
      comment: >-
        Added 0.42.0 - migrates the Sample Dataset to the name "Sample Database"
      changes:
        - sql:
            sql: UPDATE metabase_database SET name='Sample Database' WHERE is_sample=true

  - changeSet:
      id: v43.00-001
      author: jeff303
      comment: >-
        Added 0.43.0 - migrates any Database using the old bigquery driver to bigquery-cloud-sdk instead
      changes:
        - sql:
            sql: UPDATE metabase_database SET engine = 'bigquery-cloud-sdk' WHERE engine = 'bigquery'


  #
  # The next few migrations replace metabase.db.data-migrations/add-users-to-default-permissions-groups from 0.20.0
  #

  # Create the magic Permissions Groups if they don't already exist.

  # [add-users-to-default-permissions-groups 1 of 4]
  - changeSet:
      id: v43.00-002
      author: camsaul
      comment: >-
        Added 0.43.0. Create magic 'All Users' Permissions Group if it does not already exist.
      preConditions:
        - onFail: MARK_RAN
        - sqlCheck:
            expectedResult: 0
            sql: >-
              SELECT count(*) FROM permissions_group WHERE name = 'All Users';
      changes:
        - sql:
            sql: >-
              INSERT INTO permissions_group (name)
              VALUES
              ('All Users')

  # [add-users-to-default-permissions-groups 2 of 4]
  - changeSet:
      id: v43.00-003
      author: camsaul
      comment: >-
        Added 0.43.0. Create magic 'Administrators' Permissions Group if it does not already exist.
      preConditions:
        - onFail: MARK_RAN
        - sqlCheck:
            expectedResult: 0
            sql: >-
              SELECT count(*) FROM permissions_group WHERE name = 'Administrators';
      changes:
        - sql:
            sql: >-
              INSERT INTO permissions_group (name)
              VALUES
              ('Administrators')

  # Add existing Users to the magic Permissions Groups if needed.

  # [add-users-to-default-permissions-groups 3 of 4]
  - changeSet:
      id: v43.00-004
      author: camsaul
      comment: >-
        Added 0.43.0. Add existing Users to 'All Users' magic Permissions Group if needed.
      changes:
        - sql:
            sql: >-
              INSERT INTO permissions_group_membership (user_id, group_id)
              SELECT
                u.id AS user_id,
                all_users_group.id AS group_id
                FROM core_user u
                LEFT JOIN (
                  SELECT *
                  FROM permissions_group
                  WHERE name = 'All Users'
                ) all_users_group
                  ON true
                LEFT JOIN permissions_group_membership pgm
                       ON u.id = pgm.user_id
                      AND all_users_group.id = pgm.group_id
                WHERE pgm.id IS NULL;

  # [add-users-to-default-permissions-groups 4 of 4]
  - changeSet:
      id: v43.00-005
      author: camsaul
      comment: >-
        Added 0.43.0. Add existing Users with 'is_superuser' flag to 'Administrators' magic Permissions Group if needed.
      changes:
        - sql:
            sql: >-
              INSERT INTO permissions_group_membership (user_id, group_id)
              SELECT
                u.id AS user_id,
                admin_group.id AS group_id
                FROM core_user u
                LEFT JOIN (
                  SELECT *
                  FROM permissions_group
                  WHERE name = 'Administrators'
                ) admin_group
                  ON true
                LEFT JOIN permissions_group_membership pgm
                       ON u.id = pgm.user_id
                      AND admin_group.id = pgm.group_id
                WHERE u.is_superuser = true
                  AND pgm.id IS NULL;

  #
  # This migration replaces metabase.db.data-migrations/add-admin-group-root-entry, added 0.20.0
  #
  # Create root permissions entry for admin magic Permissions Group. Admin Group has a single entry that lets it
  # access to everything
  - changeSet:
      id: v43.00-006
      author: camsaul
      comment: >-
        Added 0.43.0. Create root '/' permissions entry for the 'Administrators' magic Permissions Group if needed.
      changes:
        - sql:
            sql: >-
              INSERT INTO permissions (group_id, object)
              SELECT
                admin_group.id AS group_id,
                '/' AS object
              FROM (
                SELECT id
                FROM permissions_group
                WHERE name = 'Administrators'
              ) admin_group
              LEFT JOIN permissions p
                     ON admin_group.id = p.group_id
                    AND p.object = '/'
              WHERE p.object IS NULL;

  #
  # The following migration replaces metabase.db.data-migrations/add-databases-to-magic-permissions-groups, added 0.20.0
  #

  # Add permissions entries for 'All Users' for all Databases created BEFORE we created the 'All Users' Permissions
  # Group. This replaces the old 'add-databases-to-magic-permissions-groups' Clojure-land data migration. Only run
  # this migration if that one hasn't been run yet.
  - changeSet:
      id: v43.00-007
      author: camsaul
      comment: >-
        Added 0.43.0. Grant permissions for existing Databases to 'All Users' permissions group.
      preConditions:
        - onFail: MARK_RAN
        - sqlCheck:
            expectedResult: 0
            sql: >-
              SELECT count(*)
              FROM data_migrations
              WHERE id = 'add-databases-to-magic-permissions-groups';
      changes:
        - sql:
            sql: >-
              INSERT INTO permissions (object, group_id)
              SELECT db.object, all_users.id AS group_id
              FROM (
                SELECT concat('/db/', id, '/') AS object
                FROM metabase_database
              ) db
              LEFT JOIN (
                SELECT id
                FROM permissions_group
                WHERE name = 'All Users'
              ) all_users
                ON true
              LEFT JOIN permissions p
                     ON p.group_id = all_users.id
                    AND db.object = p.object
              WHERE p.object IS NULL;

  #
  # The following migration replaces metabase.db.migrations/copy-site-url-setting-and-remove-trailing-slashes, added 0.23.0
  #
  # Copy the value of the old setting `-site-url` to the new `site-url` if applicable. (`site-url` used to be stored
  # internally as `-site-url`; this was confusing, see #4188 for details.) Make sure `site-url` has no trailing slashes
  # originally fixed in #4123.
  - changeSet:
      id: v43.00-008
      author: camsaul
      comment: >-
        Added 0.43.0. Migrate legacy '-site-url' Setting to 'site-url'. Trim trailing slashes.
      preConditions:
        - onFail: MARK_RAN
        - or:
            - and:
                - dbms:
                    type: postgresql,h2
                - sqlCheck:
                    expectedResult: 0
                    sql: SELECT count(*) FROM setting WHERE key = 'site-url';
            - and:
                - dbms:
                    type: mysql,mariadb
                - sqlCheck:
                    expectedResult: 0
                    sql: SELECT count(*) FROM setting WHERE `key` = 'site-url';
      changes:
        - sql:
            dbms: h2,postgresql
            sql: >-
              INSERT INTO setting (key, value)
              SELECT
                'site-url' AS key,
                regexp_replace(value, '/$', '') AS value
              FROM setting
              WHERE key = '-site-url';
        - sql:
            dbms: mysql,mariadb
            # MySQL 5.7 doesn't support regexp_replace :(
            # 'key' has to be quoted in MySQL
            sql: >-
              INSERT INTO setting (`key`, value)
              SELECT
                'site-url' AS `key`,
                CASE
                  WHEN value LIKE '%/'
                    THEN substring(value, 1, length(value) - 1)
                  ELSE
                    value
                  END
                AS value
              FROM setting
              WHERE `key` = '-site-url';

  #
  # The following migration replaces metabase.db.migrations/ensure-protocol-specified-in-site-url, added in 0.25.1
  #
  # There's a window on in the 0.23.0 and 0.23.1 releases that the site-url could be persisted without a protocol
  # specified. Other areas of the application expect that site-url will always include http/https. This migration
  # ensures that if we have a site-url stored it has the current defaulting logic applied to it
  - changeSet:
      id: v43.00-009
      author: camsaul
      comment: >-
        Added 0.43.0. Make sure 'site-url' Setting includes protocol.
      changes:
        - sql:
            dbms: h2,postgresql
            sql: >-
              UPDATE setting
              SET value = concat('http://', value)
              WHERE key = 'site-url'
                AND value NOT LIKE 'http%';
        - sql:
            dbms: mysql,mariadb
            sql: >-
              UPDATE setting
              SET value = concat('http://', value)
              WHERE `key` = 'site-url'
                AND value NOT LIKE 'http%';

  #
  # The following migrations replace metabase.db.migrations/migrate-humanization-setting, added in 0.28.0
  #
  # Prior to version 0.28.0 humanization was configured using the boolean setting `enable-advanced-humanization`.
  # `true` meant "use advanced humanization", while `false` meant "use simple humanization". In 0.28.0, this Setting
  # was replaced by the `humanization-strategy` Setting, which (at the time of this writing) allows for a choice
  # between three options: advanced, simple, or none. Migrate any values of the old Setting, if set, to the new one.

  # [migrate-humanization-setting part 1 of 2]
  - changeSet:
      id: v43.00-010
      author: camsaul
      comment: >-
        Added 0.43.0. Migrates value of legacy enable-advanced-humanization Setting to humanization-strategy Setting added in 0.28.0.
      preConditions:
        - onFail: MARK_RAN
        - or:
            - and:
                - dbms:
                    type: postgresql,h2
                - sqlCheck:
                    expectedResult: 0
                    sql: SELECT count(*) FROM setting WHERE key = 'humanization-strategy';
            - and:
                - dbms:
                    type: mysql,mariadb
                - sqlCheck:
                    expectedResult: 0
                    sql: SELECT count(*) FROM setting WHERE `key` = 'humanization-strategy';
      changes:
        - sql:
            dbms: h2,postgresql
            sql: >-
              INSERT INTO setting (key, value)
              SELECT
                'humanization-strategy'                                      AS key,
                (CASE WHEN value = 'true' THEN 'advanced' ELSE 'simple' END) AS value
              FROM setting
              WHERE key = 'enable-advanced-humanization';
        # key has to be quoted in MySQL/MariaDB
        - sql:
            dbms: mysql,mariadb
            sql: >-
              INSERT INTO setting (`key`, value)
              SELECT
                'humanization-strategy'                                      AS `key`,
                (CASE WHEN value = 'true' THEN 'advanced' ELSE 'simple' END) AS value
              FROM setting
              WHERE `key` = 'enable-advanced-humanization';

  # [migrate-humanization-setting part 2 of 2]
  - changeSet:
      id: v43.00-011
      author: camsaul
      comment: >-
        Added 0.43.0. Remove legacy enable-advanced-humanization Setting.
      changes:
        - sql:
            dbms: h2,postgresql
            sql: >-
              DELETE FROM setting WHERE key = 'enable-advanced-humanization';
        # key has to be quoted in MySQL/MariaDB
        - sql:
            dbms: mysql,mariadb
            sql: >-
              DELETE FROM setting WHERE `key` = 'enable-advanced-humanization';

  #
  # The following migration replaces metabase.db.migrations/mark-category-fields-as-list, added in 0.29.0
  #
  # Starting in version 0.29.0 we switched the way we decide which Fields should get FieldValues. Prior to 29, Fields
  # would be marked as special type Category if they should have FieldValues. In 29+, the Category special type no
  # longer has any meaning as far as the backend is concerned. Instead, we use the new `has_field_values` column to
  # keep track of these things. Fields whose value for `has_field_values` is `list` is the equiavalent of the old
  # meaning of the Category special type.
  #
  # Note that in 0.39.0 special type was renamed to semantic type
  - changeSet:
      id: v43.00-012
      author: camsaul
      comment: >-
        Added 0.43.0. Set Field.has_field_values to 'list' if semantic_type derives from :type/Category.
      preConditions:
        - onFail: MARK_RAN
        - sqlCheck:
            expectedResult: 0
            sql: >-
              SELECT count(*)
              FROM data_migrations
              WHERE id = 'mark-category-fields-as-list';
      changes:
        - sql:
            # This is a snapshot of all the descendants of `:type/Category` at the time this migration was written. We
            # don't need to worry about new types being added in the future, since the purpose of this migration is
            # only to update old columns.
            sql: >-
              UPDATE metabase_field
              SET has_field_values = 'list'
              WHERE has_field_values IS NULL
                AND active = true
                AND semantic_type IN (
                  'type/Category',
                  'type/City',
                  'type/Company',
                  'type/Country',
                  'type/Name',
                  'type/Product',
                  'type/Source',
                  'type/State',
                  'type/Subscription',
                  'type/Title'
                );

  #
  # The following migrations replace metabase.db.migrations/add-migrated-collections, added in 0.30.0
  #
  # In 0.30 dashboards and pulses will be saved in collections rather than on separate list pages. Additionally, there
  # will no longer be any notion of saved questions existing outside of a collection (i.e. in the weird "Everything
  # Else" area where they can currently be saved).
  #
  # Consequently we'll need to move existing dashboards, pulses, and questions-not-in-a-collection to a new location
  # when users upgrade their instance to 0.30 from a previous version.
  #
  # The user feedback we've received points to a UX that would do the following:
  #
  # 1. Set permissions to the Root Collection to readwrite perms access for *all* Groups.
  #
  # 2. Create three new collections within the root collection: "Migrated dashboards," "Migrated pulses," and "Migrated
  #    questions."
  #
  # 3. The permissions settings for these new collections should be set to No Access for all user groups except
  #    Administrators.
  #
  # 4. Existing Dashboards, Pulses, and Questions from the "Everything Else" area should now be present within these
  #    new collections.

  # [add-migrated-collections part 1 of 7] Create 'Migrated Dashboards' Collection if needed
  - changeSet:
      id: v43.00-014
      author: camsaul
      comment: >-
        Added 0.43.0. Add 'Migrated Dashboards' Collection if needed and there are any Dashboards not in a Collection.
      preConditions:
        - onFail: MARK_RAN
        - and:
            - sqlCheck:
                expectedResult: 0
                sql: >-
                  SELECT count(*)
                  FROM data_migrations
                  WHERE id = 'add-migrated-collections';
            - sqlCheck:
                expectedResult: 0
                sql: >-
                  SELECT count(*)
                  FROM collection
                  WHERE name = 'Migrated Dashboards';
            - not:
                - sqlCheck:
                    expectedResult: 0
                    sql: >-
                      SELECT count(*)
                      FROM report_dashboard
                      WHERE collection_id IS NULL;
      changes:
        - sql:
            # #509ee3 is the MB brand color
            sql: >-
              INSERT INTO collection (name, color, slug)
              VALUES
              ('Migrated Dashboards', '#509ee3', 'migrated_dashboards');

  # [add-migrated-collections part 2 of 7] Create 'Migrated Pulses' Collection if needed
  - changeSet:
      id: v43.00-015
      author: camsaul
      comment: >-
        Added 0.43.0. Add 'Migrated Pulses' Collection if needed and there are any Pulses not in a Collection.
      preConditions:
        - onFail: MARK_RAN
        - and:
            - sqlCheck:
                expectedResult: 0
                sql: >-
                  SELECT count(*)
                  FROM data_migrations
                  WHERE id = 'add-migrated-collections';
            - sqlCheck:
                expectedResult: 0
                sql: >-
                  SELECT count(*)
                  FROM collection
                  WHERE name = 'Migrated Pulses';
            - not:
                - sqlCheck:
                    expectedResult: 0
                    sql: >-
                      SELECT count(*)
                      FROM pulse
                      WHERE collection_id IS NULL;
      changes:
        - sql:
            # #509ee3 is the MB brand color
            sql: >-
              INSERT INTO collection (name, color, slug)
              VALUES
              ('Migrated Pulses', '#509ee3', 'migrated_pulses');

  # [add-migrated-collections part 3 of 7] Create 'Migrated Questions' Collection if needed
  - changeSet:
      id: v43.00-016
      author: camsaul
      comment: >-
        Added 0.43.0. Add 'Migrated Questions' Collection if needed and there are any Cards not in a Collection.
      preConditions:
        - onFail: MARK_RAN
        - and:
            - sqlCheck:
                expectedResult: 0
                sql: >-
                  SELECT count(*)
                  FROM data_migrations
                  WHERE id = 'add-migrated-collections';
            - sqlCheck:
                expectedResult: 0
                sql: >-
                  SELECT count(*)
                  FROM collection
                  WHERE name = 'Migrated Questions';
            - not:
                - sqlCheck:
                    expectedResult: 0
                    sql: >-
                      SELECT count(*)
                      FROM report_card
                      WHERE collection_id IS NULL;
      changes:
        - sql:
            # #509ee3 is the MB brand color
            sql: >-
              INSERT INTO collection (name, color, slug)
              VALUES
              ('Migrated Questions', '#509ee3', 'migrated_questions');

  # [add-migrated-collections part 4 of 7] Move Dashboards not in a Collection to 'Migrated Dashboards'
  - changeSet:
      id: v43.00-017
      author: camsaul
      comment: >-
        Added 0.43.0. Move Dashboards not in a Collection to 'Migrated Dashboards'.
      preConditions:
        - onFail: MARK_RAN
        - sqlCheck:
            expectedResult: 0
            sql: >-
              SELECT count(*)
              FROM data_migrations
              WHERE id = 'add-migrated-collections';
      changes:
        - sql:
            sql: >-
              UPDATE report_dashboard
              SET collection_id = (SELECT id FROM collection WHERE name = 'Migrated Dashboards')
              WHERE collection_id IS NULL;


  # [add-migrated-collections part 5 of 7] Move Pulses not in a Collection to 'Migrated Pulses'
  - changeSet:
      id: v43.00-018
      author: camsaul
      comment: >-
        Added 0.43.0. Move Pulses not in a Collection to 'Migrated Pulses'.
      preConditions:
        - onFail: MARK_RAN
        - sqlCheck:
            expectedResult: 0
            sql: >-
              SELECT count(*)
              FROM data_migrations
              WHERE id = 'add-migrated-collections';
      changes:
        - sql:
            sql: >-
              UPDATE pulse
              SET collection_id = (SELECT id FROM collection WHERE name = 'Migrated Pulses')
              WHERE collection_id IS NULL;

  # [add-migrated-collections part 6 of 7] Move Cards not in a Collection to 'Migrated Questions'
  - changeSet:
      id: v43.00-019
      author: camsaul
      comment: >-
        Added 0.43.0. Move Cards not in a Collection to 'Migrated Questions'.
      preConditions:
        - onFail: MARK_RAN
        - sqlCheck:
            expectedResult: 0
            sql: >-
              SELECT count(*)
              FROM data_migrations
              WHERE id = 'add-migrated-collections';
      changes:
        - sql:
            sql: >-
              UPDATE report_card
              SET collection_id = (SELECT id FROM collection WHERE name = 'Migrated Questions')
              WHERE collection_id IS NULL;

  # [add-migrated-collections part 7 of 7] Grant All Users readwrite perms for the Root Collection.
  - changeSet:
      id: v43.00-020
      author: camsaul
      comment: >-
        Added 0.43.0. Grant the 'All Users' Permissions Group readwrite perms for the Root Collection.
      preConditions:
        - onFail: MARK_RAN
        - and:
            - sqlCheck:
                expectedResult: 0
                sql: >-
                  SELECT count(*)
                  FROM data_migrations
                  WHERE id = 'add-migrated-collections';
      changes:
        - sql:
            sql: >-
              INSERT INTO permissions (group_id, object)
              SELECT
                all_users_group.id AS group_id,
                '/collection/root/' AS object
              FROM (
                SELECT id
                FROM permissions_group
                WHERE name = 'All Users'
              ) all_users_group
              LEFT JOIN permissions p
                     ON all_users_group.id = p.group_id
                    AND p.object = '/collection/root/'
              WHERE p.object IS NULL;

  - changeSet:
      id: v43.00-021
      author: adam-james
      comment: Added 0.43.0 - Timeline table for Events
      changes:
        - createTable:
            tableName: timeline
            remarks: Timeline table to organize events
            columns:
              - column:
                  name: id
                  type: int
                  autoIncrement: true
                  constraints:
                    nullable: false
                    primaryKey: true
              - column:
                  remarks: Name of the timeline
                  name: name
                  type: varchar(255)
                  constraints:
                    nullable: false
              - column:
                  remarks: Optional description of the timeline
                  name: description
                  type: varchar(255)
                  constraints:
                    nullable: true
              - column:
                  name: icon
                  type: varchar(128)
                  constraints:
                    nullable: true
                  remarks: the icon to use when displaying the event
              - column:
                  remarks: ID of the collection containing the timeline
                  name: collection_id
                  type: int
                  constraints:
                    nullable: true
                    references: collection(id)
                    foreignKeyName: fk_timeline_collection_id
                    deleteCascade: true
              - column:
                  remarks: Whether or not the timeline has been archived
                  name: archived
                  type: boolean
                  defaultValueBoolean: false
                  constraints:
                    nullable: false
              - column:
                  remarks: ID of the user who created the timeline
                  name: creator_id
                  type: int
                  constraints:
                    nullable: false
                    references: core_user(id)
                    foreignKeyName: fk_timeline_creator_id
                    deleteCascade: true
              - column:
                  remarks: The timestamp of when the timeline was created
                  name: created_at
                  type: ${timestamp_type}
                  defaultValueComputed: current_timestamp
                  constraints:
                    nullable: false
              - column:
                  remarks: The timestamp of when the timeline was updated
                  name: updated_at
                  type: ${timestamp_type}
                  defaultValueComputed: current_timestamp
                  constraints:
                    nullable: false

  - changeSet:
      id: v43.00-022
      author: adam-james
      comment: Added 0.43.0 - Events table
      changes:
        - createTable:
            tableName: timeline_event
            remarks: Events table
            columns:
              - column:
                  name: id
                  type: int
                  autoIncrement: true
                  constraints:
                    nullable: false
                    primaryKey: true
              - column:
                  remarks: ID of the timeline containing the event
                  name: timeline_id
                  type: int
                  constraints:
                    nullable: false
                    references: timeline(id)
                    foreignKeyName: fk_events_timeline_id
                    deleteCascade: true
              - column:
                  remarks: Name of the event
                  name: name
                  type: varchar(255)
                  constraints:
                    nullable: false
              - column:
                  remarks: Optional markdown description of the event
                  name: description
                  type: varchar(255)
                  constraints:
                    nullable: true
              - column:
                  name: timestamp
                  type: ${timestamp_type}
                  constraints:
                    nullable: false
                  remarks: When the event happened
              - column:
                  name: time_matters
                  type: boolean
                  constraints:
                    nullable: false
                  remarks: >-
                     Indicate whether the time component matters or if the timestamp should just serve to indicate the
                     day of the event without any time associated to it.
              - column:
                  name: timezone
                  constraints:
                    nullable: false
                  type: varchar(255)
                  remarks: Timezone to display the underlying UTC timestamp in for the client
              - column:
                  name: icon
                  type: varchar(128)
                  constraints:
                    nullable: true
                  remarks: the icon to use when displaying the event
              - column:
                  remarks: Whether or not the event has been archived
                  name: archived
                  type: boolean
                  defaultValueBoolean: false
                  constraints:
                    nullable: false
              - column:
                  remarks: ID of the user who created the event
                  name: creator_id
                  type: int
                  constraints:
                    nullable: false
                    references: core_user(id)
                    foreignKeyName: fk_event_creator_id
                    deleteCascade: true
              - column:
                  remarks: The timestamp of when the event was created
                  name: created_at
                  type: ${timestamp_type}
                  defaultValueComputed: current_timestamp
                  constraints:
                    nullable: false
              - column:
                  remarks: The timestamp of when the event was modified
                  name: updated_at
                  type: ${timestamp_type}
                  defaultValueComputed: current_timestamp
                  constraints:
                    nullable: false

  - changeSet:
      id: v43.00-023
      author: dpsutton
      comment: Added 0.43.0 - Index on timeline collection_id
      changes:
        - createIndex:
            tableName: timeline
            indexName: idx_timeline_collection_id
            columns:
              - column:
                  name: collection_id

  - changeSet:
      id: v43.00-024
      author: dpsutton
      comment: Added 0.43.0 - Index on timeline_event timeline_id
      changes:
        - createIndex:
            tableName: timeline_event
            indexName: idx_timeline_event_timeline_id
            columns:
              - column:
                  name: timeline_id

  - changeSet:
      id: v43.00-025
      author: dpsutton
      comment: Added 0.43.0 - Index on timeline timestamp
      changes:
        - createIndex:
            tableName: timeline_event
            indexName: idx_timeline_event_timeline_id_timestamp
            columns:
              - column:
                  name: timeline_id
              - column:
                  name: timestamp

  - changeSet:
      id: v43.00-026
      author: noahmoss
      comment: >-
        Added 0.43.0 - adds User.settings column to implement User-local Settings
      changes:
        - addColumn:
            tableName: core_user
            columns:
              - column:
                  name: settings
                  type: ${text.type}
                  remarks: "Serialized JSON containing User-local Settings for this User"

  - changeSet:
      id: v43.00-027
      author: camsaul
      comment: Added 0.43.0. Drop NOT NULL constraint for core_user.password
      changes:
        - dropNotNullConstraint:
            tableName: core_user
            columnName: password
            columnDataType: varchar(254)

  - changeSet:
      id: v43.00-028
      author: camsaul
      comment: Added 0.43.0. Drop NOT NULL constraint for core_user.password_salt
      changes:
        - dropNotNullConstraint:
            tableName: core_user
            columnName: password_salt
            columnDataType: varchar(254)

  #
  # The following migration replaces metabase.db.data-migrations/clear-ldap-user-local-passwords, added 0.30.0
  #
  # Before 0.30.0, we were storing the LDAP user's password in the core_user table (though it wasn't used). This
  # migration clears those passwords out, disabling password-based login.
  - changeSet:
      id: v43.00-029
      author: camsaul
      comment: Added 0.43.0. Clear local password for Users using LDAP auth.
      changes:
        - sql:
            sql: >-
              UPDATE core_user
              SET
                password = NULL,
                password_salt = NULL
              WHERE ldap_auth IS TRUE;

  - changeSet:
      id: v43.00-030
      author: dpsutton
      comment: Added 0.43.0 - Dashboard bookmarks table
      changes:
        - createTable:
            tableName: dashboard_bookmark
            remarks: Table holding bookmarks on dashboards
            columns:
              - column:
                  name: id
                  type: int
                  autoIncrement: true
                  constraints:
                    primaryKey: true
                    nullable: false
              - column:
                  name: user_id
                  type: int
                  remarks: 'ID of the User who bookmarked the Dashboard'
                  constraints:
                    nullable: false
                    references: core_user(id)
                    foreignKeyName: fk_dashboard_bookmark_user_id
                    deleteCascade: true
              - column:
                  name: dashboard_id
                  type: int
                  remarks: 'ID of the Dashboard bookmarked by the user'
                  constraints:
                    nullable: false
                    references: report_dashboard(id)
                    foreignKeyName: fk_dashboard_bookmark_dashboard_id
                    deleteCascade: true
              - column:
                  remarks: The timestamp of when the bookmark was created
                  name: created_at
                  type: ${timestamp_type}
                  defaultValueComputed: current_timestamp
                  constraints:
                    nullable: false
  - changeSet:
      id: v43.00-031
      author: dpsutton
      comment: Added 0.43.0 - Dashboard bookmarks table unique constraint
      changes:
        - addUniqueConstraint:
            tableName: dashboard_bookmark
            columnNames: user_id, dashboard_id
            constraintName: unique_dashboard_bookmark_user_id_dashboard_id
  - changeSet:
      id: v43.00-032
      author: dpsutton
      comment: Added 0.43.0 - Dashboard bookmarks table index on user_id
      changes:
        - createIndex:
            tableName: dashboard_bookmark
            columns:
              - column:
                  name: user_id
            indexName: idx_dashboard_bookmark_user_id
  - changeSet:
      id: v43.00-033
      author: dpsutton
      comment: Added 0.43.0 - Dashboard bookmarks table index on dashboard_id
      changes:
        - createIndex:
            tableName: dashboard_bookmark
            columns:
              - column:
                  name: dashboard_id
            indexName: idx_dashboard_bookmark_dashboard_id

  - changeSet:
      id: v43.00-034
      author: dpsutton
      comment: Added 0.43.0 - Card bookmarks table
      changes:
        - createTable:
            tableName: card_bookmark
            remarks: Table holding bookmarks on cards
            columns:
              - column:
                  name: id
                  type: int
                  autoIncrement: true
                  constraints:
                    primaryKey: true
                    nullable: false
              - column:
                  name: user_id
                  type: int
                  remarks: 'ID of the User who bookmarked the Card'
                  constraints:
                    nullable: false
                    references: core_user(id)
                    foreignKeyName: fk_card_bookmark_user_id
                    deleteCascade: true
              - column:
                  name: card_id
                  type: int
                  remarks: 'ID of the Card bookmarked by the user'
                  constraints:
                    nullable: false
                    references: report_card(id)
                    foreignKeyName: fk_card_bookmark_dashboard_id
                    deleteCascade: true
              - column:
                  remarks: The timestamp of when the bookmark was created
                  name: created_at
                  type: ${timestamp_type}
                  defaultValueComputed: current_timestamp
                  constraints:
                    nullable: false
  - changeSet:
      id: v43.00-035
      author: dpsutton
      comment: Added 0.43.0 - Card bookmarks table unique constraint
      changes:
        - addUniqueConstraint:
            tableName: card_bookmark
            columnNames: user_id, card_id
            constraintName: unique_card_bookmark_user_id_card_id
  - changeSet:
      id: v43.00-036
      author: dpsutton
      comment: Added 0.43.0 - Card bookmarks table index on user_id
      changes:
        - createIndex:
            tableName: card_bookmark
            columns:
              - column:
                  name: user_id
            indexName: idx_card_bookmark_user_id
  - changeSet:
      id: v43.00-037
      author: dpsutton
      comment: Added 0.43.0 - Card bookmarks table index on card_id
      changes:
        - createIndex:
            tableName: card_bookmark
            columns:
              - column:
                  name: card_id
            indexName: idx_card_bookmark_card_id

  - changeSet:
      id: v43.00-038
      author: dpsutton
      comment: Added 0.43.0 - Collection bookmarks table
      changes:
        - createTable:
            tableName: collection_bookmark
            remarks: Table holding bookmarks on collections
            columns:
              - column:
                  name: id
                  type: int
                  autoIncrement: true
                  constraints:
                    primaryKey: true
                    nullable: false
              - column:
                  name: user_id
                  type: int
                  remarks: 'ID of the User who bookmarked the Collection'
                  constraints:
                    nullable: false
                    references: core_user(id)
                    foreignKeyName: fk_collection_bookmark_user_id
                    deleteCascade: true
              - column:
                  name: collection_id
                  type: int
                  remarks: 'ID of the Card bookmarked by the user'
                  constraints:
                    nullable: false
                    references: collection(id)
                    foreignKeyName: fk_collection_bookmark_collection_id
                    deleteCascade: true
              - column:
                  remarks: The timestamp of when the bookmark was created
                  name: created_at
                  type: ${timestamp_type}
                  defaultValueComputed: current_timestamp
                  constraints:
                    nullable: false
  - changeSet:
      id: v43.00-039
      author: dpsutton
      comment: Added 0.43.0 - Collection bookmarks table unique constraint
      changes:
        - addUniqueConstraint:
            tableName: collection_bookmark
            columnNames: user_id, collection_id
            constraintName: unique_collection_bookmark_user_id_collection_id
  - changeSet:
      id: v43.00-040
      author: dpsutton
      comment: Added 0.43.0 - Collection bookmarks table index on user_id
      changes:
        - createIndex:
            tableName: collection_bookmark
            columns:
              - column:
                  name: user_id
            indexName: idx_collection_bookmark_user_id
  - changeSet:
      id: v43.00-041
      author: dpsutton
      comment: Added 0.43.0 - Collection bookmarks table index on collection_id
      changes:
        - createIndex:
            tableName: collection_bookmark
            columns:
              - column:
                  name: collection_id
            indexName: idx_collection_bookmark_collection_id

  - changeSet:
      id: v43.00-042
      author: noahmoss
      comment: >-
        Added 0.43.0. Grant download permissions for existing Databases to 'All Users' permissions group
      changes:
        - sql:
            sql: >-
              INSERT INTO permissions (object, group_id)
              SELECT db.object, all_users.id AS group_id
              FROM (
                SELECT concat('/download/db/', id, '/') AS object
                FROM metabase_database
              ) db
              LEFT JOIN (
                SELECT id
                FROM permissions_group
                WHERE name = 'All Users'
              ) all_users
                ON true
              LEFT JOIN permissions p
                     ON p.group_id = all_users.id
                    AND db.object = p.object
              WHERE p.object IS NULL;

  - changeSet:
      id: v43.00-043
      author: howonlee
      comment: Added 0.43.0 - Nested field columns in fields
      changes:
        - addColumn:
            columns:
            - column:
                remarks: Nested field column paths, flattened
                name: nfc_path
                type: varchar(254)
                constraints:
                  nullable: true
            tableName: metabase_field

  - changeSet:
      id: v43.00-044
      author: noahmoss
      comment: Added 0.43.0 - Removes MetaBot permissions group
      changes:
        - sql:
            sql: DELETE FROM permissions_group WHERE name = 'MetaBot'

  - changeSet:
      id: v43.00-046
      author: qnkhuat
      comment: Added 0.43.0 - create General Permission Revision table
      changes:
        - createTable:
            tableName: general_permissions_revision
            remarks: 'Used to keep track of changes made to general permissions.'
            columns:
              - column:
                  name: id
                  type: int
                  autoIncrement: true
                  constraints:
                    primaryKey: true
                    nullable: false
              - column:
                  name: before
                  type: ${text.type}
                  remarks: 'Serialized JSON of the permission graph before the changes.'
                  constraints:
                    nullable: false
              - column:
                  name: after
                  type: ${text.type}
                  remarks: 'Serialized JSON of the changes in permission graph.'
                  constraints:
                    nullable: false
              - column:
                  name: user_id
                  type: int
                  remarks: 'The ID of the admin who made this set of changes.'
                  constraints:
                    nullable: false
                    referencedTableName: core_user
                    referencedColumnNames: id
                    foreignKeyName: fk_general_permissions_revision_user_id
              - column:
                  name: created_at
                  type: datetime
                  remarks: 'The timestamp of when these changes were made.'
                  constraints:
                    nullable: false
              - column:
                  name: remark
                  type: ${text.type}
                  remarks: 'Optional remarks explaining why these changes were made.'

  - changeSet:
      id: v43.00-047
      author: qnkhuat
      comment: Added 0.43.0. Grant the 'All Users' Group permissions to create/edit subscriptions and alerts
      changes:
        - sql:
            sql: >-
              INSERT INTO permissions (group_id, object)
              SELECT
                all_users_group.id AS group_id,
                '/general/subscription/' AS object
              FROM (
                SELECT id
                FROM permissions_group
                WHERE name = 'All Users'
              ) all_users_group
              LEFT JOIN permissions p
                ON all_users_group.id = p.group_id
                AND p.object = '/general/subscription/'
              WHERE p.object IS NULL;

  - changeSet:
      id: v43.00-049
      author: dpsutton
      comment: Added 0.43.0 - Unify datatype with query_execution.started_at so comparable (see 168).
      changes:
        - modifyDataType:
            tableName: view_log
            columnName: timestamp
            newDataType: ${timestamp_type}

  - changeSet:
        id: v43.00-050
        author: qnkhuat
        comment: Added 0.43.0. Add permissions_group_membership.is_group_manager
        changes:
          - addColumn:
              columns:
              - column:
                  remarks: Boolean flag to indicate whether user is a group's manager.
                  name: is_group_manager
                  type: boolean
                  constraints:
                    nullable: false
                  defaultValue: false
              tableName: permissions_group_membership

  - changeSet:
      id: v43.00-051
      author: adam-james
      comment: Added 0.43.0 - default boolean on timelines to indicate default timeline for a collection
      changes:
        - addColumn:
            columns:
            - column:
                remarks: Boolean value indicating if the timeline is the default one for the containing Collection
                name: default
                type: boolean
                defaultValue: false
                constraints:
                  nullable: false
            tableName: timeline

  - changeSet:
      id: v43.00-052
      author: snoe
      comment: Added 0.43.0 - bookmark ordering
      changes:
        - createTable:
            tableName: bookmark_ordering
            remarks: Table holding ordering information for various bookmark tables
            columns:
              - column:
                  name: id
                  type: int
                  autoIncrement: true
                  constraints:
                    primaryKey: true
                    nullable: false
              - column:
                  name: user_id
                  type: int
                  remarks: 'ID of the User who ordered bookmarks'
                  constraints:
                    nullable: false
                    references: core_user(id)
                    foreignKeyName: fk_bookmark_ordering_user_id
                    deleteCascade: true
              - column:
                  name: type
                  type: varchar(255)
                  remarks: 'type of the Bookmark'
                  constraints:
                    nullable: false
              - column:
                  name: item_id
                  type: int
                  remarks: 'id of the item being bookmarked (Card, Collection, Dashboard, ...) no FK, so may no longer exist'
                  constraints:
                    nullable: false
              - column:
                  name: ordering
                  type: int
                  remarks: 'order of bookmark for user'
                  constraints:
                    nullable: false
  - changeSet:
      id: v43.00-053
      author: snoe
      comment: Added 0.43.0 - bookmark ordering
      changes:
        - addUniqueConstraint:
            tableName: bookmark_ordering
            columnNames: user_id, type, item_id
            constraintName: unique_bookmark_user_id_type_item_id
  - changeSet:
      id: v43.00-054
      author: snoe
      comment: Added 0.43.0 - bookmark ordering
      changes:
        - addUniqueConstraint:
            tableName: bookmark_ordering
            columnNames: user_id, ordering
            constraintName: unique_bookmark_user_id_ordering
  - changeSet:
      id: v43.00-055
      author: snoe
      comment: Added 0.43.0 - bookmark ordering
      changes:
        - createIndex:
            tableName: bookmark_ordering
            columns:
              - column:
                  name: user_id
            indexName: idx_bookmark_ordering_user_id

  - changeSet:
      id: v43.00-056
      author: qnkhuat
      comment: >-
        Added 0.43.0 - Rename general permission revision table
        It's safe to rename this table without breaking downgrades compatibility because this table was also added in 0.43.0.
      changes:
        - renameTable:
            oldTableName: general_permissions_revision
            newTableName: application_permissions_revision

  - changeSet:
      id: v43.00-057
      author: qnkhuat
      comment: Added 0.43.0 - Rename general_permissions_revision_id_seq
      failOnError: false # mysql and h2 don't have this sequence
      preConditions:
        - onFail: MARK_RAN
        - dbms:
            type: postgresql
      changes:
        - sql:
            - sql: ALTER SEQUENCE general_permissions_revision_id_seq RENAME TO application_permissions_revision_id_seq;

  - changeSet:
      id: v43.00-058
      author: qnkhuat
      comment: Added 0.43.0 - Rename general permissios to application permissions
      changes:
        - sql:
            sql: >-
              UPDATE permissions
              SET object = REPLACE(object, '/general/', '/application/')
              WHERE object LIKE '/general/%';

  - changeSet:
<<<<<<< HEAD
      id: v43.00-059
      author: adam-james
      comment: Added 0.43.0 - disallow nil timeline icons
      changes:
        - addNotNullConstraint:
            columnDataType: varchar(128)
            tableName: timeline
            columnName: icon
            defaultNullValue: "star"
  - changeSet:
      id: v43.00-060
      author: adam-james
      comment: Added 0.43.0 - disallow nil timeline event icons
      changes:
        - addNotNullConstraint:
            columnDataType: varchar(128)
            tableName: timeline_event
            columnName: icon
            defaultNullValue: "star"
=======
      id: v43.00-062
      author: snoe
      comment: Added 0.43.0 - Unify datatype with revision.timestamp for timezone info (see 17829).
      changes:
        - modifyDataType:
            tableName: revision
            columnName: timestamp
            newDataType: ${timestamp_type}
>>>>>>> 1d8ad079

# >>>>>>>>>> DO NOT ADD NEW MIGRATIONS BELOW THIS LINE! ADD THEM ABOVE <<<<<<<<<<

########################################################################################################################
#
# ADVICE:
#
# 1) Run ./bin/lint-migrations-file.sh to run core.spec checks against any changes you make here. Liquibase is pretty
#    forgiving and won't complain if you accidentally mix up things like deleteCascade and onDelete: CASCADE. CI runs
#    this check but it's nicer to know now instead of waiting for CI.
#
# 2) Please post a message in the Metabase Slack #migrations channel to let others know you are creating a new
#    migration so someone else doesn't steal your ID number
#
# 3) Migrations IDs should follow the format
#
#    vMM.mm-NNN
#
#    where
#
#    M = major version
#    m = minor version
#    N = migration number relative to that major+minor version
#
#   e.g. the first migration added to 0.42.0 should be numbered v42.00-000 and the second migration should be numbered
#   v42.00-001. The first migration for 0.42.1 should be numbered v42.01-000, and so forth.
#
#   This numbering scheme was adopted beginning with version 0.42.0 so that we could go back and add migrations to patch
#   releases without the ID sequence getting wildly out of order. See PR #18821 for more information.
#
# PLEASE KEEP THIS MESSAGE AT THE BOTTOM OF THIS FILE!!!!! Add new migrations above the message.
#
########################################################################################################################<|MERGE_RESOLUTION|>--- conflicted
+++ resolved
@@ -11481,7 +11481,6 @@
               WHERE object LIKE '/general/%';
 
   - changeSet:
-<<<<<<< HEAD
       id: v43.00-059
       author: adam-james
       comment: Added 0.43.0 - disallow nil timeline icons
@@ -11501,7 +11500,8 @@
             tableName: timeline_event
             columnName: icon
             defaultNullValue: "star"
-=======
+            
+  - changeSet:
       id: v43.00-062
       author: snoe
       comment: Added 0.43.0 - Unify datatype with revision.timestamp for timezone info (see 17829).
@@ -11510,7 +11510,6 @@
             tableName: revision
             columnName: timestamp
             newDataType: ${timestamp_type}
->>>>>>> 1d8ad079
 
 # >>>>>>>>>> DO NOT ADD NEW MIGRATIONS BELOW THIS LINE! ADD THEM ABOVE <<<<<<<<<<
 
