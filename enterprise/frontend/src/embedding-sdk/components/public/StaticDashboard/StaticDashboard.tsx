import { withPublicComponentWrapper } from "embedding-sdk/components/private/PublicComponentWrapper";
import {
  type SdkDashboardDisplayProps,
  useSdkDashboardParams,
} from "embedding-sdk/hooks/private/use-sdk-dashboard-params";
import CS from "metabase/css/core/index.css";
import { useEmbedTheme } from "metabase/dashboard/hooks";
import { useEmbedFont } from "metabase/dashboard/hooks/use-embed-font";
import type { EmbedDisplayParams } from "metabase/dashboard/types";
import { PublicOrEmbeddedDashboard } from "metabase/public/containers/PublicOrEmbeddedDashboard/PublicOrEmbeddedDashboard";
import { Box } from "metabase/ui";

export type StaticDashboardProps = SdkDashboardDisplayProps;

export const StaticDashboardInner = ({
  dashboardId,
  initialParameterValues = {},
  withTitle = true,
  withCardTitle = true,
  withDownloads = true,
  hiddenParameters = [],
}: StaticDashboardProps) => {
  const {
    displayOptions,
    ref,
    isFullscreen,
    onFullscreenChange,
    refreshPeriod,
    onRefreshPeriodChange,
    setRefreshElapsedHook,
  } = useSdkDashboardParams({
    dashboardId,
    initialParameterValues,
    withTitle,
    withDownloads,
    hiddenParameters,
  });

  const { theme } = useEmbedTheme();

  const { font } = useEmbedFont();

  return (
    <Box w="100%" ref={ref} className={CS.overflowAuto}>
      <PublicOrEmbeddedDashboard
        dashboardId={dashboardId}
<<<<<<< HEAD
        parameterQueryParams={parameterQueryParams}
        hideDownloadButton={options.hideDownloadButton}
        hideParameters={options.hideParameters}
        background={options.background}
        titled={options.titled}
=======
        parameterQueryParams={initialParameterValues}
        hideDownloadButton={displayOptions.hideDownloadButton}
        hideParameters={displayOptions.hideParameters}
        titled={displayOptions.titled}
>>>>>>> 7e7414e8
        cardTitled={withCardTitle}
        theme={theme}
        isFullscreen={isFullscreen}
        onFullscreenChange={onFullscreenChange}
        refreshPeriod={refreshPeriod}
        onRefreshPeriodChange={onRefreshPeriodChange}
        setRefreshElapsedHook={setRefreshElapsedHook}
        font={font}
        bordered={displayOptions.bordered}
      />
    </Box>
  );
};

const StaticDashboard = withPublicComponentWrapper(StaticDashboardInner);

export { EmbedDisplayParams, StaticDashboard };<|MERGE_RESOLUTION|>--- conflicted
+++ resolved
@@ -44,18 +44,11 @@
     <Box w="100%" ref={ref} className={CS.overflowAuto}>
       <PublicOrEmbeddedDashboard
         dashboardId={dashboardId}
-<<<<<<< HEAD
-        parameterQueryParams={parameterQueryParams}
-        hideDownloadButton={options.hideDownloadButton}
-        hideParameters={options.hideParameters}
-        background={options.background}
-        titled={options.titled}
-=======
         parameterQueryParams={initialParameterValues}
         hideDownloadButton={displayOptions.hideDownloadButton}
         hideParameters={displayOptions.hideParameters}
+        background={displayOptions.background}
         titled={displayOptions.titled}
->>>>>>> 7e7414e8
         cardTitled={withCardTitle}
         theme={theme}
         isFullscreen={isFullscreen}
