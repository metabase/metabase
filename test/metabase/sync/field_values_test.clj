(ns ^:mb/once metabase.sync.field-values-test
  "Tests around the way Metabase syncs FieldValues, and sets the values of `field.has_field_values`."
  (:require
   [clojure.string :as str]
   [clojure.test :refer :all]
   [java-time :as t]
   [metabase.db.metadata-queries :as metadata-queries]
   [metabase.models :refer [Field FieldValues Table]]
   [metabase.models.field-values :as field-values]
   [metabase.sync :as sync]
   [metabase.sync.util-test :as sync.util-test]
   [metabase.test :as mt]
   [metabase.test.data :as data]
   [metabase.test.data.one-off-dbs :as one-off-dbs]
   [toucan.db :as db]
   [toucan2.core :as t2]))

(defn- venues-price-field-values []
  (t2/select-one-fn :values FieldValues, :field_id (mt/id :venues :price), :type :full))

(defn- sync-database!' [step database]
  (let [{:keys [step-info task-history]} (sync.util-test/sync-database! step database)]
    [(sync.util-test/only-step-keys step-info)
     (:task_details task-history)]))

(deftest sync-recreate-field-values-test
  (testing "Test that when we delete FieldValues syncing the Table again will cause them to be re-created"
    (testing "Check that we have expected field values to start with"
      ;; sync to make sure the field values are filled
      (sync-database!' "update-field-values" (data/db))
      (is (= [1 2 3 4]
             (venues-price-field-values))))
    (testing "Delete the Field values, make sure they're gone"
      (db/delete! FieldValues :field_id (mt/id :venues :price))
      (is (= nil
             (venues-price-field-values))))
    (testing "After the delete, a field values should be created, the rest updated"
      (is (= (repeat 2 {:errors 0, :created 1, :updated 0, :deleted 0})
             (sync-database!' "update-field-values" (data/db)))))
    (testing "Now re-sync the table and make sure they're back"
      (sync/sync-table! (t2/select-one Table :id (mt/id :venues)))
      (is (= [1 2 3 4]
             (venues-price-field-values))))))

(deftest sync-should-update-test
  (testing "Test that syncing will cause FieldValues to be updated"
    (testing "Check that we have expected field values to start with"
      ;; sync to make sure the field values are filled
      (sync-database!' "update-field-values" (data/db))
      (is (= [1 2 3 4]
             (venues-price-field-values))))
    (testing "Update the FieldValues, remove one of the values that should be there"
<<<<<<< HEAD
      (t2/update! FieldValues (db/select-one-id FieldValues :field_id (mt/id :venues :price) :type :full) {:values [1 2 3]})
=======
      (db/update! FieldValues (t2/select-one-pk FieldValues :field_id (mt/id :venues :price) :type :full) :values [1 2 3])
>>>>>>> 952af410
      (is (= [1 2 3]
             (venues-price-field-values))))
    (testing "Now re-sync the table and validate the field values updated"
      (is (= (repeat 2 {:errors 0, :created 0, :updated 1, :deleted 0})
             (sync-database!' "update-field-values" (data/db)))))
    (testing "Make sure the value is back"
      (is (= [1 2 3 4]
             (venues-price-field-values))))))

(deftest sync-should-properly-handle-last-used-at
  (testing "Test that syncing will skip updating inactive FieldValues"
<<<<<<< HEAD
    (t2/update! FieldValues
                (db/select-one-id FieldValues :field_id (mt/id :venues :price) :type :full)
                {:last_used_at (t/minus (t/offset-date-time) (t/days 20))
                 :values [1 2 3]})
=======
    (db/update! FieldValues
                (t2/select-one-pk FieldValues :field_id (mt/id :venues :price) :type :full)
                :last_used_at (t/minus (t/offset-date-time) (t/days 20))
                :values [1 2 3])
>>>>>>> 952af410
    (is (= (repeat 2 {:errors 0, :created 0, :updated 0, :deleted 0})
           (sync-database!' "update-field-values" (data/db))))
    (is (= [1 2 3] (venues-price-field-values)))
    (testing "Fetching field values causes an on-demand update and marks Field Values as active"
      (is (partial= {:values [[1] [2] [3] [4]]}
                    (mt/user-http-request :rasta :get 200 (format "field/%d/values" (mt/id :venues :price)))))
      (is (t/after? (t2/select-one-fn :last_used_at FieldValues :field_id (mt/id :venues :price) :type :full)
                    (t/minus (t/offset-date-time) (t/hours 2))))
      (testing "Field is syncing after usage"
<<<<<<< HEAD
        (t2/update! FieldValues
                    (db/select-one-id FieldValues :field_id (mt/id :venues :price) :type :full)
                    {:values [1 2 3]})
=======
        (db/update! FieldValues
                    (t2/select-one-pk FieldValues :field_id (mt/id :venues :price) :type :full)
                    :values [1 2 3])
>>>>>>> 952af410
        (is (= (repeat 2 {:errors 0, :created 0, :updated 1, :deleted 0})
               (sync-database!' "update-field-values" (data/db))))
        (is (partial= {:values [[1] [2] [3] [4]]}
                      (mt/user-http-request :rasta :get 200 (format "field/%d/values" (mt/id :venues :price)))))))))

(deftest sync-should-delete-expired-advanced-field-values-test
  (testing "Test that the expired Advanced FieldValues should be removed"
    (let [field-id                  (mt/id :venues :price)
          expired-created-at        (t/minus (t/offset-date-time) (t/plus field-values/advanced-field-values-max-age (t/days 1)))
          now                       (t/offset-date-time)
          [expired-sandbox-id
           expired-linked-filter-id
           valid-sandbox-id
           valid-linked-filter-id
           old-full-id
           new-full-id]             (db/simple-insert-many!
                                      FieldValues
                                      [;; expired sandbox fieldvalues
                                       {:field_id   field-id
                                        :type       "sandbox"
                                        :hash_key   "random-hash"
                                        :created_at expired-created-at
                                        :updated_at expired-created-at}
                                       ;; expired linked-filter fieldvalues
                                       {:field_id   field-id
                                        :type       "linked-filter"
                                        :hash_key   "random-hash"
                                        :created_at expired-created-at
                                        :updated_at expired-created-at}
                                       ;; valid sandbox fieldvalues
                                       {:field_id   field-id
                                        :type       "sandbox"
                                        :hash_key   "random-hash"
                                        :created_at now
                                        :updated_at now}
                                       ;; valid linked-filter fieldvalues
                                       {:field_id   field-id
                                        :type       "linked-filter"
                                        :hash_key   "random-hash"
                                        :created_at now
                                        :updated_at now}
                                       ;; old full fieldvalues
                                       {:field_id   field-id
                                        :type       "full"
                                        :created_at expired-created-at
                                        :updated_at expired-created-at}
                                       ;; new full fieldvalues
                                       {:field_id   field-id
                                        :type       "full"
                                        :created_at now
                                        :updated_at now}])]
      (is (= (repeat 2 {:deleted 2})
             (sync-database!' "delete-expired-advanced-field-values" (data/db))))
      (testing "The expired Advanced FieldValues should be deleted"
        (is (not (db/exists? FieldValues :id [:in [expired-sandbox-id expired-linked-filter-id]]))))
      (testing "The valid Advanced FieldValues and full Fieldvalues(both old and new) should not be deleted"
        (is (db/exists? FieldValues :id [:in [valid-sandbox-id valid-linked-filter-id new-full-id old-full-id]]))))))

(deftest auto-list-with-cardinality-threshold-test
  ;; A Field with 50 values should get marked as `auto-list` on initial sync, because it should be 'list', but was
  ;; marked automatically, as opposed to explicitly (`list`)
  (one-off-dbs/with-blueberries-db
    ;; insert 50 rows & sync
    (one-off-dbs/insert-rows-and-sync! (one-off-dbs/range-str 50))
    (testing "has_field_values should be auto-list"
      (is (= :auto-list
             (t2/select-one-fn :has_field_values Field :id (mt/id :blueberries_consumed :str)))))

    (testing "... and it should also have some FieldValues"
      (is (= {:values                (one-off-dbs/range-str 50)
              :human_readable_values []
              :has_more_values       false}
             (into {} (t2/select-one [FieldValues :values :human_readable_values :has_more_values]
                                     :field_id (mt/id :blueberries_consumed :str))))))

    ;; Manually add an advanced field values to test whether or not it got deleted later
    (db/insert! FieldValues {:field_id (mt/id :blueberries_consumed :str)
                             :type :sandbox
                             :hash_key "random-key"})

    (testing (str "if the number grows past the cardinality threshold & we sync again it should get unmarked as auto-list "
                  "and set back to `nil` (#3215)\n")
      ;; now insert enough bloobs to put us over the limit and re-sync.
      (one-off-dbs/insert-rows-and-sync! (one-off-dbs/range-str 50 (+ 100 field-values/auto-list-cardinality-threshold)))
      (testing "has_field_values should have been set to nil."
        (is (= nil
               (t2/select-one-fn :has_field_values Field :id (mt/id :blueberries_consumed :str)))))

      (testing "its FieldValues should also get deleted."
        (is (= nil
               (t2/select-one FieldValues
                              :field_id (mt/id :blueberries_consumed :str))))))))

(deftest auto-list-with-max-length-threshold-test
  (one-off-dbs/with-blueberries-db
    ;; insert 50 rows & sync
    (one-off-dbs/insert-rows-and-sync! [(str/join (repeat 50 "A"))])
    (testing "has_field_values should be auto-list"
      (is (= :auto-list
             (t2/select-one-fn :has_field_values Field :id (mt/id :blueberries_consumed :str)))))

    (testing "... and it should also have some FieldValues"
      (is (= {:values                [(str/join (repeat 50 "A"))]
              :human_readable_values []}
             (into {} (t2/select-one [FieldValues :values :human_readable_values]
                                     :field_id (mt/id :blueberries_consumed :str))))))

    (testing (str "If the total length of all values exceeded the length threshold, it should get unmarked as auto list "
                  "and set back to `nil`")
      (one-off-dbs/insert-rows-and-sync! [(str/join (repeat (+ 100 field-values/*total-max-length*) "A"))])
      (testing "has_field_values should have been set to nil."
        (is (= nil
               (t2/select-one-fn :has_field_values Field :id (mt/id :blueberries_consumed :str)))))

      (testing "All of its FieldValues should also get deleted."
        (is (= nil
               (t2/select-one FieldValues
                              :field_id (mt/id :blueberries_consumed :str))))))))

(deftest list-with-cardinality-threshold-test
  (testing "If we had explicitly marked the Field as `list` (instead of `auto-list`)"
    (one-off-dbs/with-blueberries-db
      ;; insert 50 bloobs & sync
      (one-off-dbs/insert-rows-and-sync! (one-off-dbs/range-str 50))
      ;; change has_field_values to list
      (t2/update! Field (mt/id :blueberries_consumed :str) {:has_field_values "list"})
      (testing "has_more_values should initially be false"
        (is (= false
               (t2/select-one-fn :has_more_values FieldValues :field_id (mt/id :blueberries_consumed :str)))))
      ;; Manually add an advanced field values to test whether or not it got deleted later
      (db/insert! FieldValues {:field_id (mt/id :blueberries_consumed :str)
                               :type :sandbox
                               :hash_key "random-key"})
      (testing "adding more values even if it's exceed our cardinality limit, "
        (one-off-dbs/insert-rows-and-sync! (one-off-dbs/range-str 50 (+ 100 metadata-queries/absolute-max-distinct-values-limit)))
        (testing "has_field_values shouldn't change and has_more_values should be true"
          (is (= :list
                 (t2/select-one-fn :has_field_values Field
                                      :id (mt/id :blueberries_consumed :str)))))
        (testing "it should still have FieldValues, but the stored list has at most [metadata-queries/absolute-max-distinct-values-limit] elements"
          (is (= {:values                (take metadata-queries/absolute-max-distinct-values-limit
                                               (one-off-dbs/range-str (+ 100 metadata-queries/absolute-max-distinct-values-limit)))
                  :human_readable_values []
                  :has_more_values       true}
                 (into {} (t2/select-one [FieldValues :values :human_readable_values :has_more_values]
                                         :field_id (mt/id :blueberries_consumed :str))))))
        (testing "The advanced field values of this field should be deleted"
          (is (= 0 (db/count FieldValues :field_id (mt/id :blueberries_consumed :str)
                             :type [:not= :full]))))))))

(deftest list-with-max-length-threshold-test
  (testing "If we had explicitly marked the Field as `list` (instead of `auto-list`) "
    (one-off-dbs/with-blueberries-db
      ;; insert a row with values contain 50 chars
      (one-off-dbs/insert-rows-and-sync! [(str/join (repeat 50 "A"))])
      ;; change has_field_values to list
      (t2/update! Field (mt/id :blueberries_consumed :str) {:has_field_values "list"})
      (testing "has_more_values should initially be false"
        (is (= false
               (t2/select-one-fn :has_more_values FieldValues :field_id (mt/id :blueberries_consumed :str)))))

      (testing "insert a row with the value length exceeds our length limit\n"
        (one-off-dbs/insert-rows-and-sync! [(str/join (repeat (+ 100 field-values/*total-max-length*) "A"))])
        (testing "has_field_values shouldn't change and has_more_values should be true"
          (is (= :list
                 (t2/select-one-fn :has_field_values Field
                                      :id (mt/id :blueberries_consumed :str)))))
        (testing "it should still have FieldValues, but the stored list is just a sub-list of all distinct values and `has_more_values` = true"
          (is (= {:values                [(str/join (repeat 50 "A"))]
                  :human_readable_values []
                  :has_more_values       true}
                 (into {} (t2/select-one [FieldValues :values :human_readable_values :has_more_values]
                                        :field_id (mt/id :blueberries_consumed :str))))))))))<|MERGE_RESOLUTION|>--- conflicted
+++ resolved
@@ -50,11 +50,7 @@
       (is (= [1 2 3 4]
              (venues-price-field-values))))
     (testing "Update the FieldValues, remove one of the values that should be there"
-<<<<<<< HEAD
-      (t2/update! FieldValues (db/select-one-id FieldValues :field_id (mt/id :venues :price) :type :full) {:values [1 2 3]})
-=======
-      (db/update! FieldValues (t2/select-one-pk FieldValues :field_id (mt/id :venues :price) :type :full) :values [1 2 3])
->>>>>>> 952af410
+      (t2/update! FieldValues (t2/select-one-pk FieldValues :field_id (mt/id :venues :price) :type :full) {:values [1 2 3]})
       (is (= [1 2 3]
              (venues-price-field-values))))
     (testing "Now re-sync the table and validate the field values updated"
@@ -66,17 +62,17 @@
 
 (deftest sync-should-properly-handle-last-used-at
   (testing "Test that syncing will skip updating inactive FieldValues"
-<<<<<<< HEAD
+   <<<<<<< HEAD
     (t2/update! FieldValues
                 (db/select-one-id FieldValues :field_id (mt/id :venues :price) :type :full)
                 {:last_used_at (t/minus (t/offset-date-time) (t/days 20))
                  :values [1 2 3]})
-=======
+   =======
     (db/update! FieldValues
                 (t2/select-one-pk FieldValues :field_id (mt/id :venues :price) :type :full)
                 :last_used_at (t/minus (t/offset-date-time) (t/days 20))
                 :values [1 2 3])
->>>>>>> 952af410
+   >>>>>>> master
     (is (= (repeat 2 {:errors 0, :created 0, :updated 0, :deleted 0})
            (sync-database!' "update-field-values" (data/db))))
     (is (= [1 2 3] (venues-price-field-values)))
@@ -86,15 +82,15 @@
       (is (t/after? (t2/select-one-fn :last_used_at FieldValues :field_id (mt/id :venues :price) :type :full)
                     (t/minus (t/offset-date-time) (t/hours 2))))
       (testing "Field is syncing after usage"
-<<<<<<< HEAD
+       <<<<<<< HEAD
         (t2/update! FieldValues
                     (db/select-one-id FieldValues :field_id (mt/id :venues :price) :type :full)
                     {:values [1 2 3]})
-=======
+       =======
         (db/update! FieldValues
                     (t2/select-one-pk FieldValues :field_id (mt/id :venues :price) :type :full)
                     :values [1 2 3])
->>>>>>> 952af410
+       >>>>>>> master
         (is (= (repeat 2 {:errors 0, :created 0, :updated 1, :deleted 0})
                (sync-database!' "update-field-values" (data/db))))
         (is (partial= {:values [[1] [2] [3] [4]]}
