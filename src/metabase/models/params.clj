(ns metabase.models.params
  "Utility functions for dealing with parameters for Dashboards and Cards.

  Parameter are objects that exists on Dashboard/Card. In FE terms, we call it \"Widget\".
  The values of a parameter is provided so the Widget can show a list of options to the user.


  There are 3 mains ways to provide values to a parameter:
  - chain-filter: see [metabase.models.params.chain-filter]
  - field-values: see [metabase.models.params.field-values]
  - custom-values: see [metabase.models.params.custom-values]"
  (:require
   [clojure.set :as set]
   [malli.core :as mc]
   [medley.core :as m]
   [metabase.db.query :as mdb.query]
<<<<<<< HEAD
   [metabase.legacy-mbql.normalize :as mbql.normalize]
   [metabase.legacy-mbql.schema :as mbql.s]
   [metabase.legacy-mbql.util :as mbql.u]
   [metabase.lib.util.match :as lib.util.match]
=======
   [metabase.lib.schema.id :as lib.schema.id]
   [metabase.mbql.normalize :as mbql.normalize]
   [metabase.mbql.schema :as mbql.s]
   [metabase.mbql.util :as mbql.u]
>>>>>>> efffd589
   [metabase.models.field-values :as field-values]
   [metabase.models.interface :as mi]
   [metabase.models.params.field-values :as params.field-values]
   [metabase.util :as u]
   [metabase.util.i18n :refer [tru]]
   [metabase.util.log :as log]
   [metabase.util.malli :as mu]
   [metabase.util.malli.schema :as ms]
   [toucan2.core :as t2]))

;;; +----------------------------------------------------------------------------------------------------------------+
;;; |                                                     SHARED                                                     |
;;; +----------------------------------------------------------------------------------------------------------------+

(defn assert-valid-parameters
  "Receive a Paremeterized Object and check if its parameters is valid."
  [{:keys [parameters]}]
  (when-not (mc/validate [:maybe [:sequential ms/Parameter]] parameters)
    (throw (ex-info (tru ":parameters must be a sequence of maps with :id and :type keys")
                    {:parameters parameters}))))

(defn assert-valid-parameter-mappings
  "Receive a Paremeterized Object and check if its parameters is valid."
  [{:keys [parameter_mappings]}]
  (when-not (mc/validate [:maybe [:sequential ms/ParameterMapping]] parameter_mappings)
    (throw (ex-info (tru ":parameter_mappings must be a sequence of maps with :parameter_id and :type keys")
                    {:parameter_mappings parameter_mappings}))))

(mu/defn unwrap-field-clause :- [:maybe mbql.s/field]
  "Unwrap something that contains a `:field` clause, such as a template tag.
  Also handles unwrapped integers for legacy compatibility.

    (unwrap-field-clause [:field 100 nil]) ; -> [:field 100 nil]"
  [field-form]
  (if (integer? field-form)
    [:field field-form nil]
    (lib.util.match/match-one field-form :field)))

(mu/defn unwrap-field-or-expression-clause :- mbql.s/Field
  "Unwrap a `:field` clause or expression clause, such as a template tag. Also handles unwrapped integers for
  legacy compatibility."
  [field-or-ref-form]
  (or (unwrap-field-clause field-or-ref-form)
      (lib.util.match/match-one field-or-ref-form :expression)))

(defn wrap-field-id-if-needed
  "Wrap a raw Field ID in a `:field` clause if needed."
  [field-id-or-form]
  (cond
    (mbql.u/mbql-clause? field-id-or-form)
    field-id-or-form

    (integer? field-id-or-form)
    [:field field-id-or-form nil]

    :else
    field-id-or-form))

(def ^:dynamic *ignore-current-user-perms-and-return-all-field-values*
  "Whether to ignore permissions for the current User and return *all* FieldValues for the Fields being parameterized by
  Cards and Dashboards. This determines how `:param_values` gets hydrated for Card and Dashboard. Normally, this is
  `false`, but the public and embed versions of the API endpoints can bind this to `true` to bypass normal perms
  checks (since there is no current User) and get *all* values."
  false)

(defn- field-ids->param-field-values-ignoring-current-user
  [param-field-ids]
  (not-empty
   (into {}
         (map (comp (juxt :field_id identity)
                    #(select-keys % [:field_id :human_readable_values :values])
                    #(field-values/get-latest-full-field-values (:id %))))
         (t2/hydrate (t2/select :model/Field :id [:in (set param-field-ids)]) :values))))

(defn- field-ids->param-field-values
  "Given a collection of `param-field-ids` return a map of FieldValues for the Fields they reference.
  This map is returned by various endpoints as `:param_values`, if `param-field-ids` is empty, return `nil`"
  [param-field-ids]
  (when (seq param-field-ids)
    ((if *ignore-current-user-perms-and-return-all-field-values*
       field-ids->param-field-values-ignoring-current-user
       params.field-values/field-id->field-values-for-current-user) param-field-ids)))

(defn- template-tag->field-form
  "Fetch the `:field` clause from `dashcard` referenced by `template-tag`.

    (template-tag->field-form [:template-tag :company] some-dashcard) ; -> [:field 100 nil]"
  [[_ tag] card]
  (get-in card [:dataset_query :native :template-tags (u/qualified-name tag) :dimension]))

(mu/defn param-target->field-clause :- [:maybe mbql.s/Field]
  "Parse a Card parameter `target` form, which looks something like `[:dimension [:field-id 100]]`, and return the Field
  ID it references (if any)."
  [target card]
  (let [target (mbql.normalize/normalize target)]
    (when (mbql.u/is-clause? :dimension target)
      (let [[_ dimension] target
            field-form    (if (mbql.u/is-clause? :template-tag dimension)
                            (template-tag->field-form dimension card)
                            dimension)]
        ;; Being extra safe here since we've got many reports on this cause loading dashboard to fail
        ;; for unknown reasons. See #8917
        (if field-form
          (try
           (unwrap-field-or-expression-clause field-form)
           (catch Exception e
             (log/error e "Failed unwrap field form" field-form)))
          (log/error "Could not find matching field clause for target:" target))))))

(defn- pk-fields
  "Return the `fields` that are PK Fields."
  [fields]
  (filter #(isa? (:semantic_type %) :type/PK) fields))

(def ^:private Field:params-columns-only
  "Form for use in Toucan `t2/select` expressions (as a drop-in replacement for using `Field`) that returns Fields with
  only the columns that are appropriate for returning in public/embedded API endpoints, which make heavy use of the
  functions in this namespace. Use `conj` to add additional Fields beyond the ones already here. Use `rest` to get
  just the column identifiers, perhaps for use with something like `select-keys`. Clutch!

    (t2/select Field:params-columns-only)"
  ['Field :id :table_id :display_name :base_type :semantic_type :has_field_values])

(defn- fields->table-id->name-field
  "Given a sequence of `fields,` return a map of Table ID -> to a `:type/Name` Field in that Table, if one exists. In
  cases where more than one name Field exists for a Table, this just adds the first one it finds."
  [fields]
  (when-let [table-ids (seq (map :table_id fields))]
    (m/index-by :table_id (-> (t2/select Field:params-columns-only
                                :table_id      [:in table-ids]
                                :semantic_type (mdb.query/isa :type/Name))
                              ;; run [[metabase.lib.field/infer-has-field-values]] on these Fields so their values of
                              ;; `has_field_values` will be consistent with what the FE expects. (e.g. we'll return
                              ;; `:list` instead of `:auto-list`.)
                              (t2/hydrate :has_field_values)))))

(mi/define-batched-hydration-method add-name-field
  :name_field
  "For all `fields` that are `:type/PK` Fields, look for a `:type/Name` Field belonging to the same Table. For each
  Field, if a matching name Field exists, add it under the `:name_field` key. This is so the Fields can be used in
  public/embedded field values search widgets. This only includes the information needed to power those widgets, and
  no more."
  [fields]
  (let [table-id->name-field (fields->table-id->name-field (pk-fields fields))]
    (for [field fields]
      ;; add matching `:name_field` if it's a PK
      (assoc field :name_field (when (isa? (:semantic_type field) :type/PK)
                                 (table-id->name-field (:table_id field)))))))

;; We hydrate the `:human_readable_field` for each Dimension using the usual hydration logic, so it contains columns we
;; don't want to return. The two functions below work to remove the unneeded ones.

(defn- remove-dimension-nonpublic-columns
  "Strip nonpublic columns from a `dimension` and from its hydrated human-readable Field."
  [dimension]
  (some-> dimension
          (update :human_readable_field #(select-keys % (rest Field:params-columns-only)))
          ;; these aren't exactly secret but you the frontend doesn't need them either so while we're at it let's go
          ;; ahead and strip them out
          (dissoc :created_at :updated_at)))

(defn- remove-dimensions-nonpublic-columns
  "Strip nonpublic columns from the hydrated human-readable Field in the hydrated Dimensions in `fields`."
  [fields]
  (for [field fields]
    (update field :dimensions (partial map remove-dimension-nonpublic-columns))))


(mu/defn ^:private param-field-ids->fields
  "Get the Fields (as a map of Field ID -> Field) that should be returned for hydrated `:param_fields` for a Card or
  Dashboard. These only contain the minimal amount of information necessary needed to power public or embedded
  parameter widgets."
  [field-ids :- [:maybe [:set ms/PositiveInt]]]
  (when (seq field-ids)
    (m/index-by :id (-> (t2/select Field:params-columns-only :id [:in field-ids])
                        (t2/hydrate :has_field_values :name_field [:dimensions :human_readable_field])
                        remove-dimensions-nonpublic-columns))))


(defmulti ^:private ^{:hydrate :param_values} param-values
  "Add a `:param_values` map (Field ID -> FieldValues) containing FieldValues for the Fields referenced by the
  parameters of a Card or a Dashboard. Implementations are in respective sections below."
  t2/model)

#_{:clj-kondo/ignore [:unused-private-var]}
(mi/define-simple-hydration-method ^:private hydrate-param-values
  :param_values
  "Hydration method for `:param_values`."
  [instance]
  (param-values instance))

(defmulti ^:private ^{:hydrate :param_fields} param-fields
  "Add a `:param_fields` map (Field ID -> Field) for all of the Fields referenced by the parameters of a Card or
  Dashboard. Implementations are below in respective sections."
  t2/model)

#_{:clj-kondo/ignore [:unused-private-var]}
(mi/define-simple-hydration-method ^:private hydrate-param-fields
  :param_fields
  "Hydration method for `:param_fields`."
  [instance]
  (param-fields instance))


;;; +----------------------------------------------------------------------------------------------------------------+
;;; |                                               DASHBOARD-SPECIFIC                                               |
;;; +----------------------------------------------------------------------------------------------------------------+

(mu/defn ^:private dashcards->parameter-mapping-field-clauses :- [:maybe [:set mbql.s/Field]]
  "Return set of any Fields referenced directly by the Dashboard's `:parameters` (i.e., 'explicit' parameters) by
  looking at the appropriate `:parameter_mappings` entries for its Dashcards."
  [dashcards]
  (when-let [fields (seq (for [dashcard dashcards
                               param    (:parameter_mappings dashcard)
                               :let     [field-clause (param-target->field-clause (:target param) (:card dashcard))]
                               :when    field-clause]
                           field-clause))]
    (set fields)))

(declare card->template-tag-field-ids)

(defn- cards->card-param-field-ids
  "Return the IDs of any Fields referenced in the 'implicit' template tag field filter parameters for native queries in
  `cards`."
  [cards]
  (reduce set/union #{} (map card->template-tag-field-ids cards)))

(mu/defn dashcards->param-field-ids :- [:set ms/PositiveInt]
  "Return a set of Field IDs referenced by parameters in Cards in the given `dashcards`, or `nil` if none are referenced. This
  also includes IDs of Fields that are to be found in the 'implicit' parameters for SQL template tag Field filters.
  `dashcards` must be hydrated with :card."
  [dashcards]
  (set/union
   (set (lib.util.match/match (seq (dashcards->parameter-mapping-field-clauses dashcards))
          [:field (id :guard integer?) _]
          id))
   (cards->card-param-field-ids (map :card dashcards))))

(defn get-linked-field-ids
  "Retrieve a map relating paramater ids to field ids."
  [dashcards]
  (letfn [(targets [params card]
            (into {}
                  (for [param params
                        :let  [clause (param-target->field-clause (:target param)
                                                                  card)
                               ids (lib.util.match/match clause
                                     [:field (id :guard integer?) _]
                                     id)]
                        :when (seq ids)]
                    [(:parameter_id param) (set ids)])))]
    (->> dashcards
         (mapv (fn [{params :parameter_mappings card :card}] (targets params card)))
         (apply merge-with into {}))))

(defn- dashboard->param-field-values
  "Return a map of Field ID to FieldValues (if any) for any Fields referenced by Cards in `dashboard`,
   or `nil` if none are referenced or none of them have FieldValues."
  [dashboard]
  (field-ids->param-field-values (dashcards->param-field-ids (:dashcards dashboard))))

(defmethod param-values :model/Dashboard [dashboard]
  (not-empty (dashboard->param-field-values dashboard)))

(defmethod param-fields :model/Dashboard [dashboard]
  (-> (t2/hydrate dashboard [:dashcards :card])
      :dashcards
      dashcards->param-field-ids
      param-field-ids->fields))

;;; +----------------------------------------------------------------------------------------------------------------+
;;; |                                                 CARD-SPECIFIC                                                  |
;;; +----------------------------------------------------------------------------------------------------------------+

(mu/defn ^:private card->template-tag-field-clauses :- [:set mbql.s/field]
  "Return a set of `:field` clauses referenced in template tag parameters in `card`."
  [card]
  (set (for [[_ {dimension :dimension}] (get-in card [:dataset_query :native :template-tags])
             :when                      dimension
             :let                       [field (unwrap-field-clause dimension)]
             :when                      field]
         field)))

(mu/defn card->template-tag-field-ids :- [:set ::lib.schema.id/field]
  "Return a set of Field IDs referenced in template tag parameters in `card`. This is mostly used for determining
  Fields referenced by Cards for purposes other than processing queries. Filters out `:field` clauses using names."
  [card]
  (set (lib.util.match/match (seq (card->template-tag-field-clauses card))
         [:field (id :guard integer?) _]
         id)))

(defmethod param-values :model/Card [card]
  (-> card card->template-tag-field-ids field-ids->param-field-values))

(defmethod param-fields :model/Card [card]
  (-> card card->template-tag-field-ids param-field-ids->fields))<|MERGE_RESOLUTION|>--- conflicted
+++ resolved
@@ -14,17 +14,11 @@
    [malli.core :as mc]
    [medley.core :as m]
    [metabase.db.query :as mdb.query]
-<<<<<<< HEAD
    [metabase.legacy-mbql.normalize :as mbql.normalize]
    [metabase.legacy-mbql.schema :as mbql.s]
    [metabase.legacy-mbql.util :as mbql.u]
+   [metabase.lib.schema.id :as lib.schema.id]
    [metabase.lib.util.match :as lib.util.match]
-=======
-   [metabase.lib.schema.id :as lib.schema.id]
-   [metabase.mbql.normalize :as mbql.normalize]
-   [metabase.mbql.schema :as mbql.s]
-   [metabase.mbql.util :as mbql.u]
->>>>>>> efffd589
    [metabase.models.field-values :as field-values]
    [metabase.models.interface :as mi]
    [metabase.models.params.field-values :as params.field-values]
