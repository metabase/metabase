import type { ComponentType, ReactNode } from "react";

import type { OptionsType } from "metabase/lib/formatting/types";
import type { IconName, IconProps } from "metabase/ui";
import type { Mode } from "metabase/visualizations/click-actions/Mode";
import type {
  TextHeightMeasurer,
  TextWidthMeasurer,
} from "metabase/visualizations/shared/types/measure-text";
import type {
  ClickActionModeGetter,
  ClickObject,
  QueryClickActionsMode,
} from "metabase/visualizations/types";
import type Question from "metabase-lib/v1/Question";
import type Metadata from "metabase-lib/v1/metadata/Metadata";
import type Query from "metabase-lib/v1/queries/Query";
import type {
  Card,
<<<<<<< HEAD
  DashboardId,
=======
  Dashboard,
  DashboardCard,
>>>>>>> af12aba3
  DatasetColumn,
  DatasetData,
  RawSeries,
  Series,
  TimelineEvent,
  TimelineEventId,
  TransformedSeries,
  VisualizationDisplay,
  VisualizationSettings,
} from "metabase-types/api";
import type { Dispatch, QueryBuilderMode } from "metabase-types/store";

import type { RemappingHydratedDatasetColumn } from "./columns";
import type { HoveredObject } from "./hover";

export interface Padding {
  top: number;
  left: number;
  bottom: number;
  right: number;
}

export type Formatter = (value: unknown, options?: OptionsType) => string;

export type ColorGetter = (colorName: string) => string;

export interface RenderingContext {
  getColor: ColorGetter;
  measureText: TextWidthMeasurer;
  measureTextHeight: TextHeightMeasurer;
  fontFamily: string;

  theme: VisualizationTheme;
}

/**
 * Visualization theming overrides.
 * Refer to DEFAULT_METABASE_COMPONENT_THEME for the default values.
 **/
export interface VisualizationTheme {
  cartesian: {
    label: {
      fontSize: number;
    };
    goalLine: {
      label: {
        fontSize: number;
      };
    };
  };
  pie: {
    borderColor: string;
  };
}

export type OnChangeCardAndRunOpts = {
  previousCard?: Card;
  nextCard: Card;
  seriesIndex?: number;
  objectId?: number;
};

export type OnChangeCardAndRun = (opts: OnChangeCardAndRunOpts) => void;

export type ColumnSettings = OptionsType & {
  "pivot_table.column_show_totals"?: boolean;
  [key: string]: unknown;
};

export type ComputedVisualizationSettings = VisualizationSettings & {
  column?: (col: RemappingHydratedDatasetColumn) => ColumnSettings;
};

export interface StaticVisualizationProps {
  rawSeries: RawSeries;
  renderingContext: RenderingContext;
  isStorybook?: boolean;
}

export type GraphMetricName = string | null;

export interface VisualizationProps {
  series: Series;
  dashboard?: Dashboard;
  dashcard?: DashboardCard;
  card: Card;
  getHref?: () => string | undefined;
  data: DatasetData;
  metadata?: Metadata;
  rawSeries: RawSeries;
  settings: ComputedVisualizationSettings;
  hiddenSeries?: Set<string>;
  headerIcon?: IconProps | null;
  errorIcon?: IconName | null;
  actionButtons?: ReactNode;
  fontFamily: string;
  isPlaceholder?: boolean;
  isFullscreen: boolean;
  isQueryBuilder: boolean;
  isEmbeddingSdk: boolean;
  showTitle: boolean;
  isDashboard: boolean;
  isEditing: boolean;
  isMobile: boolean;
  isNightMode: boolean;
  isSettings: boolean;
  showAllLegendItems?: boolean;
  hovered?: HoveredObject | null;
  clicked?: ClickObject | null;
  className?: string;
  timelineEvents?: TimelineEvent[];
  selectedTimelineEventIds?: TimelineEventId[];

  gridSize?: VisualizationGridSize;
  width: number;
  height: number;

  visualizationIsClickable: (clickObject?: ClickObject) => boolean;
  getExtraDataForClick?: (clickObject?: ClickObject) => Record<string, unknown>;

  onRender: ({
    yAxisSplit,
    warnings,
  }: {
    yAxisSplit?: number[][];
    warnings?: string[];
  }) => void;
  onRenderError: (error?: string) => void;
  onActionDismissal: () => void;
  onChangeCardAndRun?: OnChangeCardAndRun | null;
  onHoverChange: (hoverObject?: HoveredObject | null) => void;
  onVisualizationClick: (clickObject?: ClickObject) => void;
  onUpdateVisualizationSettings: (
    settings: VisualizationSettings,
    question?: Question,
  ) => void;
  onSelectTimelineEvents?: (timelineEvents: TimelineEvent[]) => void;
  onDeselectTimelineEvents?: () => void;
  onOpenTimelines?: () => void;

  "graph.dimensions"?: string[];
  "graph.metrics"?: GraphMetricName[];

  canRemoveSeries?: (seriesIndex: number) => boolean;
  canToggleSeriesVisibility?: boolean;
  onRemoveSeries?: (event: MouseEvent, seriesIndex: number) => void;
  onUpdateWarnings?: any;

  dispatch: Dispatch;
}

<<<<<<< HEAD
export type CardDerivedSettingsData = {
  transformedSeries?: TransformedSeries;
  dashboardId?: DashboardId;
=======
export type VisualizationPassThroughProps = {
  // frontend/src/metabase/query_builder/components/VisualizationResult.jsx
  canToggleSeriesVisibility?: boolean;
  isObjectDetail?: boolean;
  isQueryBuilder?: boolean;
  queryBuilderMode?: QueryBuilderMode;
  onDeselectTimelineEvents?: () => void;
  onOpenTimelines?: () => void;
  onSelectTimelineEvents?: (timelineEvents: TimelineEvent[]) => void;

  // Table
  isShowingDetailsOnlyColumns?: boolean;

  // Table Interactive
  hasMetadataPopovers?: boolean;
  tableHeaderHeight?: number;
  scrollToColumn?: number;
  renderTableHeaderWrapper?: (
    children: ReactNode,
    column: number,
    index: number,
    theme: unknown,
  ) => ReactNode;
  mode?: ClickActionModeGetter | Mode | QueryClickActionsMode;
  renderEmptyMessage?: boolean;

  // frontend/src/metabase/dashboard/components/DashCard/DashCardVisualization.tsx
  isEditing?: boolean;
  isEditingParameter?: boolean;
  isFullscreen?: boolean;
  isNightMode?: boolean;
  isPreviewing?: boolean;
  totalNumGridCols?: number;
  onTogglePreviewing?: () => void;

  // frontend/src/metabase/dashboard/components/AddSeriesModal/AddSeriesModal.tsx
  canRemoveSeries?: (seriesIndex: number) => boolean;
  showAllLegendItems?: boolean;
  onRemoveSeries?: (event: MouseEvent, removedIndex: number) => void;

  // frontend/src/metabase/visualizations/components/ChartSettings/ChartSettingsVisualization/ChartSettingsVisualization.tsx
  isSettings?: boolean;
>>>>>>> af12aba3
};

export type ColumnSettingDefinition<TValue, TProps = unknown> = {
  title?: string;
  hint?: string;
  widget?: string | React.ComponentType<any>;
  default?: TValue;
  props?: TProps;
  inline?: boolean;
  readDependencies?: string[];
  getDefault?: (col: DatasetColumn) => TValue;
  getHidden?: (col: DatasetColumn, settings: OptionsType) => boolean;
  getProps?: (
    col: DatasetColumn,
    settings: OptionsType,
    onChange: (value: TValue) => void,
    extra: { series: Series },
  ) => TProps;
};

type BaseVisualizationSettingDefinition<TValue> = {
  section?: string;
  title?: string;
  group?: string;
  isValid?: (series: Series, settings: VisualizationSettings) => boolean;
  getHidden?: (
    series: Series,
    settings: VisualizationSettings,
    extra?: CardDerivedSettingsData,
  ) => boolean;
  getDefault?: (
    series: Series,
    settings: VisualizationSettings,
  ) => TValue | null;
  onUpdate?: (value: TValue, extra: CardDerivedSettingsData) => void;
  getValue?: (series: Series, settings: VisualizationSettings) => TValue;
  getDisabled?: (series: Series, settings: VisualizationSettings) => TValue;
  disabled?: boolean;
  default?: TValue;
  marginBottom?: string;
  getMarginBottom?: (series: Series, settings: VisualizationSettings) => string;
  persistDefault?: boolean;
  inline?: boolean;
  readDependencies?: string[];
  writeDependencies?: string[];
  eraseDependencies?: string[];
  // is the setting visible in the dashboard card viz settings
  dashboard?: boolean;
  useRawSeries?: boolean;
  hidden?: boolean;
  placeholder?: string;
  index?: number;
};

export type WidgetComponentDef<Widget, Props, Value> = {
  widget?: Widget;
  props?: Props;
  getProps?: (
    series: Series,
    vizSettings: VisualizationSettings,
    onChange: (value: Value | null) => void,
    extra: CardDerivedSettingsData,
    onChangeSettings: (value: VisualizationSettings) => void,
  ) => Props;
};

type VisualizationSettingWidgetDef<
  Value,
  Widget extends string | ComponentType<any> = string | ComponentType<any>,
> = Widget extends string
  ? WidgetComponentDef<Widget, unknown, Value>
  : Widget extends ComponentType<infer Props>
    ? WidgetComponentDef<Widget, Props, Value>
    : never;

export type VisualizationSettingDefinition<
  K extends keyof VisualizationSettings = keyof VisualizationSettings,
  Widget extends string | ComponentType<any> = string | ComponentType<any>,
> = {
  id?: K;
} & BaseVisualizationSettingDefinition<VisualizationSettings[K]> &
  VisualizationSettingWidgetDef<VisualizationSettings[K], Widget>;

export type VisualizationSettingsDefinitions = {
  [K in keyof VisualizationSettings]: VisualizationSettingDefinition<K>;
};

export type VisualizationGridSize = {
  // grid columns
  width: number;
  // grid rows
  height: number;
};

// TODO: add component property for the react component instead of the intersection
export type Visualization = React.ComponentType<
  Omit<VisualizationProps, "width" | "height"> & {
    width?: number | null;
    height?: number | null;
  } & VisualizationPassThroughProps
> &
  VisualizationDefinition;

export type VisualizationDefinition = {
  name?: string;
  noun?: string;
  uiName: string;
  identifier: VisualizationDisplay;
  aliases?: string[];
  iconName: IconName;

  maxMetricsSupported?: number;
  maxDimensionsSupported?: number;

  disableClickBehavior?: boolean;
  canSavePng?: boolean;
  noHeader?: boolean;
  hidden?: boolean;
  disableSettingsConfig?: boolean;
  supportPreviewing?: boolean;
  supportsSeries?: boolean;

  minSize: VisualizationGridSize;
  defaultSize: VisualizationGridSize;

  settings: VisualizationSettingsDefinitions;

  placeHolderSeries?: Series;

  transformSeries?: (series: Series) => TransformedSeries;
  isSensible: (data: DatasetData) => boolean;
  // checkRenderable throws an error if a visualization is not renderable
  checkRenderable: (
    series: Series,
    settings: VisualizationSettings,
    query?: Query | null,
  ) => void | never;
  isLiveResizable?: (series: Series) => boolean;
  onDisplayUpdate?: (settings: VisualizationSettings) => VisualizationSettings;
  placeholderSeries: RawSeries;
};<|MERGE_RESOLUTION|>--- conflicted
+++ resolved
@@ -17,12 +17,9 @@
 import type Query from "metabase-lib/v1/queries/Query";
 import type {
   Card,
-<<<<<<< HEAD
   DashboardId,
-=======
   Dashboard,
   DashboardCard,
->>>>>>> af12aba3
   DatasetColumn,
   DatasetData,
   RawSeries,
@@ -174,12 +171,11 @@
   dispatch: Dispatch;
 }
 
-<<<<<<< HEAD
 export type CardDerivedSettingsData = {
   transformedSeries?: TransformedSeries;
   dashboardId?: DashboardId;
-=======
-export type VisualizationPassThroughProps = {
+
+  export type VisualizationPassThroughProps = {
   // frontend/src/metabase/query_builder/components/VisualizationResult.jsx
   canToggleSeriesVisibility?: boolean;
   isObjectDetail?: boolean;
@@ -221,7 +217,6 @@
 
   // frontend/src/metabase/visualizations/components/ChartSettings/ChartSettingsVisualization/ChartSettingsVisualization.tsx
   isSettings?: boolean;
->>>>>>> af12aba3
 };
 
 export type ColumnSettingDefinition<TValue, TProps = unknown> = {
