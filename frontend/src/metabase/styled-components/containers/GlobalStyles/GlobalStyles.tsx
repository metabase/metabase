--- conflicted
+++ resolved
@@ -35,15 +35,12 @@
       --mb-color-error: ${color("error")};
       --mb-color-filter: ${color("filter")};
       --mb-color-shadow: ${color("shadow")};
-<<<<<<< HEAD
+      --mb-color-success: ${color("success")};
+      --mb-color-summarize: ${color("summarize")};
       --mb-color-text-dark: ${color("text-dark")};
       --mb-color-text-light: ${color("text-light")};
       --mb-color-text-medium: ${color("text-medium")};
-=======
-      --mb-color-success: ${color("success")};
-      --mb-color-summarize: ${color("summarize")};
       --mb-color-text-white: ${color("text-white")};
->>>>>>> 50832a07
     }
 
     ${defaultFontFiles({ baseUrl: sitePath })}
