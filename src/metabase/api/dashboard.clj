--- conflicted
+++ resolved
@@ -379,52 +379,6 @@
     (validation/check-embedding-enabled)
     (api/check-superuser)))
 
-<<<<<<< HEAD
-=======
-(api/defendpoint PUT "/:id"
-  "Update a Dashboard.
-
-  Usually, you just need write permissions for this Dashboard to do this (which means you have appropriate
-  permissions for the Cards belonging to this Dashboard), but to change the value of `enable_embedding` you must be a
-  superuser."
-  [id :as {{:keys [description name parameters caveats points_of_interest show_in_getting_started enable_embedding
-                   embedding_params position archived collection_id collection_position cache_ttl]
-            :as dash-updates} :body}]
-  {id                      ms/PositiveInt
-   name                    [:maybe ms/NonBlankString]
-   description             [:maybe :string]
-   caveats                 [:maybe :string]
-   points_of_interest      [:maybe :string]
-   show_in_getting_started [:maybe :boolean]
-   enable_embedding        [:maybe :boolean]
-   embedding_params        [:maybe ms/EmbeddingParams]
-   parameters              [:maybe [:sequential ms/Parameter]]
-   position                [:maybe ms/PositiveInt]
-   archived                [:maybe :boolean]
-   collection_id           [:maybe ms/PositiveInt]
-   collection_position     [:maybe ms/PositiveInt]
-   cache_ttl               [:maybe ms/PositiveInt]}
-  (let [dash-before-update (api/write-check :model/Dashboard id)]
-    ;; Do various permissions checks as needed
-    (collection/check-allowed-to-change-collection dash-before-update dash-updates)
-    (check-allowed-to-change-embedding dash-before-update dash-updates)
-    (t2/with-transaction [_conn]
-      ;; If the dashboard has an updated position, or if the dashboard is moving to a new collection, we might need to
-      ;; adjust the collection position of other dashboards in the collection
-      (api/maybe-reconcile-collection-position! dash-before-update dash-updates)
-      ;; description, position, collection_id, and collection_position are allowed to be `nil`. Everything else must be
-      ;; non-nil
-      (when-let [updates (not-empty (u/select-keys-when dash-updates
-                                                        :present #{:description :position :collection_id :collection_position :cache_ttl}
-                                                        :non-nil #{:name :parameters :caveats :points_of_interest :show_in_getting_started :enable_embedding
-                                                                   :embedding_params :archived :auto_apply_filters}))]
-        (t2/update! Dashboard id updates))))
-  ;; now publish an event and return the updated Dashboard
-  (let [dashboard (t2/hydrate (t2/select-one :model/Dashboard :id id) [:collection :is_personal])]
-    (events/publish-event! :event/dashboard-update {:object dashboard :user-id api/*current-user-id*})
-    (assoc dashboard :last-edit-info (last-edit/edit-information-for-user @api/*current-user*))))
-
->>>>>>> 7085ab63
 ;; TODO - We can probably remove this in the near future since it should no longer be needed now that we're going to
 ;; be setting `:archived` to `true` via the `PUT` endpoint instead
 (api/defendpoint DELETE "/:id"
@@ -609,18 +563,17 @@
   (when (seq updated-tab-ids)
     (events/publish-event! :event/dashboard-update-tabs
                            {:object dashboard :user-id api/*current-user-id* :tab-ids updated-tab-ids})))
-<<<<<<< HEAD
 
 (defn- update-dashboard
-  "Updates a dashboard."
-  [id {:keys [description name parameters caveats points_of_interest show_in_getting_started enable_embedding
-              embedding_params position archived collection_id collection_position cache_ttl dashcards tabs]
-       :as dash-updates}]
-  (let [dashboard (-> (api/write-check Dashboard id)
-                      api/check-not-archived
-                      (t2/hydrate [:dashcards :series :card] :tabs))
-        dash-before-update dashboard
-        new-tabs  (map-indexed (fn [idx tab] (assoc tab :position idx)) tabs)]
+  "Updates a Dashboard. Designed to be reused by PUT /api/dashboard/:id and PUT /api/dashboard/:id/cards"
+  [id {:keys [dashcards tabs] :as dash-updates}]
+  (let [dashboard                  (-> (api/write-check Dashboard id)
+                                       api/check-not-archived
+                                       (t2/hydrate [:dashcards :series :card] :tabs))
+        dash-before-update         dashboard
+        changes-stats              (atom nil)
+        ;; tabs are sent in production as well, but there are lots of tests that exclude it
+        update-dashcards-and-tabs? (contains? dash-updates :dashcards)]
     (collection/check-allowed-to-change-collection dash-before-update dash-updates)
     (check-allowed-to-change-embedding dash-before-update dash-updates)
     (when (and (seq (:tabs dashboard))
@@ -628,21 +581,20 @@
       (throw (ex-info (tru "This dashboard has tab, makes sure every card has a tab")
                       {:status-code 400})))
     (api/check-500
-     (let [changes-stats (atom nil)]
-       (t2/with-transaction [_conn]
-         ;; If the dashboard has an updated position, or if the dashboard is moving to a new collection, we might need to
-         ;; adjust the collection position of other dashboards in the collection
-         (api/maybe-reconcile-collection-position! dash-before-update dash-updates)
-         ;; description, position, collection_id, and collection_position are allowed to be `nil`. Everything else must be
-         ;; non-nil
-         (when-let [updates (not-empty
-                             (u/select-keys-when
-                              dash-updates
-                              :present #{:description :position :collection_id :collection_position :cache_ttl}
-                              :non-nil #{:name :parameters :caveats :points_of_interest :show_in_getting_started :enable_embedding
-                                         :embedding_params :archived :auto_apply_filters}))]
-           (t2/update! Dashboard id updates))
-         (let [{:keys [old->new-tab-id
+     (t2/with-transaction [_conn]
+       ;; If the dashboard has an updated position, or if the dashboard is moving to a new collection, we might need to
+       ;; adjust the collection position of other dashboards in the collection
+       (api/maybe-reconcile-collection-position! dash-before-update dash-updates)
+       (when-let [updates (not-empty
+                           (u/select-keys-when
+                            dash-updates
+                            :present #{:description :position :collection_id :collection_position :cache_ttl}
+                            :non-nil #{:name :parameters :caveats :points_of_interest :show_in_getting_started :enable_embedding
+                                       :embedding_params :archived :auto_apply_filters}))]
+         (t2/update! Dashboard id updates))
+       (when update-dashcards-and-tabs?
+         (let [new-tabs                 (map-indexed (fn [idx tab] (assoc tab :position idx)) tabs)
+               {:keys [old->new-tab-id
                        deleted-tab-ids]
                 :as tabs-changes-stats} (dashboard-tab/do-update-tabs! (:id dashboard) (:tabs dashboard) new-tabs)
                deleted-tab-ids          (set deleted-tab-ids)
@@ -661,13 +613,14 @@
            (reset! changes-stats
                    (merge
                     (select-keys tabs-changes-stats [:created-tab-ids :updated-tab-ids :deleted-tab-ids :total-num-tabs])
-                    (select-keys dashcards-changes-stats [:created-dashcards :deleted-dashcards :updated-dashcards])))))
-        ;; trigger events out of tx so rows are committed and visible from other threads
-       (track-dashcard-and-tab-events! id @changes-stats)
-       true))
-    (u/prog1 (t2/hydrate (t2/select-one :model/Dashboard :id id) [:collection :is_personal] [:dashcards :series] :tabs)
-             (events/publish-event! :event/dashboard-update (assoc <> :actor_id api/*current-user-id*))
-             (assoc dashboard :last-edit-info (last-edit/edit-information-for-user @api/*current-user*)))))
+                    (select-keys dashcards-changes-stats [:created-dashcards :deleted-dashcards :updated-dashcards]))))))
+     true)
+    (u/prog1 (-> (t2/select-one :model/Dashboard id)
+                 (t2/hydrate [:collection :is_personal] [:dashcards :series] :tabs)
+                 (assoc :last-edit-info (last-edit/edit-information-for-user @api/*current-user*)))
+      (if update-dashcards-and-tabs?
+        (track-dashcard-and-tab-events! <> @changes-stats)
+        (events/publish-event! :event/dashboard-update (assoc <> :actor_id api/*current-user-id*))))))
 
 (api/defendpoint PUT "/:id"
   "Update a Dashboard, and optionally the `dashcards` and `tabs` of a Dashboard. The request body should be a JSON object with the same
@@ -692,8 +645,6 @@
    dashcards               [:maybe (ms/maps-with-unique-key [:sequential UpdatedDashboardCard] :id)]
    tabs                    [:maybe (ms/maps-with-unique-key [:sequential UpdatedDashboardTab] :id)]}
   (update-dashboard id dash-updates))
-=======
->>>>>>> 7085ab63
 
 (api/defendpoint PUT "/:id/cards"
   "Update `Cards` and `Tabs` on a Dashboard. Request body should have the form:
@@ -715,48 +666,9 @@
    ;; tabs should be required in production, making it optional because lots of
    ;; e2e tests curerntly doesn't include it
    tabs [:maybe (ms/maps-with-unique-key [:sequential UpdatedDashboardTab] :id)]}
-<<<<<<< HEAD
   (let [dashboard (update-dashboard id {:dashcards cards :tabs tabs})]
     {:cards (:dashcards dashboard)
      :tabs  (:tabs dashboard)}))
-=======
-  (let [dashboard (-> (api/write-check Dashboard id)
-                      api/check-not-archived
-                      (t2/hydrate [:dashcards :series :card] :tabs))
-        new-tabs  (map-indexed (fn [idx tab] (assoc tab :position idx)) tabs)]
-    (when (and (seq (:tabs dashboard))
-               (not (every? #(some? (:dashboard_tab_id %)) cards)))
-      (throw (ex-info (tru "This dashboard has tab, makes sure every card has a tab")
-                      {:status-code 400})))
-    (api/check-500
-      (let [changes-stats (atom nil)]
-        (t2/with-transaction [_conn]
-          (let [{:keys [old->new-tab-id
-                        deleted-tab-ids]
-                 :as tabs-changes-stats} (dashboard-tab/do-update-tabs! (:id dashboard) (:tabs dashboard) new-tabs)
-                deleted-tab-ids          (set deleted-tab-ids)
-                current-cards            (cond->> (:dashcards dashboard)
-                                           (seq deleted-tab-ids)
-                                           (remove (fn [card]
-                                                     (contains? deleted-tab-ids (:dashboard_tab_id card)))))
-                new-cards                (cond->> cards
-                                           ;; fixup the temporary tab ids with the real ones
-                                           (seq old->new-tab-id)
-                                           (map (fn [card]
-                                                  (if-let [real-tab-id (get old->new-tab-id (:dashboard_tab_id card))]
-                                                    (assoc card :dashboard_tab_id real-tab-id)
-                                                    card))))
-                dashcards-changes-stats  (do-update-dashcards! dashboard current-cards new-cards)]
-            (reset! changes-stats
-                    (merge
-                      (select-keys tabs-changes-stats [:created-tab-ids :updated-tab-ids :deleted-tab-ids :total-num-tabs])
-                      (select-keys dashcards-changes-stats [:created-dashcards :deleted-dashcards :updated-dashcards])))))
-        ;; trigger events out of tx so rows are committed and visible from other threads
-        (track-dashcard-and-tab-events! (t2/select-one :model/Dashboard id) @changes-stats)
-        true))
-   {:cards (t2/hydrate (dashboard/dashcards id) :series)
-    :tabs  (dashboard/tabs id)}))
->>>>>>> 7085ab63
 
 (api/defendpoint GET "/:id/revisions"
   "Fetch `Revisions` for Dashboard with ID."
