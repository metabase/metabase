import cx from "classnames";
import { useFormik } from "formik";
import { Fragment, useCallback, useEffect } from "react";
import { t } from "ttag";
import { noop } from "underscore";

import { FIELD_SEMANTIC_TYPES_MAP } from "metabase/lib/core";
import {
  ActionIcon,
  Button,
  Flex,
  Group,
  Icon,
  Modal,
  Text,
  rem,
} from "metabase/ui";
import type {
  DatasetColumn,
  Field,
  RowValue,
  RowValues,
  Table,
} from "metabase-types/api";

import type { UpdatedRowCellsHandlerParams } from "../../types";
import { EditingBodyCellConditional } from "../inputs";

import S from "./EditingBaseRowModal.module.css";

interface EditingBaseRowModalProps {
  datasetColumns: DatasetColumn[];
  datasetTable?: Table;
  onClose: () => void;
  onEdit: (data: UpdatedRowCellsHandlerParams) => void;
  onRowCreate: (data: Record<string, RowValue>) => void;
  onRowDelete: (rowIndex: number) => void;
  opened: boolean;
  currentRowIndex?: number;
  currentRowData?: RowValues;
  isLoading?: boolean;
  fieldMetadataMap?: Record<Field["name"], Field>;
}

type EditingFormValues = Record<string, RowValue>;

export function EditingBaseRowModal({
  datasetColumns,
  onClose,
  onEdit,
  onRowCreate,
  onRowDelete,
  opened,
  currentRowIndex,
  currentRowData,
  isLoading,
  fieldMetadataMap,
}: EditingBaseRowModalProps) {
  const isEditingMode = !!currentRowData;

  const validateForm = useCallback(
    (values: EditingFormValues) => {
      const errors: Record<string, string> = {};

      datasetColumns.forEach(column => {
        const field = fieldMetadataMap?.[column.name];
        const isRequired = field?.database_required;
        if (isRequired && !values[column.name]) {
          errors[column.name] = t`This column is required`;
        }
      });

      return errors;
    },
    [fieldMetadataMap, datasetColumns],
  );

  const {
    isValid,
    resetForm,
    setFieldValue,
    handleSubmit,
    errors,
    validateForm: revalidateForm,
  } = useFormik({
    initialValues: {} as EditingFormValues,
    onSubmit: onRowCreate,
    validate: validateForm,
    validateOnMount: true,
  });

  // Clear new row data when modal is opened
  useEffect(() => {
    if (opened) {
      resetForm();
      revalidateForm();
    }
  }, [opened, resetForm, revalidateForm]);

  const handleValueEdit = useCallback(
    (key: string, value: RowValue) => {
<<<<<<< HEAD
      if (isEditingMode && currentRowIndex != null) {
        onValueChange({
=======
      if (currentRowIndex !== undefined && isEditingMode) {
        onEdit({
>>>>>>> a9169ea5
          rowIndex: currentRowIndex,
          updatedData: {
            [key]: value,
          },
        });
      }
    },
    [isEditingMode, currentRowIndex, onEdit],
  );

  return (
    <Modal.Root opened={opened} onClose={onClose}>
      <Modal.Overlay />
      <Modal.Content>
<<<<<<< HEAD
        <Modal.Header px="xl" pb="0" className={S.modalHeader}>
          <Modal.Title>
            {isEditingMode ? t`Edit record` : t`Create a new record`}
          </Modal.Title>
          <Group
            gap="xs"
            mr={rem(-5) /* alings cross with modal right padding */}
          >
            {isEditingMode && currentRowIndex != null && (
              <ActionIcon variant="subtle">
                <Icon
                  name="trash"
                  onClick={() => onRowDelete(currentRowIndex)}
                />
=======
        <form onSubmit={handleSubmit}>
          <Modal.Header px="xl" pb="0" className={S.modalHeader}>
            <Modal.Title>
              {isEditingMode ? t`Edit record` : t`Create a new record`}
            </Modal.Title>
            <Group
              gap="xs"
              mr={rem(-5) /* alings cross with modal right padding */}
            >
              {isEditingMode && currentRowIndex !== undefined && (
                <ActionIcon variant="subtle">
                  <Icon
                    name="trash"
                    onClick={() => onRowDelete(currentRowIndex)}
                  />
                </ActionIcon>
              )}
              <ActionIcon variant="subtle" onClick={onClose}>
                <Icon name="close" />
>>>>>>> a9169ea5
              </ActionIcon>
            </Group>
          </Modal.Header>
          <Modal.Body
            px="xl"
            py="lg"
            className={cx(S.modalBody, { [S.modalBodyEditing]: isEditingMode })}
          >
            {datasetColumns.map((column, index) => {
              const field = fieldMetadataMap?.[column.name];

              return (
                <Fragment key={column.id}>
                  <Icon
                    className={S.modalBodyColumn}
                    name={
                      column.semantic_type
                        ? FIELD_SEMANTIC_TYPES_MAP[column.semantic_type].icon
                        : "string"
                    }
                  />
                  <Text className={S.modalBodyColumn}>
                    {column.display_name}
                  </Text>
                  <ModalEditingInput
                    isEditingMode={isEditingMode}
                    initialValue={currentRowData ? currentRowData[index] : null}
                    datasetColumn={column}
                    field={field}
                    onSubmitValue={handleValueEdit}
                    onChangeValue={setFieldValue}
                    error={!isEditingMode && !!errors[column.name]}
                  />
                </Fragment>
              );
            })}
          </Modal.Body>
          {!isEditingMode && (
            <Flex px="xl" className={S.modalFooter} gap="lg" justify="flex-end">
              <Button variant="subtle" onClick={onClose}>
                {t`Cancel`}
              </Button>
              <Button
                disabled={isLoading || !isValid}
                variant="filled"
                type="submit"
              >{t`Create new record`}</Button>
            </Flex>
          )}
        </form>
      </Modal.Content>
    </Modal.Root>
  );
}

type EditingInputWithEventsProps = {
  isEditingMode: boolean;
  initialValue?: RowValue;
  datasetColumn: DatasetColumn;
  field?: Field;
  onSubmitValue: (key: string, value: RowValue) => void;
  onChangeValue: (key: string, value: RowValue) => void;
  error?: boolean;
};
function ModalEditingInput({
  isEditingMode,
  initialValue,
  datasetColumn,
  field,
  onSubmitValue,
  onChangeValue,
  error,
}: EditingInputWithEventsProps) {
  // The difference is that in editing mode we handle change only when value is ready (e.g. on blur)
  // whereas in creating mode we handle change immediately to update the form state
  const handleValueSubmit = useCallback(
    (value: RowValue) => {
      if (isEditingMode) {
        onSubmitValue(datasetColumn.name, value);
      }
    },
    [isEditingMode, datasetColumn.name, onSubmitValue],
  );

  const handleValueChange = useCallback(
    (value: RowValue) => {
      if (!isEditingMode) {
        onChangeValue(datasetColumn.name, value);
      }
    },
    [isEditingMode, datasetColumn.name, onChangeValue],
  );

  return (
    <EditingBodyCellConditional
      autoFocus={false}
      datasetColumn={datasetColumn}
      field={field}
      initialValue={initialValue ?? null}
      onCancel={noop}
      onSubmit={handleValueSubmit}
      onChangeValue={handleValueChange}
      inputProps={{ error }}
    />
  );
}<|MERGE_RESOLUTION|>--- conflicted
+++ resolved
@@ -99,13 +99,8 @@
 
   const handleValueEdit = useCallback(
     (key: string, value: RowValue) => {
-<<<<<<< HEAD
-      if (isEditingMode && currentRowIndex != null) {
-        onValueChange({
-=======
-      if (currentRowIndex !== undefined && isEditingMode) {
+      if (currentRowIndex != null && isEditingMode) {
         onEdit({
->>>>>>> a9169ea5
           rowIndex: currentRowIndex,
           updatedData: {
             [key]: value,
@@ -120,22 +115,6 @@
     <Modal.Root opened={opened} onClose={onClose}>
       <Modal.Overlay />
       <Modal.Content>
-<<<<<<< HEAD
-        <Modal.Header px="xl" pb="0" className={S.modalHeader}>
-          <Modal.Title>
-            {isEditingMode ? t`Edit record` : t`Create a new record`}
-          </Modal.Title>
-          <Group
-            gap="xs"
-            mr={rem(-5) /* alings cross with modal right padding */}
-          >
-            {isEditingMode && currentRowIndex != null && (
-              <ActionIcon variant="subtle">
-                <Icon
-                  name="trash"
-                  onClick={() => onRowDelete(currentRowIndex)}
-                />
-=======
         <form onSubmit={handleSubmit}>
           <Modal.Header px="xl" pb="0" className={S.modalHeader}>
             <Modal.Title>
@@ -145,7 +124,7 @@
               gap="xs"
               mr={rem(-5) /* alings cross with modal right padding */}
             >
-              {isEditingMode && currentRowIndex !== undefined && (
+              {isEditingMode && currentRowIndex != null && (
                 <ActionIcon variant="subtle">
                   <Icon
                     name="trash"
@@ -155,7 +134,6 @@
               )}
               <ActionIcon variant="subtle" onClick={onClose}>
                 <Icon name="close" />
->>>>>>> a9169ea5
               </ActionIcon>
             </Group>
           </Modal.Header>
