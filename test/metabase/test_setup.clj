(ns metabase.test-setup
  "Functions that run before + after unit tests (setup DB, start web server, load test data)."
  (:require [clojure
             [data :as data]
             [set :as set]]
            [clojure.tools.logging :as log]
            [expectations :refer :all]
            [metabase
             [core :as core]
             [db :as mdb]
             [driver :as driver]
             [plugins :as plugins]
<<<<<<< HEAD
=======
             [task :as task]
>>>>>>> 0b58d20e
             [util :as u]]
            [metabase.core.initialization-status :as init-status]
            [metabase.models.setting :as setting]))

;;; ---------------------------------------- Expectations Framework Settings -----------------------------------------

;; ## EXPECTATIONS FORMATTING OVERRIDES

;; These overrides the methods Expectations usually uses for printing failed tests.
;; These are basically the same as the original implementations, but they colorize and pretty-print the
;; output, which makes it an order of magnitude easier to read, especially for tests that compare a
;; lot of data, like Query Processor or API tests.
(defn- format-failure [e a str-e str-a]
  {:type             :fail
   :expected-message (when-let [in-e (first (data/diff e a))]
                       (format "\nin expected, not actual:\n%s" (u/pprint-to-str 'green in-e)))
   :actual-message   (when-let [in-a (first (data/diff a e))]
                       (format "\nin actual, not expected:\n%s" (u/pprint-to-str 'red in-a)))
   :raw              [str-e str-a]
   :result           ["\nexpected:\n"
                      (u/pprint-to-str 'green e)
                      "\nwas:\n"
                      (u/pprint-to-str 'red a)]})

(defmethod compare-expr :expectations/maps [e a str-e str-a]
  (let [[in-e in-a] (data/diff e a)]
    (if (and (nil? in-e) (nil? in-a))
      {:type :pass}
      (format-failure e a str-e str-a))))

(defmethod compare-expr :expectations/sets [e a str-e str-a]
  (format-failure e a str-e str-a))

(defmethod compare-expr :expectations/sequentials [e a str-e str-a]
  (let [diff-fn (fn [e a] (seq (set/difference (set e) (set a))))]
    (assoc (format-failure e a str-e str-a)
           :message (cond
                      (and (= (set e) (set a))
                           (= (count e) (count a))
                           (= (count e) (count (set a)))) "lists appear to contain the same items with different ordering"
                      (and (= (set e) (set a))
                           (< (count e) (count a)))       "some duplicate items in actual are not expected"
                      (and (= (set e) (set a))
                           (> (count e) (count a)))       "some duplicate items in expected are not actual"
                      (< (count e) (count a))             "actual is larger than expected"
                      (> (count e) (count a))             "expected is larger than actual"))))


;; Without this, the AthenaDriver is not loaded. How does it works for the OracleDriver ?
(plugins/load-plugins!)

;;; ------------------------------- Functions That Get Ran On Test Suite Start / Stop --------------------------------

;; `test-startup` function won't work for loading the drivers because they need to be available at evaluation time for
;; some of the unit tests work work properly
(driver/find-and-load-drivers!)

(defn test-startup
  {:expectations-options :before-run}
  []
  ;; We can shave about a second from unit test launch time by doing the various setup stages in on different threads
  ;; Start Jetty in the BG so if test setup fails we have an easier time debugging it -- it's trickier to debug things
  ;; on a BG thread
  (let [start-jetty! (future (core/start-jetty!))]
    (try
      (plugins/setup-plugins!)
      (log/info (format "Setting up %s test DB and running migrations..." (name (mdb/db-type))))
      (mdb/setup-db! :auto-migrate true)
      ;; we don't want to actually start the task scheduler (we don't want sync or other stuff happening in the BG
      ;; while running tests), but we still need to make sure it sets itself up properly so tasks can get scheduled
      ;; without throwing Exceptions
      (#'task/set-jdbc-backend-properties!)
      (setting/set! :site-name "Metabase Test")
      (init-status/set-complete!)

      ;; make sure the driver test extensions are loaded before running the tests. :reload them because otherwise we
      ;; get wacky 'method in protocol not implemented' errors when running tests against an individual namespace
      (doseq [engine (keys (driver/available-drivers))
              :let   [driver-test-ns (symbol (str "metabase.test.data." (name engine)))]]
        (u/ignore-exceptions
          (require driver-test-ns :reload)))

      ;; If test setup fails exit right away
      (catch Throwable e
        (log/error (u/format-color 'red "Test setup failed: %s\n%s" e (u/pprint-to-str (vec (.getStackTrace e)))))
        (System/exit -1)))

    @start-jetty!))


(defn test-teardown
  {:expectations-options :after-run}
  []
  (log/info "Shutting down Metabase unit test runner")
  (core/stop-jetty!))

(defn call-with-test-scaffolding
  "Runs `test-startup` and ensures `test-teardown` is always called. This function is useful for running a test (or test
  namespace) at the repl with the appropriate environment setup for the test to pass."
  [f]
  (try
    (test-startup)
    (f)
    (catch Exception e
      (throw e))
    (finally
      (test-teardown))))<|MERGE_RESOLUTION|>--- conflicted
+++ resolved
@@ -10,10 +10,7 @@
              [db :as mdb]
              [driver :as driver]
              [plugins :as plugins]
-<<<<<<< HEAD
-=======
              [task :as task]
->>>>>>> 0b58d20e
              [util :as u]]
             [metabase.core.initialization-status :as init-status]
             [metabase.models.setting :as setting]))
