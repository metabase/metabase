--- conflicted
+++ resolved
@@ -32,11 +32,7 @@
 
 (mu/defn ^:private store-metadata!
   [cache
-<<<<<<< HEAD
-   metadata-type :- [:enum :metadata/database :metadata/table :metadata/column :metadata/card :metadata/legacy-metric :metadata/metric :metadata/segment]
-=======
    metadata-type :- ::lib.schema.metadata/metadata-types
->>>>>>> f852b48f
    id            :- pos-int?
    metadata      :- [:multi
                      {:dispatch :lib/type}
