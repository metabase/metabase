(ns metabase.mbql.predicates
  "Predicate functions for checking whether something is a valid instance of a given MBQL clause."
  (:require
   [metabase.lib.schema.expression.temporal
    :as lib.schema.expression.temporal]
   [metabase.lib.schema.temporal-bucketing
    :as lib.schema.temporal-bucketing]
   [metabase.mbql.schema :as mbql.s]
   [metabase.util.malli.registry :as mr]))
<<<<<<< HEAD

(defn- validator [schema]
  (complement (mr/explainer schema)))

(def ^{:arglists '([unit])} DateTimeUnit?
  "Is `unit` a valid datetime bucketing unit?"
  (validator ::lib.schema.temporal-bucketing/unit))

(def ^{:arglists '([unit])} TimezoneId?
  "Is `unit` a valid datetime bucketing unit?"
  (validator ::lib.schema.expression.temporal/timezone-id))

(def ^{:arglists '([ag-clause])} Aggregation?
  "Is this a valid Aggregation clause?"
  (validator mbql.s/Aggregation))

(def ^{:arglists '([field-clause])} Field?
  "Is this a valid Field clause?"
  (validator mbql.s/Field))

(def ^{:arglists '([filter-clause])} Filter?
  "Is this a valid `:filter` clause?"
  (validator mbql.s/Filter))

(def ^{:arglists '([filter-clause])} DatetimeExpression?
  "Is this a valid DatetimeExpression clause?"
  (validator mbql.s/DatetimeExpression))

(def ^{:arglists '([field-clause])} FieldOrExpressionDef?
  "Is this a something that is valid as a top-level expression definition?"
  (validator mbql.s/FieldOrExpressionDef))
=======

(def ^{:arglists '([unit])} DateTimeUnit?
  "Is `unit` a valid datetime bucketing unit?"
  (mr/validator ::lib.schema.temporal-bucketing/unit))

(def ^{:arglists '([unit])} TimezoneId?
  "Is `unit` a valid datetime bucketing unit?"
  (mr/validator ::lib.schema.expression.temporal/timezone-id))

(def ^{:arglists '([ag-clause])} Aggregation?
  "Is this a valid Aggregation clause?"
  (mr/validator mbql.s/Aggregation))

(def ^{:arglists '([field-clause])} Field?
  "Is this a valid Field clause?"
  (mr/validator mbql.s/Field))

(def ^{:arglists '([filter-clause])} Filter?
  "Is this a valid `:filter` clause?"
  (mr/validator mbql.s/Filter))

(def ^{:arglists '([filter-clause])} DatetimeExpression?
  "Is this a valid DatetimeExpression clause?"
  (mr/validator mbql.s/DatetimeExpression))

(def ^{:arglists '([field-clause])} FieldOrExpressionDef?
  "Is this a something that is valid as a top-level expression definition?"
  (mr/validator mbql.s/FieldOrExpressionDef))
>>>>>>> b7ea2376
<|MERGE_RESOLUTION|>--- conflicted
+++ resolved
@@ -7,39 +7,6 @@
     :as lib.schema.temporal-bucketing]
    [metabase.mbql.schema :as mbql.s]
    [metabase.util.malli.registry :as mr]))
-<<<<<<< HEAD
-
-(defn- validator [schema]
-  (complement (mr/explainer schema)))
-
-(def ^{:arglists '([unit])} DateTimeUnit?
-  "Is `unit` a valid datetime bucketing unit?"
-  (validator ::lib.schema.temporal-bucketing/unit))
-
-(def ^{:arglists '([unit])} TimezoneId?
-  "Is `unit` a valid datetime bucketing unit?"
-  (validator ::lib.schema.expression.temporal/timezone-id))
-
-(def ^{:arglists '([ag-clause])} Aggregation?
-  "Is this a valid Aggregation clause?"
-  (validator mbql.s/Aggregation))
-
-(def ^{:arglists '([field-clause])} Field?
-  "Is this a valid Field clause?"
-  (validator mbql.s/Field))
-
-(def ^{:arglists '([filter-clause])} Filter?
-  "Is this a valid `:filter` clause?"
-  (validator mbql.s/Filter))
-
-(def ^{:arglists '([filter-clause])} DatetimeExpression?
-  "Is this a valid DatetimeExpression clause?"
-  (validator mbql.s/DatetimeExpression))
-
-(def ^{:arglists '([field-clause])} FieldOrExpressionDef?
-  "Is this a something that is valid as a top-level expression definition?"
-  (validator mbql.s/FieldOrExpressionDef))
-=======
 
 (def ^{:arglists '([unit])} DateTimeUnit?
   "Is `unit` a valid datetime bucketing unit?"
@@ -67,5 +34,4 @@
 
 (def ^{:arglists '([field-clause])} FieldOrExpressionDef?
   "Is this a something that is valid as a top-level expression definition?"
-  (mr/validator mbql.s/FieldOrExpressionDef))
->>>>>>> b7ea2376
+  (mr/validator mbql.s/FieldOrExpressionDef))