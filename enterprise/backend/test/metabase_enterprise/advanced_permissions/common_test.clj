(ns metabase-enterprise.advanced-permissions.common-test
  (:require
   [cheshire.core :as json]
   [clojure.core.memoize :as memoize]
   [clojure.java.jdbc :as jdbc]
   [clojure.test :refer :all]
   [metabase.api.database :as api.database]
   [metabase.driver :as driver]
   [metabase.driver.sql-jdbc.connection :as sql-jdbc.conn]
   [metabase.models
    :refer [Dashboard DashboardCard Database Field FieldValues Table]]
   [metabase.models.database :as database]
   [metabase.models.field :as field]
   [metabase.models.permissions :as perms]
   [metabase.models.permissions-group :as perms-group]
   [metabase.permissions.test-util :as perms.test-util]
   [metabase.public-settings.premium-features-test
    :as premium-features-test]
   [metabase.sync :as sync]
   [metabase.sync.concurrent :as sync.concurrent]
   [metabase.test :as mt]
   [metabase.test.fixtures :as fixtures]
   [metabase.upload-test :as upload-test]
   [metabase.util :as u]
   [toucan2.core :as t2]
   [toucan2.tools.with-temp :as t2.with-temp]))

(use-fixtures :once (fixtures/initialize :db :test-users))

(defn- do-with-all-user-data-perms
  "Implementation for [[with-all-users-data-perms]]"
  [graph f]
  (let [all-users-group-id  (u/the-id (perms-group/all-users))]
    (premium-features-test/with-additional-premium-features #{:advanced-permissions}
      (memoize/memo-clear! @#'field/cached-perms-object-set)
      (perms.test-util/with-restored-perms!
        (u/ignore-exceptions (@#'perms/update-group-permissions! all-users-group-id graph))
        (f)))))

(defmacro ^:private with-all-users-data-perms!
  "Runs `body` with perms for the All Users group temporarily set to the values in `graph`. Also enables the advanced
  permissions feature flag, and clears the (5 second TTL) cache used for Field permissions, for convenience."
  {:style/indent 1}
  [graph & body]
  `(do-with-all-user-data-perms ~graph (fn [] ~@body)))

(deftest current-user-test
  (testing "GET /api/user/current returns additional fields if advanced-permissions is enabled"
    (premium-features-test/with-premium-features #{:advanced-permissions}
      (letfn [(user-permissions [user]
                (-> (mt/user-http-request user :get 200 "user/current")
                    :permissions))]
        (testing "admins should have full advanced permisions"
          (is (= {:can_access_setting      true
                  :can_access_subscription true
                  :can_access_monitoring   true
                  :can_access_data_model   true
                  :is_group_manager        false
                  :can_access_db_details   true}
                 (user-permissions :crowberto))))

        (testing "non-admin users should only have subscriptions enabled by default"
          (is (= {:can_access_setting      false
                  :can_access_subscription true
                  :can_access_monitoring   false
                  :can_access_data_model   false
                  :is_group_manager        false
                  :can_access_db_details   false}
                 (user-permissions :rasta))))

        (testing "can_access_data_model is true if a user has any data model perms"
          (let [[id-1 id-2 id-3 id-4] (map u/the-id (database/tables (mt/db)))]
            (with-all-users-data-perms! {(mt/id) {:data       {:schemas :all :native :write}
                                                  :data-model {:schemas {"PUBLIC" {id-1 :all
                                                                                   id-2 :none
                                                                                   id-3 :none
                                                                                   id-4 :none}}}}}
              (is (partial= {:can_access_data_model true}
                            (user-permissions :rasta))))))

        (testing "can_access_db_details is true if a user has any details perms"
          (with-all-users-data-perms! {(mt/id) {:details :yes}}
            (is (partial= {:can_access_db_details true}
                          (user-permissions :rasta)))))))))

;;; +----------------------------------------------------------------------------------------------------------------+
;;; |                                        Data model permission enforcement                                       |
;;; +----------------------------------------------------------------------------------------------------------------+

(deftest fetch-databases-test
  (testing "GET /api/database?include_editable_data_model=true"
    (letfn [(get-test-db
              ([] (get-test-db "database?include_editable_data_model=true"))
              ([url] (->> (mt/user-http-request :rasta :get 200 url)
                          :data
                          (filter (fn [db] (= (mt/id) (:id db))))
                          first)))]
      (testing "Sanity check: a non-admin can fetch a DB when they have full data access and data model perms"
        (with-all-users-data-perms! {(mt/id) {:data       {:schemas :all :native :write}
                                              :data-model {:schemas :all}}}
          (is (partial= {:id (mt/id)} (get-test-db)))))

      (testing "A non-admin cannot fetch a DB for which they do not have data model perms if
               include_editable_data_model=true"
        (with-all-users-data-perms! {(mt/id) {:data       {:schemas :all :native :write}
                                              :data-model {:schemas :none}}}
          (is (= nil (get-test-db)))))

      (let [[id-1 id-2 id-3 id-4] (map u/the-id (database/tables (mt/db)))]
        (with-all-users-data-perms! {(mt/id) {:data       {:schemas :all :native :write}
                                              :data-model {:schemas {"PUBLIC" {id-1 :all
                                                                               id-2 :none
                                                                               id-3 :none
                                                                               id-4 :none}}}}}
          (testing "If a non-admin has data model perms for a single table in a DB, the DB is returned when listing
                   all DBs"
            (is (partial= {:id (mt/id)} (get-test-db))))

          (testing "if include=tables, only tables with data model perms are included"
            (is (= [id-1] (->> (get-test-db "database?include_editable_data_model=true&include=tables")
                               :tables
                               (map :id)))))))))
  (doseq [query-param ["exclude_uneditable_details=true"
                       "include_only_uploadable=true"]]
    (testing (format "GET /api/database?%s" query-param)
      (letfn [(get-test-db
                ([] (get-test-db (str "database?" query-param)))
                ([url] (->> (mt/user-http-request :rasta :get 200 url)
                            :data
                            (filter (fn [db] (= (mt/id) (:id db))))
                            first)))]
        (testing "Sanity check: a non-admin can fetch a DB when they have 'manage' access"
          (with-all-users-data-perms! {(mt/id) {:details :yes}}
            (is (partial= {:id (mt/id)} (get-test-db)))))

        (testing "A non-admin cannot fetch a DB for which they do not not have 'manage' access"
          (with-all-users-data-perms! {(mt/id) {:details :no}}
            (is (= nil (get-test-db)))))))))

(deftest fetch-database-test
  (testing "GET /api/database/:id?include_editable_data_model=true"
    (testing "A non-admin without data model perms for a DB cannot fetch the DB when include_editable_data_model=true"
      (with-all-users-data-perms! {(mt/id) {:data       {:native :write :schemas :all}
                                            :data-model {:schemas :none}}}
        (mt/user-http-request :rasta :get 403 (format "database/%d?include_editable_data_model=true" (mt/id)))))

    (testing "A non-admin with only data model perms for a DB can fetch the DB when include_editable_data_model=true"
      (with-all-users-data-perms! {(mt/id) {:data       {:native :none :schemas :none}
                                            :data-model {:schemas :all}}}
        (mt/user-http-request :rasta :get 200 (format "database/%d?include_editable_data_model=true" (mt/id)))))))

(deftest fetch-database-metadata-test
  (testing "GET /api/database/:id/metadata?include_editable_data_model=true"
    (let [[id-1 id-2 id-3 id-4] (map u/the-id (database/tables (mt/db)))]
      (with-all-users-data-perms! {(mt/id) {:data       {:schemas :all :native :write}
                                            :data-model {:schemas {"PUBLIC" {id-1 :all
                                                                             id-2 :none
                                                                             id-3 :none
                                                                             id-4 :none}}}}}
        (let [tables (->> (mt/user-http-request :rasta
                                                :get
                                                200
                                                (format "database/%d/metadata?include_editable_data_model=true" (mt/id)))
                          :tables)]
          (is (= [id-1] (map :id tables))))))

    (testing "A user with data model perms can still fetch a DB name and tables if they have block perms for a DB"
      (let [[id-1 id-2 id-3 id-4] (map u/the-id (database/tables (mt/db)))]
        (with-all-users-data-perms! {(mt/id) {:data       {:schemas :block :native :none}
                                              :data-model {:schemas {"PUBLIC" {id-1 :all
                                                                               id-2 :none
                                                                               id-3 :none
                                                                               id-4 :none}}}}}
          (let [result (mt/user-http-request :rasta
                                             :get
                                             200
                                             (format "database/%d/metadata?include_editable_data_model=true" (mt/id)))]
            (is (= {:id (mt/id) :name (:name (mt/db))} (dissoc result :tables)))
            (is (= [id-1] (map :id (:tables result))))))))))

(deftest fetch-id-fields-test
  (testing "GET /api/database/:id/idfields?include_editable_data_model=true"
    (testing "A non-admin without data model perms for a DB cannot fetch id fields when include_editable_data_model=true"
      (with-all-users-data-perms! {(mt/id) {:data       {:native :write :schemas :all}
                                            :data-model {:schemas :none}}}
        (mt/user-http-request :rasta :get 403 (format "database/%d/idfields?include_editable_data_model=true" (mt/id)))))

    (testing "A non-admin with only data model perms for a DB can fetch id fields when include_editable_data_model=true"
      (with-all-users-data-perms! {(mt/id) {:data       {:native :none :schemas :none}
                                            :data-model {:schemas :all}}}
        (mt/user-http-request :rasta :get 200 (format "database/%d/idfields?include_editable_data_model=true" (mt/id)))))))

(deftest get-schema-with-advanced-perms-test
  (testing "Permissions: We can verify include_editable_data_model flag works for the `/:id/schema/:schema` endpoint"
    (mt/with-temp [Database {db-id :id} {}
                   Table    t1          {:db_id db-id :schema "schema1" :name "t1"}
                   Table    _t2         {:db_id db-id :schema "schema2"}
                   Table    t3          {:db_id db-id :schema "schema1" :name "t3"}]
      (testing "If a non-admin has data model perms, but no data perms"
        (with-all-users-data-perms! {db-id {:data       {:schemas :block :native :none}
                                            :data-model {:schemas :all}}}
          (testing "and if data permissions are revoked, it should be a 403"
            (is (= "You don't have permissions to do that."
                   (mt/user-http-request :rasta :get 403 (format "database/%d/schema/%s" db-id "schema1")))))
          (testing "and if include_editable_data_model=true and data permissions are revoked, it should return values"
            (is (= ["t1" "t3"]
                   (map :name (mt/user-http-request :rasta :get 200 (format "database/%d/schema/%s" db-id "schema1")
                                                    :include_editable_data_model true)))))))

      (testing "If include_editable_data_model=true and a non-admin does not have data model perms, it should respond
                with a 404"
        (with-all-users-data-perms! {db-id {:data       {:schemas :block :native :none}
                                            :data-model {:schemas :none}}}
          (is (= "Not found."
                 (mt/user-http-request :rasta :get 404 (format "database/%d/schema/%s" db-id "schema1")
                                       :include_editable_data_model true)))))

      (testing "If include_editable_data_model=true and a non-admin has data model perms for a single table in a schema,
                the table is returned"
        (with-all-users-data-perms! {db-id {:data       {:schemas :block :native :none}
                                            :data-model {:schemas {"schema1" {(u/the-id t1) :all
                                                                              (u/the-id t3) :none}}}}}
          (is (= ["t1"]
                 (map :name (mt/user-http-request :rasta :get 200 (format "database/%d/schema/%s" db-id "schema1")
                                                  :include_editable_data_model true)))))))))

(deftest get-schema-with-empty-name-and-advanced-perms-test
  (testing "Permissions: We can verify include_editable_data_model flag works for the `/:id/schema/` endpoint"
    (mt/with-temp [Database {db-id :id} {}
                   Table    t1 {:db_id db-id :schema nil :name "t1"}
                   Table    _t2 {:db_id db-id :schema "public"}
                   Table    t3 {:db_id db-id :schema "" :name "t3"}]
      (with-all-users-data-perms! {db-id {:data       {:schemas :block :native :none}
                                          :data-model {:schemas :all}}}
        (perms/revoke-data-perms! (perms-group/all-users) db-id)
        (testing "If data permissions are revoked, it should be a 403"
          (is (= "You don't have permissions to do that."
                 (mt/user-http-request :rasta :get 403 (format "database/%d/schema/" db-id)))))
        (testing "If include_editable_data_model=true and data permissions are revoked, it should return tables with both
                  `nil` and \"\" as its schema"
          (is (= ["t1" "t3"]
                 (map :name (mt/user-http-request :rasta :get 200 (format "database/%d/schema/" db-id)
                                                  :include_editable_data_model true))))))

      (testing "If include_editable_data_model=true and a non-admin does not have data model perms, it should respond
                with a 404"
        (with-all-users-data-perms! {db-id {:data       {:schemas :block :native :none}
                                            :data-model {:schemas :none}}}
          (is (= "Not found."
                 (mt/user-http-request :rasta :get 404 (format "database/%d/schema/" db-id)
                                       :include_editable_data_model true)))))

      (testing "If include_editable_data_model=true and a non-admin has data model perms for a single table in an empty
                string schema, it should return the table"
        (with-all-users-data-perms! {db-id {:data       {:schemas :block :native :none}
                                            :data-model {:schemas {"" {(u/the-id t1) :all
                                                                       (u/the-id t3) :none}}}}}
          (is (= ["t1"]
                 (map :name (mt/user-http-request :rasta :get 200 (format "database/%d/schema/" db-id)
                                                  :include_editable_data_model true)))))))))

(deftest get-schemas-with-advanced-perms-test
  (testing "Permissions: We can verify include_editable_data_model flag works for the `/:id/:schemas` endpoint"
    (mt/with-temp [Database {db-id :id} {}
                   Table    t1 {:db_id db-id, :schema "schema1", :name "t1"}
                   Table    _t2 {:db_id db-id, :schema "schema2"}
                   Table    _t3 {:db_id db-id, :schema "schema1", :name "t3"}]
      (testing "If a non-admin has data model perms, but no data perms"
        (with-all-users-data-perms! {db-id {:data       {:schemas :block :native :none}
                                            :data-model {:schemas :all}}}
          (testing "if include_editable_data_model=nil, it should be a 403"
            (is (= "You don't have permissions to do that."
                   (mt/user-http-request :rasta :get 403 (format "database/%d/schemas" db-id)))))
          (testing "and if include_editable_data_model=true, it should return values"
            (is (= ["schema1" "schema2"]
                   (mt/user-http-request :rasta :get 200 (format "database/%d/schemas" db-id)
                                         :include_editable_data_model true))))
          (testing "and if the database doesn't exist, it should be a 404"
            (is (= "Not found."
                   (mt/user-http-request :rasta :get 404 (format "database/%d/schemas" Integer/MAX_VALUE)
                                         :include_editable_data_model true))))))
      (testing "If include_editable_data_model=true and a non-admin does not have data model perms, it should return []"
        (with-all-users-data-perms! {db-id {:data       {:schemas :block :native :none}
                                            :data-model {:schemas :none}}}
          (is (= []
                 (mt/user-http-request :rasta :get 200 (format "database/%d/schemas" db-id)
                                       :include_editable_data_model true)))))
      (testing "If include_editable_data_model=true and a non-admin has data model perms for a schema,
                  it should return the schema"
        (with-all-users-data-perms! {db-id {:data       {:schemas :block :native :none}
                                            :data-model {:schemas {"schema1" :all}}}}
          (is (= ["schema1"]
                 (mt/user-http-request :rasta :get 200 (format "database/%d/schemas" db-id)
                                       :include_editable_data_model true)))))
      (testing "If include_editable_data_model=true and a non-admin has data model perms for a single table in a schema,
                  it should return the schema"
        (with-all-users-data-perms! {db-id {:data       {:schemas :block :native :none}
                                            :data-model {:schemas {"schema1" {(u/the-id t1) :all}}}}}
          (is (= ["schema1"]
                 (mt/user-http-request :rasta :get 200 (format "database/%d/schemas" db-id)
                                       :include_editable_data_model true))))))))

(deftest get-field-hydrated-target-with-advanced-perms-test
  (testing "GET /api/field/:id"
    (mt/with-temp [Database {db-id :id} {}
                   Table    table1 {:db_id db-id, :schema "schema1"}
                   Table    table2 {:db_id db-id, :schema "schema2"}
                   Field    fk-field {:table_id (:id table1)}
                   Field    field {:table_id           (:id table2)
                                   :semantic_type      :type/FK
                                   :fk_target_field_id (:id fk-field)}]
      (let [expected-target (-> fk-field
                                (update :base_type u/qualified-name)
                                (update :visibility_type u/qualified-name))
            get-field       (fn []
                              (mt/user-http-request :rasta :get 200 (format "field/%d?include_editable_data_model=true" (:id field))))]
        (testing "target should be hydrated if a non-admin has data model perms for the DB"
          (with-all-users-data-perms! {db-id {:data-model {:schemas :all}}}
            (is (= expected-target
                   (:target (get-field))))))
        (testing "target should not be hydrated if a non-admin does not have data model perms for the target's schema"
          (with-all-users-data-perms! {db-id {:data-model {:schemas {"schema1" :none
                                                                     "schema2" :all}}}}
            (is (nil? (:target (get-field))))))
        (testing "target should not be hydrated if a non-admin does not have data model perms for the target's table"
          (with-all-users-data-perms! {db-id {:data-model {:schemas {"schema1" {(:id table1) :none}
                                                                     "schema2" {(:id table2) :all}}}}}
            (is (nil? (:target (get-field))))))
        (testing "target should be hydrated if a non-admin does have data model perms for the target's table"
          (with-all-users-data-perms! {db-id {:data-model {:schemas {"schema1" {(:id table1) :all}
                                                                     "schema2" {(:id table2) :all}}}}}
            (is (= expected-target
                   (:target (get-field))))))))))

(deftest update-field-hydrated-target-with-advanced-perms-test
  (testing "PUT /api/field/:id"
    (mt/with-temp [Database {db-id :id} {}
                   Table    table1 {:db_id db-id, :schema "schema1"}
                   Table    table2 {:db_id db-id, :schema "schema2"}
                   Table    table3 {:db_id db-id, :schema "schema3"}
                   Field    fk-field-1 {:table_id (:id table1)}
                   Field    fk-field-2 {:table_id (:id table2)}
                   Field    field {:table_id           (:id table3)
                                   :semantic_type      :type/FK
                                   :fk_target_field_id (:id fk-field-1)}]
      (let [expected-target (-> fk-field-2
                                (update :base_type u/qualified-name)
                                (update :visibility_type u/qualified-name))
            update-target   (fn []
                              (mt/user-http-request :rasta :put 200 (format "field/%d" (:id field)) (assoc field :fk_target_field_id (:id fk-field-2))))]
        (testing "target should be hydrated if a non-admin has data model perms for the DB"
          (with-all-users-data-perms! {db-id {:data-model {:schemas :all}}}
            (is (= expected-target
                   (:target (update-target))))))
        (testing "target should not be hydrated if a non-admin does not have data model perms for the target's schema"
          (with-all-users-data-perms! {db-id {:data-model {:schemas {"schema1" :none
                                                                     "schema2" :none
                                                                     "schema3" :all}}}}
            (is (nil? (:target (update-target))))))
        (testing "target should not be hydrated if a non-admin does not have data model perms for the target's table"
          (with-all-users-data-perms! {db-id {:data-model {:schemas {"schema1" {(:id table1) :all}
                                                                     "schema2" {(:id table2) :none}
                                                                     "schema3" {(:id table3) :all}}}}}
            (is (nil? (:target (update-target))))))
        (testing "target should be hydrated if a non-admin does have data model perms for the target's table"
          (with-all-users-data-perms! {db-id {:data-model {:schemas {"schema1" {(:id table1) :none}
                                                                     "schema2" {(:id table2) :all}
                                                                     "schema3" {(:id table3) :all}}}}}
            (is (= expected-target
                   (:target (update-target))))))))))

(deftest update-field-test
  (t2.with-temp/with-temp [Field {field-id :id, table-id :table_id} {:name "Field "}]
    (let [{table-id :id, schema :schema, db-id :db_id} (t2/select-one Table :id table-id)]
      (testing "PUT /api/field/:id"
        (let [endpoint (format "field/%d" field-id)]
          (testing "a non-admin cannot update field metadata if the advanced-permissions feature flag is not present"
            (with-all-users-data-perms! {db-id {:data-model {:schemas {schema {table-id :all}}}}}
              (premium-features-test/with-premium-features #{}
                (mt/user-http-request :rasta :put 403 endpoint {:name "Field Test 4"}))))

          (testing "a non-admin cannot update field metadata if they have no data model permissions for the DB"
            (with-all-users-data-perms! {db-id {:data-model {:schemas :none}}}
              (mt/user-http-request :rasta :put 403 endpoint {:name "Field Test 2"})))

          (testing "a non-admin cannot update field metadata if they only have data model permissions for other schemas"
            (with-all-users-data-perms! {db-id {:data-model {:schemas {schema             :none
                                                                       "different schema" :all}}}}

              (mt/user-http-request :rasta :put 403 endpoint {:name "Field Test 2"})))

          (testing "a non-admin cannot update field metadata if they only have data model permissions for other tables"
            (with-all-users-data-perms! {db-id {:data-model {:schemas {schema {table-id       :none
                                                                               (inc table-id) :all}}}}}
              (mt/user-http-request :rasta :put 403 endpoint {:name "Field Test 2"})))

          (testing "a non-admin can update field metadata if they have data model perms for the DB"
            (with-all-users-data-perms! {db-id {:data-model {:schemas :all}}}
              (mt/user-http-request :rasta :put 200 endpoint {:name "Field Test 2"})))

          (testing "a non-admin can update field metadata if they have data model perms for the schema"
            (with-all-users-data-perms! {db-id {:data-model {:schemas {schema :all}}}}
              (mt/user-http-request :rasta :put 200 endpoint {:name "Field Test 3"})))

          (testing "a non-admin can update field metadata if they have data model perms for the table"
            (with-all-users-data-perms! {db-id {:data-model {:schemas {schema {table-id :all}}}}}
              (mt/user-http-request :rasta :put 200 endpoint {:name "Field Test 3"})))))

      (testing "POST /api/field/:id/rescan_values"
        (testing "A non-admin can trigger a rescan of field values if they have data model perms for the table"
          (with-all-users-data-perms! {(mt/id) {:data-model {:schemas {schema {table-id :none}}}}}
            (mt/user-http-request :rasta :post 403 (format "field/%d/rescan_values" field-id)))

          (with-all-users-data-perms! {(mt/id) {:data-model {:schemas {schema {table-id :all}}}}}
            (mt/user-http-request :rasta :post 200 (format "field/%d/rescan_values" field-id))))

        (testing "A non-admin with no data access can trigger a re-scan of field values if they have data model perms"
          (t2/delete! FieldValues :field_id (mt/id :venues :price))
          (is (= nil (t2/select-one-fn :values FieldValues, :field_id (mt/id :venues :price))))
          (with-all-users-data-perms! {(mt/id) {:data       {:schemas :block :native :none}
                                                :data-model {:schemas {"PUBLIC" {(mt/id :venues) :all}}}}}
            (mt/user-http-request :rasta :post 200 (format "field/%d/rescan_values" (mt/id :venues :price))))
          (is (= [1 2 3 4] (t2/select-one-fn :values FieldValues, :field_id (mt/id :venues :price))))))

      (testing "POST /api/field/:id/discard_values"
        (testing "A non-admin can discard field values if they have data model perms for the table"
          (with-all-users-data-perms! {(mt/id) {:data-model {:schemas {schema {table-id :none}}}}}
            (mt/user-http-request :rasta :post 403 (format "field/%d/discard_values" field-id)))

          (with-all-users-data-perms! {(mt/id) {:data-model {:schemas {schema {table-id :all}}}}}
            (mt/user-http-request :rasta :post 200 (format "field/%d/discard_values" field-id))))

        (testing "A non-admin with no data access can discard field values if they have data model perms"
          (is (= [1 2 3 4] (t2/select-one-fn :values FieldValues, :field_id (mt/id :venues :price))))
          (with-all-users-data-perms! {(mt/id) {:data       {:schemas :block :native :none}
                                                :data-model {:schemas {"PUBLIC" {(mt/id :venues) :all}}}}}
            (mt/user-http-request :rasta :post 200 (format "field/%d/discard_values" (mt/id :venues :price))))
          (is (= nil (t2/select-one-fn :values FieldValues, :field_id (mt/id :venues :price)))))))))

(deftest get-field-with-advanced-perms-test
  (testing "GET /api/field/:id?include_editable_data_model=true"
    (testing "A non-admin can fetch a field when they have data model perms if include_editable_data_model=true"
      (with-all-users-data-perms! {(mt/id) {:data       {:schemas :block :native :none}
                                            :data-model {:schemas :all}}}
        (is (partial= {:id (mt/id :users :name)}
                      (mt/user-http-request :rasta :get 200 (format "field/%d?include_editable_data_model=true" (mt/id :users :name)))))))
    (with-all-users-data-perms! {(mt/id) {:data       {:schemas :all :native :write}
                                          :data-model {:schemas {"PUBLIC" {(mt/id :categories) :all
                                                                           (mt/id :users)      :none}}}}}
      (testing "A non-admin can fetch a field for which they have data model perms if include_editable_data_model=true"
        (is (partial= {:id (mt/id :categories :name)}
                      (mt/user-http-request :rasta :get 200 (format "field/%d?include_editable_data_model=true" (mt/id :categories :name))))))
      (testing "A non-admin cannot fetch a field for which they do not have data model perms if include_editable_data_model=true"
        (is (= "You don't have permissions to do that."
               (mt/user-http-request :rasta :get 403 (format "field/%d?include_editable_data_model=true" (mt/id :users :name)))))))))

(deftest update-table-test
  (t2.with-temp/with-temp [Table {table-id :id} {:db_id (mt/id) :schema "PUBLIC"}]
    (testing "PUT /api/table/:id"
      (let [endpoint (format "table/%d" table-id)]
        (testing "a non-admin cannot update table metadata if the advanced-permissions feature flag is not present"
          (with-all-users-data-perms! {(mt/id) {:data-model {:schemas :all}}}
            (premium-features-test/with-premium-features #{}
              (mt/user-http-request :rasta :put 403 endpoint {:name "Table Test 2"}))))

        (testing "a non-admin cannot update table metadata if they have no data model permissions for the DB"
          (with-all-users-data-perms! {(mt/id) {:data-model {:schemas :none}}}
            (mt/user-http-request :rasta :put 403 endpoint {:name "Table Test 2"})))

        (testing "a non-admin cannot update table metadata if they only have data model permissions for other schemas"
          (with-all-users-data-perms! {(mt/id) {:data-model {:schemas {"PUBLIC"           :none
                                                                       "different schema" :all}}}}
            (mt/user-http-request :rasta :put 403 endpoint {:name "Table Test 2"})))

        (testing "a non-admin cannot update table metadata if they only have data model permissions for other tables"
          (with-all-users-data-perms! {(mt/id) {:data-model {:schemas {"PUBLIC" {table-id       :none
                                                                                 (inc table-id) :all}}}}}
            (mt/user-http-request :rasta :put 403 endpoint {:name "Table Test 2"})))

        (testing "a non-admin can update table metadata if they have data model perms for the DB"
          (with-all-users-data-perms! {(mt/id) {:data-model {:schemas :all}}}
            (mt/user-http-request :rasta :put 200 endpoint {:name "Table Test 2"})))

        (testing "a non-admin can update table metadata if they have data model perms for the schema"
          (with-all-users-data-perms! {(mt/id) {:data-model {:schemas {"PUBLIC" :all}}}}
            (mt/user-http-request :rasta :put 200 endpoint {:name "Table Test 3"})))

        (testing "a non-admin can update table metadata if they have data model perms for the table"
          (with-all-users-data-perms! {(mt/id) {:data-model {:schemas {"PUBLIC" {table-id :all}}}}}
            (mt/user-http-request :rasta :put 200 endpoint {:name "Table Test 3"})))))

    (testing "POST /api/table/:id/rescan_values"
      (testing "A non-admin can trigger a rescan of field values if they have data model perms for the table"
        (with-all-users-data-perms! {(mt/id) {:data-model {:schemas {"PUBLIC" {table-id :none}}}}}
          (mt/user-http-request :rasta :post 403 (format "table/%d/rescan_values" table-id)))

        (with-all-users-data-perms! {(mt/id) {:data-model {:schemas {"PUBLIC" {table-id :all}}}}}
          (mt/user-http-request :rasta :post 200 (format "table/%d/rescan_values" table-id))))

      (testing "A non-admin with no data access can trigger a re-scan of field values if they have data model perms"
        (t2/delete! FieldValues :field_id (mt/id :venues :price))
        (is (= nil (t2/select-one-fn :values FieldValues, :field_id (mt/id :venues :price))))
        (with-redefs [sync.concurrent/submit-task (fn [task] (task))]
          (with-all-users-data-perms! {(mt/id) {:data       {:schemas :block :native :none}
                                                :data-model {:schemas {"PUBLIC" {(mt/id :venues) :all}}}}}
            (mt/user-http-request :rasta :post 200 (format "table/%d/rescan_values" (mt/id :venues)))))
        (is (= [1 2 3 4] (t2/select-one-fn :values FieldValues, :field_id (mt/id :venues :price))))))

    (testing "POST /api/table/:id/discard_values"
      (testing "A non-admin can discard field values if they have data model perms for the table"
        (with-all-users-data-perms! {(mt/id) {:data-model {:schemas {"PUBLIC" {table-id :none}}}}}
          (mt/user-http-request :rasta :post 403 (format "table/%d/discard_values" table-id)))

        (with-all-users-data-perms! {(mt/id) {:data-model {:schemas {"PUBLIC" {table-id :all}}}}}
          (mt/user-http-request :rasta :post 200 (format "table/%d/discard_values" table-id)))))

    (testing "POST /api/table/:id/fields/order"
      (testing "A non-admin can set a custom field ordering if they have data model perms for the table"
        (mt/with-temp [Field {field-1-id :id} {:table_id table-id}
                       Field {field-2-id :id} {:table_id table-id}]
          (with-all-users-data-perms! {(mt/id) {:data-model {:schemas {"PUBLIC" {table-id :none}}}}}
            (mt/user-http-request :rasta :put 403 (format "table/%d/fields/order" table-id)
                                  {:request-options {:body (json/encode [field-2-id field-1-id])}}))

          (with-all-users-data-perms! {(mt/id) {:data-model {:schemas {"PUBLIC" {table-id :all}}}}}
            (mt/user-http-request :rasta :put 200 (format "table/%d/fields/order" table-id)
                                  {:request-options {:body (json/encode [field-2-id field-1-id])}})))))))

(deftest audit-log-generated-when-table-manual-scan
  (t2.with-temp/with-temp [Table {table-id :id} {:db_id (mt/id) :schema "PUBLIC"}]
    (testing "An audit log entry is generated when a manually triggered re-scan occurs"
      (premium-features-test/with-additional-premium-features #{:audit-app}
        (with-all-users-data-perms! {(mt/id) {:data-model {:schemas {"PUBLIC" {table-id :all}}}}}
          (mt/user-http-request :rasta :post 200 (format "table/%d/rescan_values" table-id))))
      (is (= table-id (:model_id (mt/latest-audit-log-entry :table-manual-scan))))
      (is (= table-id (-> (mt/latest-audit-log-entry :table-manual-scan) :details :id))))))

(deftest fetch-table-test
  (testing "GET /api/table/:id"
    (t2.with-temp/with-temp [Table {table-id :id} {:db_id (mt/id) :schema "PUBLIC"}]
      (testing "A non-admin without self-service perms for a table cannot fetch the table normally"
        (with-all-users-data-perms! {(mt/id) {:data {:native :none :schemas :none}}}
          (mt/user-http-request :rasta :get 403 (format "table/%d?include_editable_data_model=true" table-id))))

      (testing "A non-admin without self-service perms for a table can fetch the table if they have data model perms for
               the DB"
        (with-all-users-data-perms! {(mt/id) {:data       {:native :none :schemas :none}
                                              :data-model {:schemas :all}}}
          (mt/user-http-request :rasta :get 200 (format "table/%d?include_editable_data_model=true" table-id))))

      (testing "A non-admin without self-service perms for a table can fetch the table if they have data model perms for
               the schema"
        (with-all-users-data-perms! {(mt/id) {:data       {:native :none :schemas :none}
                                              :data-model {:schemas {"PUBLIC" :all}}}}
          (mt/user-http-request :rasta :get 200 (format "table/%d?include_editable_data_model=true" table-id))))

      (testing "A non-admin without self-service perms for a table can fetch the table if they have data model perms for
               the table"
        (with-all-users-data-perms! {(mt/id) {:data       {:native :none :schemas :none}
                                              :data-model {:schemas {"PUBLIC" {table-id :all}}}}}
          (mt/user-http-request :rasta :get 200 (format "table/%d?include_editable_data_model=true" table-id)))))))

(deftest fetch-query-metadata-test
  (testing "GET /api/table/:id/query_metadata?include_editable_data_model=true"
    (t2.with-temp/with-temp [Table {table-id :id} {:db_id (mt/id) :schema "PUBLIC"}]
      (testing "A non-admin without data model perms for a table cannot fetch the query metadata when
               include_editable_data_model=true"
        (with-all-users-data-perms! {(mt/id) {:data       {:native :write :schemas :all}
                                              :data-model {:schemas :none}}}
          (mt/user-http-request :rasta :get 403
                                (format "table/%d/query_metadata?include_editable_data_model=true" table-id))))

      (testing "A non-admin with only data model perms for a table can fetch the query metadata when
               include_editable_data_model=true"
        (with-all-users-data-perms! {(mt/id) {:data       {:native :none :schemas :none}
                                              :data-model {:schemas :all}}}
          (mt/user-http-request :rasta :get 200
                                (format "table/%d/query_metadata?include_editable_data_model=true" table-id)))))))

;;; +----------------------------------------------------------------------------------------------------------------+
;;; |                                  Database details permission enforcement                                       |
;;; +----------------------------------------------------------------------------------------------------------------+

(deftest update-database-test
  (testing "PUT /api/database/:id"
    (t2.with-temp/with-temp [Database {db-id :id}]
      (testing "A non-admin cannot update database metadata if the advanced-permissions feature flag is not present"
        (with-all-users-data-perms! {db-id {:details :yes}}
          (premium-features-test/with-premium-features #{}
            (is (= "You don't have permissions to do that."
                   (mt/user-http-request :rasta :put 403 (format "database/%d" db-id) {:name "Database Test"}))))))

      (testing "A non-admin cannot update database metadata if they do not have DB details permissions"
        (with-all-users-data-perms! {db-id {:details :no}}
          (is (= "You don't have permissions to do that."
                 (mt/user-http-request :rasta :put 403 (format "database/%d" db-id) {:name "Database Test"})))))

      (testing "A non-admin can update database metadata if they have DB details permissions"
        (with-all-users-data-perms! {db-id {:details :yes}}
          (is (=? {:id db-id}
                  (mt/user-http-request :rasta :put 200 (format "database/%d" db-id) {:name "Database Test"}))))))))

(deftest delete-database-test
  (t2.with-temp/with-temp [Database {db-id :id}]
    (testing "A non-admin cannot delete a database even if they have DB details permissions"
      (with-all-users-data-perms! {db-id {:details :yes}}
        (mt/user-http-request :rasta :delete 403 (format "database/%d" db-id))))))

(deftest db-operations-test
  (mt/with-temp! [Database    {db-id :id}     {:engine "h2", :details (:details (mt/db))}
                  Table       {table-id :id}  {:db_id db-id}
                  Field       {field-id :id}  {:table_id table-id}
                  FieldValues {values-id :id} {:field_id field-id, :values [1 2 3 4]}]
    (with-redefs [api.database/*rescan-values-async* false]
      (testing "A non-admin can trigger a sync of the DB schema if they have DB details permissions"
        (with-all-users-data-perms! {db-id {:details :yes}}
          (mt/user-http-request :rasta :post 200 (format "database/%d/sync_schema" db-id))))

      (testing "A non-admin can discard saved field values if they have DB details permissions"
        (with-all-users-data-perms! {db-id {:details :yes}}
          (mt/user-http-request :rasta :post 200 (format "database/%d/discard_values" db-id))))

      (testing "A non-admin with no data access can discard field values if they have DB details perms"
        (t2/insert! FieldValues :id values-id :field_id field-id :values [1 2 3 4])
        (with-all-users-data-perms! {db-id {:data    {:schemas :block :native :none}
                                            :details :yes}}
          (mt/user-http-request :rasta :post 200 (format "database/%d/discard_values" db-id)))
        (is (= nil (t2/select-one-fn :values FieldValues, :field_id field-id)))
        (mt/user-http-request :crowberto :post 200 (format "database/%d/rescan_values" db-id)))

      ;; Use test database for rescan_values tests so we can verify that scan actually succeeds
      (testing "A non-admin can trigger a re-scan of field values if they have DB details permissions"
        (with-all-users-data-perms! {(mt/id) {:details :yes}}
          (mt/user-http-request :rasta :post 200 (format "database/%d/rescan_values" (mt/id)))))

      (testing "A non-admin with no data access can trigger a re-scan of field values if they have DB details perms"
        (t2/delete! FieldValues :field_id (mt/id :venues :price))
        (is (= nil (t2/select-one-fn :values FieldValues, :field_id (mt/id :venues :price))))
        (with-all-users-data-perms! {(mt/id) {:data   {:schemas :block :native :none}
                                              :details :yes}}
          (mt/user-http-request :rasta :post 200 (format "database/%d/rescan_values" (mt/id))))
        (is (= [1 2 3 4] (t2/select-one-fn :values FieldValues, :field_id (mt/id :venues :price))))))))

(deftest fetch-db-test
  (t2.with-temp/with-temp [Database {db-id :id}]
    (testing "A non-admin without self-service perms for a DB cannot fetch the DB normally"
      (with-all-users-data-perms! {db-id {:data {:native :none :schemas :none}}}
        (mt/user-http-request :rasta :get 403 (format "database/%d?exclude_uneditable_details=true" db-id))))

    (testing "A non-admin without self-service perms for a DB can fetch the DB if they have DB details permissions"
      (with-all-users-data-perms! {db-id {:data    {:native :none :schemas :none}
                                          :details :yes}}
        (mt/user-http-request :rasta :get 200 (format "database/%d?exclude_uneditable_details=true" db-id))))

    (testing "A non-admin with block perms for a DB can fetch the DB if they have DB details permissions"
      (with-all-users-data-perms! {db-id {:data    {:native :none :schemas :block}
                                          :details :yes}}
        (mt/user-http-request :rasta :get 200 (format "database/%d?exclude_uneditable_details=true" db-id))))

    (testing "The returned database contains a :details field for a user with DB details permissions"
      (with-all-users-data-perms! {db-id {:data    {:native :none :schemas :block}
                                          :details :yes}}
        (is (partial= {:details {}}
                      (mt/user-http-request :rasta :get 200 (format "database/%d?exclude_uneditable_details=true" db-id))))))))

(deftest actions-test
  (mt/with-temp-copy-of-db
    (mt/with-actions-test-data
      (mt/with-actions [{:keys [action-id model-id]} {}]
        (testing "Executing dashcard with action"
          (mt/with-temp [Dashboard {dashboard-id :id} {}
                         DashboardCard {dashcard-id :id} {:dashboard_id dashboard-id
                                                          :action_id action-id
                                                          :card_id model-id}]
            (let [execute-path (format "dashboard/%s/dashcard/%s/execute"
                                       dashboard-id
                                       dashcard-id)]
              (testing "Fails with access to the DB blocked"
                (with-all-users-data-perms! {(u/the-id (mt/db)) {:data    {:native :none :schemas :block}
                                                                 :details :yes}}
                  (mt/with-actions-enabled
                    (is (partial= {:message "You don't have permissions to do that."}
                                  (mt/user-http-request :rasta :post 403 execute-path
                                                        {:parameters {"id" 1}}))))))
              (testing "Works with access to the DB not blocked"
                (mt/with-actions-enabled
                  (is (= {:rows-affected 1}
                         (mt/user-http-request :rasta :post 200 execute-path
                                               {:parameters {"id" 1}}))))))))))))

(deftest settings-managers-can-have-uploads-db-access-revoked
  (perms/grant-application-permissions! (perms-group/all-users) :setting)
  (testing "Upload DB can be set with the right permission"
    (with-all-users-data-perms! {(mt/id) {:details :yes}}
      (mt/user-http-request :rasta :put 204 "setting/" {:uploads-database-id (mt/id)})))
  (testing "Upload DB cannot be set without the right permission"
    (with-all-users-data-perms! {(mt/id) {:details :no}}
      (mt/user-http-request :rasta :put 403 "setting/" {:uploads-database-id (mt/id)})))
  (perms/revoke-application-permissions! (perms-group/all-users) :setting))

(deftest upload-csv-test
  (mt/test-drivers (mt/normal-drivers-with-feature :uploads :schemas)
    (testing "Uploads should be blocked without data access"
      (mt/with-empty-db
        (let [conn-spec (sql-jdbc.conn/db->pooled-connection-spec (mt/db))]
          ;; Create not_public schema
          (jdbc/execute! conn-spec "CREATE SCHEMA \"not_public\"; CREATE TABLE \"not_public\".\"table_name\" (id INTEGER)"))
        (sync/sync-database! (mt/db))
        (let [db-id    (u/the-id (mt/db))
              table-id (t2/select-one-pk :model/Table :db_id db-id)
              upload-csv! (fn []
                            (upload-test/upload-example-csv! {:grant-permission? false
                                                              :schema-name       "not_public"
                                                              :table-prefix      "uploaded_magic_"}))]
          (doseq [[schema-perms can-upload?] {:all            true
                                              :none           false
                                              {table-id :all} false}]
            (with-all-users-data-perms! {db-id {:data {:native :none, :schemas {"public"     :all
                                                                                "not_public" schema-perms}}}}
              (if can-upload?
                (is (some? (upload-csv!)))
                (is (thrown-with-msg?
                     clojure.lang.ExceptionInfo
                     #"You don't have permissions to do that\."
                     (upload-csv!)))))
            (with-all-users-data-perms! {db-id {:data {:native :write, :schemas ["not_public"]}}}
              (is (some? (upload-csv!))))))))))

(deftest append-csv-data-perms-test
  (mt/test-drivers (mt/normal-drivers-with-feature :uploads)
    (if (driver/database-supports? driver/*driver* :schemas (mt/db))
      (testing "CSV appends should be blocked without data access to the schema"
        (mt/with-empty-db
          (jdbc/execute! (sql-jdbc.conn/db->pooled-connection-spec (mt/db)) "CREATE SCHEMA \"not_public\";")
          (let [db-id       (u/the-id (mt/db))
                table-a     (upload-test/create-upload-table! :schema-name "not_public")
                table-b     (upload-test/create-upload-table! :schema-name "not_public")
                append-csv! #(upload-test/append-csv-with-defaults!
                              :table-id (:id table-a)
                              :user-id (mt/user->id :rasta))]
            (doseq [[schema-perms          can-append? test-string]
                    [[:all                 true        "Data permissions on schema should succeed"]
                     [:none                false       "No permissions on schema should fail"]
                     [{(:id table-a) :all} true        "Data permissions on table should succeed"]
                     [{(:id table-b) :all} false       "Data permissions only on another table in the same schema should fail"]]]
              (testing test-string
<<<<<<< HEAD
                (with-all-users-data-perms {db-id {:data {:native :none, :schemas {"public"     :all
                                                                                   "not_public" schema-perms}}}}
                  (if can-append?
                    (is (some? (append-csv!)))
                    (is (thrown-with-msg?
                          clojure.lang.ExceptionInfo
                          #"You don't have permissions to do that\."
                          (append-csv!))))))))))
=======
                (with-all-users-data-perms! {db-id {:data {:native :none, :schemas {"public"     :all
                                                                                    "not_public" schema-perms}}}}
                  (if can-append?
                    (is (some? (append-csv!)))
                    (is (thrown-with-msg?
                         clojure.lang.ExceptionInfo
                         #"You don't have permissions to do that\."
                         (append-csv!))))))))))
>>>>>>> 71b73668
      ;; else if the database doesn't support schemas
      (testing "CSV appends should be blocked without data access to the database"
        (mt/with-empty-db
          (let [db-id       (u/the-id (mt/db))
                table-a     (upload-test/create-upload-table!)
                table-b     (upload-test/create-upload-table!)
                append-csv! #(upload-test/append-csv-with-defaults!
                              :table-id (:id table-a)
                              :user-id (mt/user->id :rasta))]
            (doseq [[perms                 can-append? test-string]
                    [[:all                 true        "Data permissions for database should succeed"]
                     [:none                false       "No permissions for database should fail"]
                     [{(:id table-a) :all} true        "Data permissions for table should succeed"]
                     [{(:id table-b) :all} false       "Data permissions only for another table in the same database should fail"]]]
              (testing test-string
<<<<<<< HEAD
                (with-all-users-data-perms {db-id {:data {:native :none, :schemas {"" perms}}}}
                  (if can-append?
                    (is (some? (append-csv!)))
                    (is (thrown-with-msg?
                          clojure.lang.ExceptionInfo
                          #"You don't have permissions to do that\."
                          (append-csv!)))))))))))))
=======
                (with-all-users-data-perms! {db-id {:data {:native :none, :schemas {"" perms}}}}
                  (if can-append?
                    (is (some? (append-csv!)))
                    (is (thrown-with-msg?
                         clojure.lang.ExceptionInfo
                         #"You don't have permissions to do that\."
                         (append-csv!)))))))))))))
>>>>>>> 71b73668

(deftest append-csv-block-perms-test
  (mt/test-drivers (mt/normal-drivers-with-feature :uploads)
    (testing "Appends should be blocked if the user has blocked data access to the database, unless they have native query editing perms too"
      (mt/with-empty-db
        (let [db-id       (u/the-id (mt/db))
              table-a     (upload-test/create-upload-table!)
              append-csv! #(upload-test/append-csv-with-defaults!
                            :table-id (:id table-a)
                            :user-id (mt/user->id :rasta))]
          (doseq [[perms                              can-append? test-string]
                  [[{:native :none,  :schemas :block} false       "With blocked perms it should fail"]
                   [{:native :write, :schemas :block} true        "With native query editing and blocked perms it should succeed"]]]
            (testing test-string
<<<<<<< HEAD
              (with-all-users-data-perms {db-id {:data perms}}
                (if can-append?
                  (is (some? (append-csv!)))
                  (is (thrown-with-msg?
                        clojure.lang.ExceptionInfo
                        #"You don't have permissions to do that\."
                        (append-csv!))))))))))))
=======
              (with-all-users-data-perms! {db-id {:data perms}}
                (if can-append?
                  (is (some? (append-csv!)))
                  (is (thrown-with-msg?
                       clojure.lang.ExceptionInfo
                       #"You don't have permissions to do that\."
                       (append-csv!))))))))))))
>>>>>>> 71b73668

(deftest get-database-can-upload-test
  (mt/test-drivers (mt/normal-drivers-with-feature :uploads :schemas)
    (testing "GET /api/database and GET /api/database/:id responses should include can_upload depending on unrestricted data access to the upload schema"
      (mt/with-empty-db
        (let [conn-spec (sql-jdbc.conn/db->pooled-connection-spec (mt/db))]
          (jdbc/execute! conn-spec "CREATE SCHEMA IF NOT EXISTS \"not_public\"; CREATE TABLE IF NOT EXISTS \"not_public\".\"table_name\" (id INTEGER);"))
        (sync/sync-database! (mt/db))
        (let [db-id     (u/the-id (mt/db))
              table-id (t2/select-one-pk :model/Table :db_id db-id)]
          (mt/with-temporary-setting-values [uploads-enabled      true
                                             uploads-database-id  db-id
                                             uploads-schema-name  "not_public"
                                             uploads-table-prefix "uploaded_magic_"]
            (doseq [[schema-perms can-upload?] {:all            true
                                                :none           false
                                                {table-id :all} false}]
              (testing (format "can_upload should be %s if the user has %s access to the upload schema"
                               can-upload? schema-perms)
                (with-all-users-data-perms! {db-id {:data {:native :none
                                                           :schemas {"public"     :all
                                                                     "not_public" schema-perms}}}}
                  (testing "GET /api/database"
                    (let [result (->> (mt/user-http-request :rasta :get 200 "database")
                                      :data
                                      (filter #(= (:id %) db-id))
                                      first)]
                      (is (= can-upload? (:can_upload result)))))
                  (testing "GET /api/database/:id"
                    (let [result (mt/user-http-request :rasta :get 200 (format "database/%d" db-id))]
                      (is (= can-upload? (:can_upload result))))))))))))))<|MERGE_RESOLUTION|>--- conflicted
+++ resolved
@@ -744,16 +744,6 @@
                      [{(:id table-a) :all} true        "Data permissions on table should succeed"]
                      [{(:id table-b) :all} false       "Data permissions only on another table in the same schema should fail"]]]
               (testing test-string
-<<<<<<< HEAD
-                (with-all-users-data-perms {db-id {:data {:native :none, :schemas {"public"     :all
-                                                                                   "not_public" schema-perms}}}}
-                  (if can-append?
-                    (is (some? (append-csv!)))
-                    (is (thrown-with-msg?
-                          clojure.lang.ExceptionInfo
-                          #"You don't have permissions to do that\."
-                          (append-csv!))))))))))
-=======
                 (with-all-users-data-perms! {db-id {:data {:native :none, :schemas {"public"     :all
                                                                                     "not_public" schema-perms}}}}
                   (if can-append?
@@ -762,7 +752,6 @@
                          clojure.lang.ExceptionInfo
                          #"You don't have permissions to do that\."
                          (append-csv!))))))))))
->>>>>>> 71b73668
       ;; else if the database doesn't support schemas
       (testing "CSV appends should be blocked without data access to the database"
         (mt/with-empty-db
@@ -778,15 +767,6 @@
                      [{(:id table-a) :all} true        "Data permissions for table should succeed"]
                      [{(:id table-b) :all} false       "Data permissions only for another table in the same database should fail"]]]
               (testing test-string
-<<<<<<< HEAD
-                (with-all-users-data-perms {db-id {:data {:native :none, :schemas {"" perms}}}}
-                  (if can-append?
-                    (is (some? (append-csv!)))
-                    (is (thrown-with-msg?
-                          clojure.lang.ExceptionInfo
-                          #"You don't have permissions to do that\."
-                          (append-csv!)))))))))))))
-=======
                 (with-all-users-data-perms! {db-id {:data {:native :none, :schemas {"" perms}}}}
                   (if can-append?
                     (is (some? (append-csv!)))
@@ -794,7 +774,6 @@
                          clojure.lang.ExceptionInfo
                          #"You don't have permissions to do that\."
                          (append-csv!)))))))))))))
->>>>>>> 71b73668
 
 (deftest append-csv-block-perms-test
   (mt/test-drivers (mt/normal-drivers-with-feature :uploads)
@@ -809,15 +788,6 @@
                   [[{:native :none,  :schemas :block} false       "With blocked perms it should fail"]
                    [{:native :write, :schemas :block} true        "With native query editing and blocked perms it should succeed"]]]
             (testing test-string
-<<<<<<< HEAD
-              (with-all-users-data-perms {db-id {:data perms}}
-                (if can-append?
-                  (is (some? (append-csv!)))
-                  (is (thrown-with-msg?
-                        clojure.lang.ExceptionInfo
-                        #"You don't have permissions to do that\."
-                        (append-csv!))))))))))))
-=======
               (with-all-users-data-perms! {db-id {:data perms}}
                 (if can-append?
                   (is (some? (append-csv!)))
@@ -825,7 +795,6 @@
                        clojure.lang.ExceptionInfo
                        #"You don't have permissions to do that\."
                        (append-csv!))))))))))))
->>>>>>> 71b73668
 
 (deftest get-database-can-upload-test
   (mt/test-drivers (mt/normal-drivers-with-feature :uploads :schemas)
