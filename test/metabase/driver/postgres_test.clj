--- conflicted
+++ resolved
@@ -1316,53 +1316,6 @@
                                    (with-redefs [sql-jdbc.conn/db->pooled-connection-spec (fn [_] spec)]
                                      (set (sql-jdbc.sync/current-user-table-privileges driver/*driver* spec)))))]
           (try
-<<<<<<< HEAD
-            (jdbc/execute! conn-spec (str
-                                      "DROP SCHEMA IF EXISTS \"dotted.schema\" CASCADE;"
-                                      "CREATE SCHEMA \"dotted.schema\";"
-                                      "CREATE TABLE \"dotted.schema\".bar (id INTEGER);"
-                                      "CREATE TABLE \"dotted.schema\".\"dotted.table\" (id INTEGER);"
-                                      "CREATE VIEW \"dotted.schema\".\"dotted.view\" AS SELECT 'hello world';"
-                                      "CREATE MATERIALIZED VIEW \"dotted.schema\".\"dotted.materialized_view\" AS SELECT 'hello world';"
-                                      "DROP ROLE IF EXISTS privilege_rows_test_example_role;"
-                                      "CREATE ROLE privilege_rows_test_example_role WITH LOGIN;"
-                                      "GRANT SELECT ON \"dotted.schema\".\"dotted.table\" TO privilege_rows_test_example_role;"
-                                      "GRANT UPDATE ON \"dotted.schema\".\"dotted.table\" TO privilege_rows_test_example_role;"
-                                      "GRANT SELECT ON \"dotted.schema\".\"dotted.view\" TO privilege_rows_test_example_role;"
-                                      "GRANT SELECT ON \"dotted.schema\".\"dotted.materialized_view\" TO privilege_rows_test_example_role;"))
-            (testing "check that without USAGE privileges on the schema, nothing is returned"
-              (is (= #{}
-                     (get-privileges))))
-            (testing "with USAGE privileges, SELECT and UPDATE privileges are returned"
-              (jdbc/execute! conn-spec "GRANT USAGE ON SCHEMA \"dotted.schema\" TO privilege_rows_test_example_role;")
-              (is (= #{{:role   nil
-                        :schema "dotted.schema"
-                        :table  "dotted.materialized_view"
-                        :update false
-                        :select true
-                        :insert false
-                        :delete false}
-                       {:role   nil
-                        :schema "dotted.schema"
-                        :table  "dotted.view"
-                        :update false
-                        :select true
-                        :insert false
-                        :delete false}
-                       {:role   nil
-                        :schema "dotted.schema"
-                        :table  "dotted.table"
-                        :select true
-                        :update true
-                        :insert false
-                        :delete false}}
-                     (get-privileges))))
-            (finally
-              (doseq [stmt ["REVOKE ALL PRIVILEGES ON ALL TABLES IN SCHEMA \"dotted.schema\" FROM privilege_rows_test_example_role;"
-                            "REVOKE ALL PRIVILEGES ON SCHEMA \"dotted.schema\" FROM privilege_rows_test_example_role;"
-                            "DROP ROLE privilege_rows_test_example_role;"]]
-                (jdbc/execute! conn-spec stmt)))))))))
-=======
            (jdbc/execute! conn-spec (str
                                      "DROP SCHEMA IF EXISTS \"dotted.schema\" CASCADE;"
                                      "CREATE SCHEMA \"dotted.schema\";"
@@ -1413,7 +1366,6 @@
                           "REVOKE ALL PRIVILEGES ON SCHEMA \"dotted.schema\" FROM privilege_rows_test_example_role;"
                           "DROP ROLE privilege_rows_test_example_role;"]]
               (jdbc/execute! conn-spec stmt)))))))))
->>>>>>> cb506458
 
 (deftest ^:parallel set-role-statement-test
   (testing "set-role-statement should return a SET ROLE command, with the role quoted if it contains special characters"
