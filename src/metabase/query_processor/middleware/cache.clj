--- conflicted
+++ resolved
@@ -174,17 +174,10 @@
                 (when (and (= (:cache-version metadata) cache-version)
                            reducible-rows)
                   (log/tracef "Reducing cached rows...")
-<<<<<<< HEAD
                   (let [result (qp.pipeline/*reduce* (cached-results-rff rff) metadata reducible-rows)]
                     (log/tracef "All cached rows reduced")
                     [::ok result]))))))
         [::miss nil])
-=======
-                  (qp.context/reducef (cached-results-rff rff query-hash) context metadata reducible-rows)
-                  (log/tracef "All cached rows reduced")
-                  ::ok)))))
-        ::miss)
->>>>>>> f9d03e2c
     (catch EofException _
       (log/debug (trs "Request is closed; no one to return cached results to"))
       [::canceled nil])
@@ -196,12 +189,12 @@
 
 ;;; --------------------------------------------------- Middleware ---------------------------------------------------
 
-<<<<<<< HEAD
 (mu/defn ^:private run-query-with-cache :- :some
   [qp {:keys [cache-ttl middleware], :as query} :- ::qp.schema/query
    rff                                          :- ::qp.schema/rff]
-  ;; TODO - Query will already have `info.hash` if it's a userland query. I'm not 100% sure it will be the same hash,
-  ;; because this is calculated after normalization, instead of before
+  ;; Query will already have `info.hash` if it's a userland query. It's not the same hash, because this is calculated
+  ;; after normalization, instead of before. This is necessary to make caching work properly with sandboxed users, see
+  ;; #14388.
   (let [query-hash      (qp.util/query-hash query)
         [status result] (maybe-reduce-cached-results (:ignore-cached-results? middleware) query-hash cache-ttl rff)]
     (case status
@@ -214,17 +207,6 @@
       ::miss
       (let [start-time-ms (System/currentTimeMillis)
             orig-reduce   qp.pipeline/*reduce*]
-=======
-(defn- run-query-with-cache
-  [qp {:keys [cache-ttl middleware], :as query} rff {:keys [reducef], :as context}]
-  ;; Query will already have `info.hash` if it's a userland query. It's not the same hash, because this is calculated
-  ;; after normalization, instead of before. This is necessary to make caching work properly with sandboxed users, see
-  ;; #14388.
-  (let [query-hash (qp.util/query-hash query)
-        result     (maybe-reduce-cached-results (:ignore-cached-results? middleware) query-hash cache-ttl rff context)]
-    (when (= result ::miss)
-      (let [start-time-ms (System/currentTimeMillis)]
->>>>>>> f9d03e2c
         (log/trace "Running query and saving cached results (if eligible)...")
         (binding [qp.pipeline/*reduce* (fn reduce'
                                          [rff metadata rows]
