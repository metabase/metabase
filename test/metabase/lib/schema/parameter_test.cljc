--- conflicted
+++ resolved
@@ -1,18 +1,5 @@
 (ns metabase.lib.schema.parameter-test
   (:require
-<<<<<<< HEAD
-   [clojure.test :refer [are deftest]]
-   [malli.error :as me]
-   [metabase.lib.normalize :as lib.normalize]
-   [metabase.lib.schema.parameter :as lib.schema.parameter]
-   [metabase.util.malli.registry :as mr]))
-
-(deftest ^:parallel parameter-schema-test
-  (are [x] (not (me/humanize (mr/explain ::lib.schema.parameter/parameter x)))
-    {:type   :category
-     :target [:variable [:field 71725 nil]]
-     :value  50}))
-=======
    #?@(:cljs ([metabase.test-runner.assert-exprs.approximately-equal]))
    [clojure.test :refer [are deftest is]]
    [malli.error :as me]
@@ -24,7 +11,12 @@
    [metabase.util.malli.registry :as mr]))
 
 #?(:cljs (comment metabase.test-runner.assert-exprs.approximately-equal/keep-me))
->>>>>>> bf85745b
+
+(deftest ^:parallel parameter-schema-test
+  (are [x] (not (me/humanize (mr/explain ::lib.schema.parameter/parameter x)))
+    {:type   :category
+     :target [:variable [:field 71725 nil]]
+     :value  50}))
 
 (deftest ^:parallel normalize-dimension-test
   (are [x expected] (= expected
