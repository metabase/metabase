import {
  restore,
  openProductsTable,
  openOrdersTable,
  popover,
  sidebar,
  visitQuestionAdhoc,
  visualize,
  summarize,
  visitQuestion,
  visitDashboard,
  startNewQuestion,
  addOrUpdateDashboardCard,
  addSummaryField,
} from "e2e/support/helpers";

import { USER_GROUPS, SAMPLE_DB_ID } from "e2e/support/cypress_data";
import { SAMPLE_DATABASE } from "e2e/support/cypress_sample_database";

const { ORDERS, ORDERS_ID, PRODUCTS, PRODUCTS_ID, PEOPLE, PEOPLE_ID } =
  SAMPLE_DATABASE;
const { DATA_GROUP } = USER_GROUPS;

describe("scenarios > visualizations > drillthroughs > chart drill", () => {
  beforeEach(() => {
    restore();
    cy.signInAsAdmin();
  });

  it("should allow brush date filter", () => {
    cy.createQuestion(
      {
        name: "Brush Date Filter",
        query: {
          "source-table": ORDERS_ID,
          aggregation: [["count"]],
          breakout: [
            [
              "field",
              PRODUCTS.CREATED_AT,
              { "source-field": ORDERS.PRODUCT_ID, "temporal-unit": "month" },
            ],
            ["field", PRODUCTS.CATEGORY, { "source-field": ORDERS.PRODUCT_ID }],
          ],
        },
        display: "line",
      },
      { visitQuestion: true },
    );

    // eslint-disable-next-line no-unscoped-text-selectors -- deprecated usage
    cy.contains("Gadget");
    // eslint-disable-next-line no-unscoped-text-selectors -- deprecated usage
    cy.contains("January, 2017");
    cy.wait(100); // wait longer to avoid grabbing the svg before a chart redraw

    // drag across to filter
    cy.get(".Visualization")
      .trigger("mousedown", 120, 200)
      .trigger("mousemove", 230, 200)
      .trigger("mouseup", 230, 200);

    // new filter applied
    // Note: Test was flaking because apparently mouseup doesn't always happen at the same position.
    //       It is enough that we assert that the filter exists and that it starts with May, 2016
    // eslint-disable-next-line no-unscoped-text-selectors -- deprecated usage
    cy.contains(/^Created At between May, 2016/);
    // more granular axis labels
    // eslint-disable-next-line no-unscoped-text-selectors -- deprecated usage
    cy.contains("June, 2016");
    // confirm that product category is still broken out
    // eslint-disable-next-line no-unscoped-text-selectors -- deprecated usage
    cy.contains("Gadget");
    // eslint-disable-next-line no-unscoped-text-selectors -- deprecated usage
    cy.contains("Doohickey");
    // eslint-disable-next-line no-unscoped-text-selectors -- deprecated usage
    cy.contains("Gizmo");
    // eslint-disable-next-line no-unscoped-text-selectors -- deprecated usage
    cy.contains("Widget");
  });

  ["month", "month-of-year"].forEach(granularity => {
    it(`brush filter should work post-aggregation for ${granularity} granularity (metabase#18011)`, () => {
      // TODO: Remove this line when the issue is fixed!
      cy.skipOn(granularity === "month-of-year");

      cy.intercept("POST", "/api/dataset").as("dataset");

      const questionDetails = {
        name: "18011",
        database: SAMPLE_DB_ID,
        query: {
          "source-table": PRODUCTS_ID,
          aggregation: [["count"]],
          breakout: [
            ["field", PRODUCTS.CREATED_AT, { "temporal-unit": granularity }],
            ["field", PRODUCTS.CATEGORY, null],
          ],
        },
        display: "line",
      };

      cy.createQuestion(questionDetails, { visitQuestion: true });

      cy.get(".Visualization")
        .trigger("mousedown", 240, 200)
        .trigger("mousemove", 420, 200)
        .trigger("mouseup", 420, 200);

      cy.wait("@dataset");

      granularity === "month"
        ? // eslint-disable-next-line no-unscoped-text-selectors -- deprecated usage
          cy.findByText("Created At between September, 2016 February, 2017")
        : // Once the issue gets fixed, figure out the positive assertion for the "month-of-year" granularity
          null;

      cy.get("circle");
    });
  });

  it("should correctly drill through on a card with multiple series (metabase#11442)", () => {
    cy.createQuestion({
      name: "11442_Q1",
      query: {
        "source-table": ORDERS_ID,
        aggregation: [["count"]],
        breakout: [["field", ORDERS.CREATED_AT, { "temporal-unit": "year" }]],
      },
      display: "line",
    }).then(({ body: { id: Q1_ID } }) => {
      cy.createQuestion({
        name: "11442_Q2",
        query: {
          "source-table": PRODUCTS_ID,
          aggregation: [["count"]],
          breakout: [
            ["field", PRODUCTS.CREATED_AT, { "temporal-unit": "year" }],
          ],
        },
        display: "line",
      }).then(({ body: { id: Q2_ID } }) => {
        cy.createDashboard({ name: "11442D" }).then(
          ({ body: { id: DASHBOARD_ID } }) => {
            cy.log("Add the first question to the dashboard");

            addOrUpdateDashboardCard({
              card_id: Q1_ID,
              dashboard_id: DASHBOARD_ID,
              card: {
                size_x: 16,
                size_y: 12,
                // Add additional series combining it with the second question
                series: [
                  {
                    id: Q2_ID,
                    model: "card",
                  },
                ],
              },
            });

            visitDashboard(DASHBOARD_ID);

            cy.log("The first series line");
            cy.get(".sub.enable-dots._0")
              .find(".dot")
              .eq(0)
              .click({ force: true });
            cy.findByText("See this year by quarter");
            cy.findByText("See these Orders");

            // Click anywhere else to close the first action panel
            cy.findByText("11442D").click();

            // Second line from the second question
            cy.log("The second series line");
            cy.get(".sub.enable-dots._1")
              .find(".dot")
              .eq(0)
              .click({ force: true });
            cy.findByText("See this year by quarter");
            cy.findByText("See these Products");
          },
        );
      });
    });
  });

  it("should allow drill-through on combined cards with different amount of series (metabase#13457)", () => {
    cy.createQuestion({
      name: "13457_Q1",
      query: {
        "source-table": ORDERS_ID,
        aggregation: [["count"]],
        breakout: [["field", ORDERS.CREATED_AT, { "temporal-unit": "year" }]],
      },
      display: "line",
    }).then(({ body: { id: Q1_ID } }) => {
      cy.createQuestion({
        name: "13457_Q2",
        query: {
          "source-table": ORDERS_ID,
          aggregation: [
            ["avg", ["field", ORDERS.DISCOUNT, null]],
            ["avg", ["field", ORDERS.QUANTITY, null]],
          ],
          breakout: [["field", ORDERS.CREATED_AT, { "temporal-unit": "year" }]],
        },
        display: "line",
      }).then(({ body: { id: Q2_ID } }) => {
        cy.createDashboard({ name: "13457D" }).then(
          ({ body: { id: DASHBOARD_ID } }) => {
            cy.log("Add the first question to the dashboard");

            addOrUpdateDashboardCard({
              card_id: Q1_ID,
              dashboard_id: DASHBOARD_ID,
              card: {
                size_x: 16,
                size_y: 12,
                // Add additional series combining it with the second question
                series: [
                  {
                    id: Q2_ID,
                    model: "card",
                  },
                ],
              },
            });

            visitDashboard(DASHBOARD_ID);

            cy.log("The first series line");
            cy.get(".sub.enable-dots._0")
              .find(".dot")
              .eq(0)
              .click({ force: true });
            cy.findByText("See this year by quarter");
            cy.findByText("See these Orders");

            // Click anywhere else to close the first action panel
            cy.findByText("13457D").click();

            // Second line from the second question
            cy.log("The third series line");
            cy.get(".sub.enable-dots._2")
              .find(".dot")
              .eq(0)
              .click({ force: true });
            cy.findByText("See this year by quarter");
            cy.findByText("See these Orders");
          },
        );
      });
    });
  });

  it("should drill through a nested query", () => {
    cy.intercept("POST", "/api/dataset").as("dataset");

    cy.createQuestion({
      name: "CA People",
      query: { "source-table": PEOPLE_ID, limit: 5 },
    });
    // Build a new question off that grouping by City
    startNewQuestion();
    // eslint-disable-next-line no-unscoped-text-selectors -- deprecated usage
    cy.contains("Saved Questions").click();
    // eslint-disable-next-line no-unscoped-text-selectors -- deprecated usage
    cy.contains("CA People").click();
<<<<<<< HEAD
=======
    // eslint-disable-next-line no-unscoped-text-selectors -- deprecated usage
    cy.contains("Hudson Borer");
    summarize();
    // eslint-disable-next-line no-unscoped-text-selectors -- deprecated usage
    cy.contains("Summarize by").parent().parent().contains("City").click();
>>>>>>> abc97878

    addSummaryField({ metric: "Count of rows" });

    cy.findByText("Pick a column to group by").click();
    popover().within(() => {
      cy.findByText("City").click();
    });

    cy.findByText("Visualize").click();

    cy.wait("@dataset");
    // eslint-disable-next-line no-unscoped-text-selectors -- deprecated usage
    cy.contains("Count by City");

    cy.get(".bar").first().click({ force: true });
<<<<<<< HEAD
    cy.contains("See this CA Person").click();

=======
    // eslint-disable-next-line no-unscoped-text-selectors -- deprecated usage
    cy.contains("View this CA People").click();

    // check that filter is applied and person displayed
    // eslint-disable-next-line no-unscoped-text-selectors -- deprecated usage
>>>>>>> abc97878
    cy.contains("City is Beaver Dams");
    // eslint-disable-next-line no-unscoped-text-selectors -- deprecated usage
    cy.contains("Dominique Leffler");
  });

  it.skip("should drill through a with date filter (metabase#12496)", () => {
    cy.createQuestion({
      name: "Orders by Created At: Week",
      query: {
        "source-table": ORDERS_ID,
        aggregation: [["count"]],
        breakout: [["field", ORDERS.CREATED_AT, { "temporal-unit": "week" }]],
      },
      display: "line",
    });

    // Load the question up
    cy.visit("/collection/root");
    // eslint-disable-next-line no-unscoped-text-selectors -- deprecated usage
    cy.contains("Orders by Created At: Week").click({ force: true });
    // eslint-disable-next-line no-unscoped-text-selectors -- deprecated usage
    cy.contains("January, 2019");

    // drill into a recent week
    cy.get(".dot").eq(-4).click({ force: true });
<<<<<<< HEAD
    cy.contains("See these Orders").click();
=======
    // eslint-disable-next-line no-unscoped-text-selectors -- deprecated usage
    cy.contains("View these Orders").click();
>>>>>>> abc97878

    // check that filter is applied and rows displayed
    // eslint-disable-next-line no-unscoped-text-selectors -- deprecated usage
    cy.contains("Showing 127 rows");

    cy.log("Filter should show the range between two dates");
    // Now click on the filter widget to see if the proper parameters got passed in
    // eslint-disable-next-line no-unscoped-text-selectors -- deprecated usage
    cy.contains("Created At between").click();
  });

  it.skip("should drill-through on filtered aggregated results (metabase#13504)", () => {
    openOrdersTable({ mode: "notebook" });
    summarize({ mode: "notebook" });
    // eslint-disable-next-line no-unscoped-text-selectors -- deprecated usage
    cy.findByText("Count of rows").click();
    // eslint-disable-next-line no-unscoped-text-selectors -- deprecated usage
    cy.findByText("Pick a column to group by").click();
    // eslint-disable-next-line no-unscoped-text-selectors -- deprecated usage
    cy.findByText("Created At").click();

    // add filter: Count > 1
    // eslint-disable-next-line no-unscoped-text-selectors -- deprecated usage
    cy.findByText("Filter").click();
    popover().within(() => {
      cy.findByText("Count").click();
      cy.findByText("Equal to").click();
    });
    // eslint-disable-next-line no-unscoped-text-selectors -- deprecated usage
    cy.findByText("Greater than").click();
    cy.findByPlaceholderText("Enter a number").click().type("1");
    // eslint-disable-next-line no-unscoped-text-selectors -- deprecated usage
    cy.findByText("Add filter").click();

    visualize();

    // eslint-disable-next-line no-unscoped-text-selectors -- deprecated usage
    cy.findByText("Visualization").click();
    cy.icon("line").click();
    // eslint-disable-next-line no-unscoped-text-selectors -- deprecated usage
    cy.findByText("Done").click();
    cy.log("Mid-point assertion");
    // eslint-disable-next-line no-unscoped-text-selectors -- deprecated usage
    cy.contains("Count by Created At: Month");
    // at this point, filter is displaying correctly with the name
    // eslint-disable-next-line no-unscoped-text-selectors -- deprecated usage
    cy.contains("Count is greater than 1");

    // drill-through
    cy.get(".dot")
      .eq(10) // random dot
      .click({ force: true });
<<<<<<< HEAD
    cy.findByText("See these Orders").click();
=======
    // eslint-disable-next-line no-unscoped-text-selectors -- deprecated usage
    cy.findByText("View these Orders").click();
>>>>>>> abc97878

    cy.log("Reproduced on 0.34.3, 0.35.4, 0.36.7 and 0.37.0-rc2");
    // when the bug is present, filter is missing a name (showing only "is 256")
    // eslint-disable-next-line no-unscoped-text-selectors -- deprecated usage
    cy.contains("Count is equal to 256");
    // eslint-disable-next-line no-unscoped-text-selectors -- deprecated usage
    cy.findByText("There was a problem with your question").should("not.exist");
  });

  it("should display correct value in a tooltip for unaggregated data (metabase#11907)", () => {
    cy.createNativeQuestion(
      {
        name: "11907",
        native: {
          query:
            "SELECT parsedatetime('2020-01-01', 'yyyy-MM-dd') AS \"d\", 5 AS \"c\" UNION ALL\nSELECT parsedatetime('2020-01-01', 'yyyy-MM-dd') AS \"d\", 2 AS \"c\" UNION ALL\nSELECT parsedatetime('2020-01-01', 'yyyy-MM-dd') AS \"d\", 3 AS \"c\" UNION ALL\nSELECT parsedatetime('2020-01-02', 'yyyy-MM-dd') AS \"d\", 1 AS \"c\" UNION ALL\nSELECT parsedatetime('2020-01-02', 'yyyy-MM-dd') AS \"d\", 4 AS \"c\"",
          "template-tags": {},
        },
        display: "line",
      },
      { visitQuestion: true },
    );

    hoverLineDot({ index: 0 });
    popover().within(() => {
      cy.findByText("January 1, 2020");
      cy.findByText("10");
    });

    hoverLineDot({ index: 1 });
    popover().within(() => {
      cy.findByText("January 2, 2020");
      cy.findByText("5");
    });
  });

  it("should display correct value in a tooltip for unaggregated data with breakouts (metabase#15785)", () => {
    visitQuestionAdhoc({
      dataset_query: {
        type: "native",
        native: {
          query:
            'select 1 as axis, 5 as "VALUE", 9 as breakout union all\nselect 2 as axis, 6 as "VALUE", 10 as breakout union all\nselect 2 as axis, 6 as "VALUE", 10 as breakout',
        },
        database: SAMPLE_DB_ID,
      },
      display: "bar",
      visualization_settings: {
        "graph.dimensions": ["AXIS", "BREAKOUT"],
        "graph.metrics": ["VALUE"],
      },
    });

    cy.get(".bar").last().trigger("mousemove");
    popover().findByText("12");
  });

  it.skip("should drill-through a custom question that joins a native SQL question (metabase#14495)", () => {
    // Restrict "normal user" (belongs to the DATA_GROUP) from writing native queries
    cy.log("Fetch permissions graph");
    cy.request("GET", "/api/permissions/graph", {}).then(
      ({ body: { groups, revision } }) => {
        // This mutates the original `groups` object => we'll pass it next to the `PUT` request
        groups[DATA_GROUP] = {
          // database_id = 1 (SAMPLE_DATABASE)
          1: { schemas: "all", native: "none" },
        };

        cy.log("Update/save permissions");
        cy.request("PUT", "/api/permissions/graph", {
          groups,
          revision,
        });
      },
    );

    cy.createNativeQuestion({
      name: "14495_SQL",
      native: { query: "SELECT * FROM ORDERS", "template-tags": {} },
    }).then(({ body: { id: SQL_ID } }) => {
      const ALIAS = `Question ${SQL_ID}`;

      // Create a QB question and join it with the previously created native question
      cy.createQuestion({
        name: "14495",
        query: {
          "source-table": PEOPLE_ID,
          joins: [
            {
              fields: "all",
              "source-table": `card__${SQL_ID}`,
              condition: [
                "=",
                ["field", PEOPLE.ID, null],
                [
                  "field",
                  "ID",
                  { "base-type": "type/BigInteger", "join-alias": ALIAS },
                ],
              ],
              alias: ALIAS,
            },
          ],
          aggregation: [["count"]],
          breakout: [
            ["field", PEOPLE.CREATED_AT, { "temporal-unit": "month" }],
          ],
        },
        display: "bar",
      }).then(({ body: { id: QUESTION_ID } }) => {
        cy.intercept("POST", "/api/dataset").as("dataset");

        // Switch to the normal user who has restricted SQL access
        cy.signInAsNormalUser();
        visitQuestion(QUESTION_ID);

        // Initial visualization has rendered and we can now drill-through
        cy.get(".Visualization .bar").eq(4).click({ force: true });
        cy.findByText("See these People").click();

        // We should see the resulting dataset of that drill-through
        cy.wait("@dataset").then(xhr => {
          expect(xhr.response.body.error).not.to.exist;
        });
        cy.findByText("Macy Olson");
      });
    });
  });

  it("count of rows from drill-down on binned results should match the number of records (metabase#15324)", () => {
    visitQuestionAdhoc({
      name: "15324",
      dataset_query: {
        database: SAMPLE_DB_ID,
        query: {
          "source-table": ORDERS_ID,
          aggregation: [["count"]],
          breakout: [
            ["binning-strategy", ["field-id", ORDERS.QUANTITY], "num-bins", 10],
          ],
        },
        type: "query",
      },
      display: "table",
    });
    // eslint-disable-next-line no-unscoped-text-selectors -- deprecated usage
    cy.findByText(/^10 –/)
      .closest(".TableInteractive-cellWrapper")
      .next()
      .contains("85")
      .click();
<<<<<<< HEAD
    cy.findByText("See these Orders").click();
=======
    // eslint-disable-next-line no-unscoped-text-selectors -- deprecated usage
    cy.findByText("View these Orders").click();
    // eslint-disable-next-line no-unscoped-text-selectors -- deprecated usage
>>>>>>> abc97878
    cy.findByText("Quantity is greater than or equal to 10");
    // eslint-disable-next-line no-unscoped-text-selectors -- deprecated usage
    cy.findByText("Quantity is less than 20");
    // eslint-disable-next-line no-unscoped-text-selectors -- deprecated usage
    cy.findByText("Showing 85 rows");
  });

  it("should drill through on a bin of null values (#11345)", () => {
    visitQuestionAdhoc({
      name: "11345",
      dataset_query: {
        database: SAMPLE_DB_ID,
        query: {
          "source-table": ORDERS_ID,
          aggregation: [["count"]],
          breakout: [
            ["field", ORDERS.DISCOUNT, { binning: { strategy: "default" } }],
          ],
        },
        type: "query",
      },
      display: "table",
    });

    // click on the Count column cell showing the count of null rows
    // eslint-disable-next-line no-unscoped-text-selectors -- deprecated usage
    cy.findByText("16,845").click();
<<<<<<< HEAD
    cy.findByText("See these Orders").click();
=======
    // eslint-disable-next-line no-unscoped-text-selectors -- deprecated usage
    cy.findByText("View these Orders").click();
>>>>>>> abc97878

    // count number of distinct values in the Discount column
    // eslint-disable-next-line no-unscoped-text-selectors -- deprecated usage
    cy.findByText("Discount ($)").click();
    // eslint-disable-next-line no-unscoped-text-selectors -- deprecated usage
    cy.findByText("Distinct values").click();

    // there should be 0 distinct values since they are all null
    cy.get(".TableInteractive-cellWrapper").contains("0");
  });

  it("should parse value on click through on the first row of pie chart (metabase#15250)", () => {
    cy.createQuestion({
      name: "15250",
      query: {
        "source-table": PRODUCTS_ID,
        aggregation: [["count"]],
        breakout: [["field-id", PRODUCTS.CATEGORY]],
      },
      display: "pie",
    }).then(({ body: { id: QUESTION_ID } }) => {
      cy.createDashboard().then(({ body: { id: DASHBOARD_ID } }) => {
        addOrUpdateDashboardCard({
          card_id: QUESTION_ID,
          dashboard_id: DASHBOARD_ID,
          card: {
            size_x: 16,
            size_y: 10,
            visualization_settings: {
              click_behavior: {
                type: "link",
                linkType: "url",
                linkTemplate: "question/{{count}}",
              },
            },
          },
        });

        visitDashboard(DASHBOARD_ID);
      });
    });

    cy.findByTestId("pie-chart")
      .find("path")
      .first()
      .as("doohickeyChart")
      .trigger("mousemove");
    popover().within(() => {
      cy.findByText("Doohickey");
      cy.findByText("42");
    });
    cy.get("@doohickeyChart").click();
    cy.location("pathname").should("eq", "/question/42");
  });

  describe("for an unsaved question", () => {
    beforeEach(() => {
      // Build a question without saving
      openProductsTable();
      summarize();
      sidebar().within(() => {
        cy.contains("Category").click();
      });

      // Drill-through the last bar (Widget)
      cy.get(".bar").last().click({ force: true });
<<<<<<< HEAD
      cy.findByText("See these Products").click();
=======
      // eslint-disable-next-line no-unscoped-text-selectors -- deprecated usage
      cy.findByText("View these Products").click();
>>>>>>> abc97878
    });

    // [quarantine] flaky
    it.skip("should result in a correct query result", () => {
      cy.log("Assert that the URL is correct");
      cy.url().should("include", "/question#");

      cy.log("Assert on the correct product category: Widget");
      // eslint-disable-next-line no-unscoped-text-selectors -- deprecated usage
      cy.findByText("Category is Widget");
      // eslint-disable-next-line no-unscoped-text-selectors -- deprecated usage
      cy.findByText("Gizmo").should("not.exist");
      // eslint-disable-next-line no-unscoped-text-selectors -- deprecated usage
      cy.findByText("Doohickey").should("not.exist");
    });
  });
});

function hoverLineDot({ index } = {}) {
  cy.get(".Visualization .dot").eq(index).realHover();
}<|MERGE_RESOLUTION|>--- conflicted
+++ resolved
@@ -269,22 +269,16 @@
     cy.contains("Saved Questions").click();
     // eslint-disable-next-line no-unscoped-text-selectors -- deprecated usage
     cy.contains("CA People").click();
-<<<<<<< HEAD
-=======
-    // eslint-disable-next-line no-unscoped-text-selectors -- deprecated usage
-    cy.contains("Hudson Borer");
-    summarize();
-    // eslint-disable-next-line no-unscoped-text-selectors -- deprecated usage
-    cy.contains("Summarize by").parent().parent().contains("City").click();
->>>>>>> abc97878
 
     addSummaryField({ metric: "Count of rows" });
 
+    // eslint-disable-next-line no-unscoped-text-selectors -- deprecated usage
     cy.findByText("Pick a column to group by").click();
     popover().within(() => {
       cy.findByText("City").click();
     });
 
+    // eslint-disable-next-line no-unscoped-text-selectors -- deprecated usage
     cy.findByText("Visualize").click();
 
     cy.wait("@dataset");
@@ -292,16 +286,10 @@
     cy.contains("Count by City");
 
     cy.get(".bar").first().click({ force: true });
-<<<<<<< HEAD
+    // eslint-disable-next-line no-unscoped-text-selectors -- deprecated usage
     cy.contains("See this CA Person").click();
 
-=======
-    // eslint-disable-next-line no-unscoped-text-selectors -- deprecated usage
-    cy.contains("View this CA People").click();
-
-    // check that filter is applied and person displayed
-    // eslint-disable-next-line no-unscoped-text-selectors -- deprecated usage
->>>>>>> abc97878
+    // eslint-disable-next-line no-unscoped-text-selectors -- deprecated usage
     cy.contains("City is Beaver Dams");
     // eslint-disable-next-line no-unscoped-text-selectors -- deprecated usage
     cy.contains("Dominique Leffler");
@@ -327,12 +315,8 @@
 
     // drill into a recent week
     cy.get(".dot").eq(-4).click({ force: true });
-<<<<<<< HEAD
+    // eslint-disable-next-line no-unscoped-text-selectors -- deprecated usage
     cy.contains("See these Orders").click();
-=======
-    // eslint-disable-next-line no-unscoped-text-selectors -- deprecated usage
-    cy.contains("View these Orders").click();
->>>>>>> abc97878
 
     // check that filter is applied and rows displayed
     // eslint-disable-next-line no-unscoped-text-selectors -- deprecated usage
@@ -385,12 +369,8 @@
     cy.get(".dot")
       .eq(10) // random dot
       .click({ force: true });
-<<<<<<< HEAD
+    // eslint-disable-next-line no-unscoped-text-selectors -- deprecated usage
     cy.findByText("See these Orders").click();
-=======
-    // eslint-disable-next-line no-unscoped-text-selectors -- deprecated usage
-    cy.findByText("View these Orders").click();
->>>>>>> abc97878
 
     cy.log("Reproduced on 0.34.3, 0.35.4, 0.36.7 and 0.37.0-rc2");
     // when the bug is present, filter is missing a name (showing only "is 256")
@@ -542,13 +522,9 @@
       .next()
       .contains("85")
       .click();
-<<<<<<< HEAD
+    // eslint-disable-next-line no-unscoped-text-selectors -- deprecated usage
     cy.findByText("See these Orders").click();
-=======
-    // eslint-disable-next-line no-unscoped-text-selectors -- deprecated usage
-    cy.findByText("View these Orders").click();
-    // eslint-disable-next-line no-unscoped-text-selectors -- deprecated usage
->>>>>>> abc97878
+    // eslint-disable-next-line no-unscoped-text-selectors -- deprecated usage
     cy.findByText("Quantity is greater than or equal to 10");
     // eslint-disable-next-line no-unscoped-text-selectors -- deprecated usage
     cy.findByText("Quantity is less than 20");
@@ -576,12 +552,8 @@
     // click on the Count column cell showing the count of null rows
     // eslint-disable-next-line no-unscoped-text-selectors -- deprecated usage
     cy.findByText("16,845").click();
-<<<<<<< HEAD
+    // eslint-disable-next-line no-unscoped-text-selectors -- deprecated usage
     cy.findByText("See these Orders").click();
-=======
-    // eslint-disable-next-line no-unscoped-text-selectors -- deprecated usage
-    cy.findByText("View these Orders").click();
->>>>>>> abc97878
 
     // count number of distinct values in the Discount column
     // eslint-disable-next-line no-unscoped-text-selectors -- deprecated usage
@@ -648,12 +620,8 @@
 
       // Drill-through the last bar (Widget)
       cy.get(".bar").last().click({ force: true });
-<<<<<<< HEAD
+      // eslint-disable-next-line no-unscoped-text-selectors -- deprecated usage
       cy.findByText("See these Products").click();
-=======
-      // eslint-disable-next-line no-unscoped-text-selectors -- deprecated usage
-      cy.findByText("View these Products").click();
->>>>>>> abc97878
     });
 
     // [quarantine] flaky
