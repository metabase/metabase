--- conflicted
+++ resolved
@@ -262,10 +262,7 @@
     });
 
     it("should not offer to reset passwords when password login is disabled", () => {
-<<<<<<< HEAD
       setTokenFeatures("all");
-=======
->>>>>>> a6c3ccbd
       cy.request("PUT", "/api/google/settings", {
         "google-auth-auto-create-accounts-domain": null,
         "google-auth-client-id": "example1.apps.googleusercontent.com",
