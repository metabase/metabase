--- conflicted
+++ resolved
@@ -144,26 +144,6 @@
           onNavigateBack={handleNavigateBackToDashboard}
         />
       ) : (
-<<<<<<< HEAD
-        <PublicOrEmbeddedDashboard
-          dashboardId={dashboardId}
-          parameterQueryParams={initialParameterValues}
-          hideDownloadButton={displayOptions.hideDownloadButton}
-          hideParameters={displayOptions.hideParameters}
-          background={displayOptions.background}
-          titled={displayOptions.titled}
-          cardTitled={withCardTitle}
-          theme={theme}
-          isFullscreen={isFullscreen}
-          onFullscreenChange={onFullscreenChange}
-          refreshPeriod={refreshPeriod}
-          onRefreshPeriodChange={onRefreshPeriodChange}
-          setRefreshElapsedHook={setRefreshElapsedHook}
-          font={font}
-          bordered={displayOptions.bordered}
-          navigateToNewCardFromDashboard={handleNavigateToNewCardFromDashboard}
-        />
-=======
         <InteractiveDashboardProvider
           plugins={providerPlugins}
           onEditQuestion={onEditQuestion}
@@ -173,6 +153,7 @@
             parameterQueryParams={initialParameterValues}
             hideDownloadButton={displayOptions.hideDownloadButton}
             hideParameters={displayOptions.hideParameters}
+            background={displayOptions.background}
             titled={displayOptions.titled}
             cardTitled={withCardTitle}
             theme={theme}
@@ -190,7 +171,6 @@
             onLoadWithCards={onLoadWithCards}
           />
         </InteractiveDashboardProvider>
->>>>>>> 4db6ede4
       )}
     </Box>
   );
