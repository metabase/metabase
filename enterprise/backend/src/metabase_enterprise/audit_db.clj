--- conflicted
+++ resolved
@@ -18,21 +18,13 @@
 
 (defenterprise default-audit-db-id
   "Default audit db id."
-<<<<<<< HEAD
-  :feature :audit-app
-=======
   :feature :none
->>>>>>> b34f6318
   []
   13371337)
 
 (defenterprise default-audit-collection-entity-id
   "Default audit collection entity (instance analytics) id."
-<<<<<<< HEAD
-  :feature :audit-app
-=======
   :feature :none
->>>>>>> b34f6318
   []
   "vG58R8k-QddHWA7_47umn")
 
