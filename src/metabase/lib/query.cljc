--- conflicted
+++ resolved
@@ -10,12 +10,7 @@
    [metabase.lib.schema :as lib.schema]
    [metabase.lib.schema.id :as lib.schema.id]
    [metabase.lib.util :as lib.util]
-<<<<<<< HEAD
-   [metabase.shared.util.i18n :as i18n]
    [metabase.util :as u]
-   [metabase.util.log :as log]
-=======
->>>>>>> e2e3c10e
    [metabase.util.malli :as mu]))
 
 (defmethod lib.normalize/normalize :mbql/query
