--- conflicted
+++ resolved
@@ -27,14 +27,6 @@
   _opaque: typeof AggregationOperator;
 };
 
-declare const AggregationClause: unique symbol;
-export type AggregationClause = unknown & { _opaque: typeof AggregationClause };
-
-declare const AggregationOperator: unique symbol;
-export type AggregationOperator = unknown & {
-  _opaque: typeof AggregationOperator;
-};
-
 declare const BreakoutClause: unique symbol;
 export type BreakoutClause = unknown & { _opaque: typeof BreakoutClause };
 
@@ -51,11 +43,8 @@
   | BreakoutClause
   | FilterClause
   | OrderByClause;
-<<<<<<< HEAD
-=======
 
 export type Limit = number | null;
->>>>>>> 7c4690c5
 
 declare const ColumnMetadata: unique symbol;
 export type ColumnMetadata = unknown & { _opaque: typeof ColumnMetadata };
@@ -107,8 +96,6 @@
   shortName: string;
   requiresColumn: boolean;
 
-<<<<<<< HEAD
-=======
   selected?: boolean;
 };
 
@@ -117,7 +104,6 @@
   displayName: string;
   longDisplayName: string;
   description: string;
->>>>>>> 7c4690c5
   selected?: boolean;
 };
 
