import cx from "classnames";
import PropTypes from "prop-types";
import { Component } from "react";
import { t } from "ttag";

import CS from "metabase/css/core/index.css";
import { Icon } from "metabase/ui";

import ObjectActionSelect from "./ObjectActionSelect";

export default class MetricItem extends Component {
  static propTypes = {
    metric: PropTypes.object.isRequired,
    onRetire: PropTypes.func.isRequired,
  };

  render() {
    const { metric, onRetire } = this.props;

    return (
      <tr>
<<<<<<< HEAD
        <td className="px1 py1 text-wrap">
          <span className="flex align-center">
            <Icon name="sum" className={cx(CS.mr1, CS.textMedium)} />
            <span className={cx(CS.textDark, CS.textBold)}>{metric.name}</span>
=======
        <td className={cx(CS.px1, CS.py1, "text-wrap")}>
          <span className={cx(CS.flex, CS.alignCenter)}>
            <Icon name="sum" className="mr1 text-medium" />
            <span className="text-dark text-bold">{metric.name}</span>
>>>>>>> 9b941d8a
          </span>
        </td>
        <td className="px1 py1 text-wrap">{metric.definition_description}</td>
        <td className="px1 py1 text-centered">
          <ObjectActionSelect
            object={metric}
            objectType="metric"
            objectTypeLocalized={t`Metric`}
            onRetire={onRetire}
          />
        </td>
      </tr>
    );
  }
}<|MERGE_RESOLUTION|>--- conflicted
+++ resolved
@@ -19,17 +19,10 @@
 
     return (
       <tr>
-<<<<<<< HEAD
-        <td className="px1 py1 text-wrap">
-          <span className="flex align-center">
+        <td className={cx(CS.px1, CS.py1, "text-wrap")}>
+          <span className={cx(CS.flex, CS.alignCenter)}>
             <Icon name="sum" className={cx(CS.mr1, CS.textMedium)} />
             <span className={cx(CS.textDark, CS.textBold)}>{metric.name}</span>
-=======
-        <td className={cx(CS.px1, CS.py1, "text-wrap")}>
-          <span className={cx(CS.flex, CS.alignCenter)}>
-            <Icon name="sum" className="mr1 text-medium" />
-            <span className="text-dark text-bold">{metric.name}</span>
->>>>>>> 9b941d8a
           </span>
         </td>
         <td className="px1 py1 text-wrap">{metric.definition_description}</td>
