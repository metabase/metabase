import { css, Global, useTheme } from "@emotion/react";

import { baseStyle, getRootStyle } from "metabase/css/core/base.styled";
import { defaultFontFiles } from "metabase/css/core/fonts.styled";
import { alpha, color, lighten } from "metabase/lib/colors";
import { getSitePath } from "metabase/lib/dom";
import { useSelector } from "metabase/lib/redux";
import { aceEditorStyles } from "metabase/query_builder/components/NativeQueryEditor/NativeQueryEditor.styled";
import { saveDomImageStyles } from "metabase/visualizations/lib/save-chart-image";

import { getFont, getFontFiles } from "../../selectors";

export const GlobalStyles = (): JSX.Element => {
  const font = useSelector(getFont);
  const fontFiles = useSelector(getFontFiles);
  const theme = useTheme();

  const sitePath = getSitePath();

  const styles = css`
    :root {
      --mb-default-font-family: "${font}";
      --mb-color-brand: ${color("brand")};
      --mb-color-brand-alpha-04: ${alpha("brand", 0.04)};
      --mb-color-brand-alpha-88: ${alpha("brand", 0.88)};
      --mb-color-brand-light: ${lighten("brand", 0.532)};
      --mb-color-brand-lighter: ${lighten("brand", 0.598)};
      --mb-color-focus: ${color("focus")};
      --mb-color-bg-dark: ${color("bg-dark")};
      --mb-color-bg-light: ${color("bg-light")};
<<<<<<< HEAD

      /*
        Theming-specific CSS variables.
        These CSS variables are not part of the core design system colors.
      **/
      --mb-color-bg-dashboard: var(--mb-color-bg-white);
      --mb-color-bg-dashboard-card: var(--mb-color-bg-white);
=======
      --mb-color-bg-medium: ${color("bg-medium")};
      --mb-color-bg-night: ${color("bg-night")};
      --mb-color-bg-white: ${color("bg-white")};
      --mb-color-border: ${color("border")};
      --mb-color-danger: ${color("danger")};
      --mb-color-error: ${color("error")};
      --mb-color-filter: ${color("filter")};
      --mb-color-shadow: ${color("shadow")};
>>>>>>> 8eeacc60
    }

    ${defaultFontFiles({ baseUrl: sitePath })}
    ${fontFiles?.map(
      file => css`
        @font-face {
          font-family: "Custom";
          src: url(${encodeURI(file.src)}) format("${file.fontFormat}");
          font-weight: ${file.fontWeight};
          font-style: normal;
          font-display: swap;
        }
      `,
    )}
    ${aceEditorStyles}
    ${saveDomImageStyles}
    body {
      font-size: 0.875em;
      ${getRootStyle(theme)}
    }

    ${baseStyle}
  `;

  return <Global styles={styles} />;
};<|MERGE_RESOLUTION|>--- conflicted
+++ resolved
@@ -28,15 +28,6 @@
       --mb-color-focus: ${color("focus")};
       --mb-color-bg-dark: ${color("bg-dark")};
       --mb-color-bg-light: ${color("bg-light")};
-<<<<<<< HEAD
-
-      /*
-        Theming-specific CSS variables.
-        These CSS variables are not part of the core design system colors.
-      **/
-      --mb-color-bg-dashboard: var(--mb-color-bg-white);
-      --mb-color-bg-dashboard-card: var(--mb-color-bg-white);
-=======
       --mb-color-bg-medium: ${color("bg-medium")};
       --mb-color-bg-night: ${color("bg-night")};
       --mb-color-bg-white: ${color("bg-white")};
@@ -45,7 +36,13 @@
       --mb-color-error: ${color("error")};
       --mb-color-filter: ${color("filter")};
       --mb-color-shadow: ${color("shadow")};
->>>>>>> 8eeacc60
+
+      /*
+        Theming-specific CSS variables.
+        These CSS variables are not part of the core design system colors.
+      **/
+      --mb-color-bg-dashboard: var(--mb-color-bg-white);
+      --mb-color-bg-dashboard-card: var(--mb-color-bg-white);
     }
 
     ${defaultFontFiles({ baseUrl: sitePath })}
