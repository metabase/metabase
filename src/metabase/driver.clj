--- conflicted
+++ resolved
@@ -89,7 +89,7 @@
 
 (defn the-driver
   "Like [[clojure.core/the-ns]]. Converts argument to a keyword, then loads and registers the driver if not already done,
-  throwing an Exception if it fails or is invalid. Returns keyword. Note that this does not necessarily mean the
+  throwing an Exception if it fails or is invalid. Returns keyword. Note that this does not neccessarily mean the
   driver is initialized (e.g., its full implementation and deps might not be loaded into memory) -- see also
   [[the-initialized-driver]].
 
@@ -151,7 +151,7 @@
   (the-initialized-driver driver))
 
 ;;; +----------------------------------------------------------------------------------------------------------------+
-;;; |                                      Interface (Multimethod Definitions)                                       |
+;;; |                                       Interface (Multimethod Defintions)                                       |
 ;;; +----------------------------------------------------------------------------------------------------------------+
 
 ;; Methods a driver can implement. Not all of these are required; some have default implementations immediately below
@@ -164,7 +164,7 @@
 ;;    (driver/register-driver! :my-driver, :parent :sql-jdbc)
 ;;
 ;;    (defmethod driver/describe-table :my-driver [driver database table]
-;;      (-> ((get-method driver/describe-table :sql-jdbc) driver database table)
+;;      (-> ((get-method driver/describe-table :sql-jdbc) driver databse table)
 ;;          (update :tables add-materialized-views)))
 ;;
 ;; Make sure to pass along the `driver` parameter-as when you call other methods, rather than hardcoding the name of
@@ -181,8 +181,8 @@
   manifest file (which is supplied for lazy-loaded drivers). Methods that require connecting to a database dispatch
   off of [[the-initialized-driver]], which will initialize a driver if not already done so.
 
-  You will rarely need to write an implementation for this method yourself. A lazy-loaded driver (like most of the
-  Metabase drivers in v1.0 and above) are automatiaclly given an implementation of this method that performs the
+  You will rarely need to write an implentation for this method yourself. A lazy-loaded driver (like most of the
+  Metabase drivers in v1.0 and above) are automatiaclly given an implentation of this method that performs the
   `init-steps` specified in the plugin manifest (such as loading namespaces in question).
 
   If you do need to implement this method yourself, you do not need to call parent implementations. We'll take care of
@@ -203,7 +203,7 @@
   implementation capitializes the name of the driver, e.g. `:oracle` becomes \"Oracle\".
 
   When writing a driver that you plan to ship as a separate, lazy-loading plugin (including core drivers packaged this
-  way, like SQLite), you do not need to implement this method; instead, specify it in your plugin manifest, and
+  way, like SQLite), you do not need to implement this method; instead, specifiy it in your plugin manifest, and
   `lazy-loaded-driver` will create an implementation for you. Probably best if we only have one place where we set
   values for this."
   {:added "0.32.0" :arglists '([driver])}
@@ -279,15 +279,10 @@
 
 (defmulti describe-database
   "Return a map containing information that describes all of the tables in a `database`, an instance of the `Database`
-<<<<<<< HEAD
-  model. It is expected that this function will be performant and avoid draining meaningful resources of the database.
-  Results should match the [[metabase.sync.interface/DatabaseMetadata]] schema."
-=======
   model. It is expected that this function will be peformant and avoid draining meaningful resources of the database.
   Results should match the [[metabase.sync.interface/DatabaseMetadata]] schema.
   Multimethod for backwards compatibility, but should not be extended directly, should instead implement [[describe-database*]].
   Default impl invokes [[describe-database*]] wrapped in [[do-with-resilient-connection]]"
->>>>>>> cccb11b0
   {:added "0.32.0" :arglists '([driver database])}
   dispatch-on-initialized-driver
   :hierarchy #'hierarchy)
@@ -300,7 +295,7 @@
 (defmulti describe-table
   "Return a map containing a single field `:fields` that describes the fields in a `table`. `database` will be an
   instance of the `Database` model; and `table`, an instance of the `Table` model. It is expected that this function
-  will be performant and avoid draining meaningful resources of the database. The value of `:fields` should be a set of
+  will be peformant and avoid draining meaningful resources of the database. The value of `:fields` should be a set of
   values matching the [[metabase.sync.interface/TableMetadataField]] schema."
   {:added "0.32.0" :arglists '([driver database table])}
   dispatch-on-initialized-driver
@@ -583,7 +578,7 @@
     :binning
 
     ;; Does this driver not let you specify whether or not our string search filter clauses (`:contains`,
-    ;; `:starts-with`, and `:ends-with`, collectively the equivalent of SQL `LIKE`) are case-sensitive or not? This
+    ;; `:starts-with`, and `:ends-with`, collectively the equivalent of SQL `LIKE`) are case-senstive or not? This
     ;; informs whether we should present you with the 'Case Sensitive' checkbox in the UI. At the time of this writing
     ;; SQLite, SQLServer, and MySQL do not support this -- `LIKE` clauses are always case-insensitive.
     ;;
@@ -919,14 +914,14 @@
 
   At the time of writing, this method acts as identity for nosql drivers. However, story with sql drivers is a bit
   different. To extend it for sql drivers, developers could use [[metabase.driver.sql.util/format-sql]]. Function
-  in question is implemented in a way, that developers, implementing this multimethod can:
+  in question is implemented in a way, that developers, implemnting this multimethod can:
   - Avoid implementing it completely, if their driver keyword representation corresponds to key in
     [[metabase.driver.sql.util/dialects]] (eg. `:postgres`).
   - Ignore implementing it, if it is sufficient to format their drivers native form with dialect corresponding
     to `:standardsql`'s value from the dialects map (eg `:h2`).
   - Use [[metabase.driver.sql.util/format-sql]] in this method's implementation, providing dialect keyword
     representation that corresponds to to their driver's formatting (eg. `:sqlserver` uses `:tsql`).
-  - Completely reimplement this method with their special formatting code."
+  - Completly reimplement this method with their special formatting code."
   {:added "0.47.0", :arglists '([driver native-form])}
   dispatch-on-initialized-driver
   :hierarchy #'hierarchy)
@@ -1003,7 +998,7 @@
   is only used for iterating over the values in a `_metabase_metadata` table. As such, the results are not expected to
   be returned lazily. There is no expectation that the results be returned in any given order.
 
-  This method is currently only used by the H2 driver to load the Sample Database, so it is not necessary for any other
+  This method is currently only used by the H2 driver to load the Sample Database, so it is not neccesary for any other
   drivers to implement it at this time."
   {:added "0.32.0" :arglists '([driver database table])}
   dispatch-on-initialized-driver
