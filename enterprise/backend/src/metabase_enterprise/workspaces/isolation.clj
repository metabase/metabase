--- conflicted
+++ resolved
@@ -5,65 +5,6 @@
    [metabase.driver.util :as driver.u]
    [toucan2.core :as t2]))
 
-<<<<<<< HEAD
-(set! *warn-on-reflection* true)
-
-;;;; Dispatch for database/driver/... multimethods
-
-;; I'm making this to have a var so var can be passed as dispatch to `duplicate-transform-table!` during
-;; development as this is subject to change.
-(defn dispatch-on-engine
-  "Take engine from database `db` and dispatch on that."
-  [database & _args]
-  (driver.u/database->driver database))
-
-;;;; Naming
-
-;; re-using https://github.com/metabase/metabase/pull/61887/commits/c92e4a9cc451c61a13fef19ed9d6107873b17f07
-;; (original ws isolation code)
-(defn- instance-uuid-slug
-  "Create a slug from the site UUID, taking the first character of each section."
-  [site-uuid-string]
-  (apply str (map first (str/split site-uuid-string #"-"))))
-
-(defn- isolation-schema-name
-  "Generate schema/database name for workspace isolation following mb__isolation_<slug>_<workspace-id> pattern."
-  [workspace-id]
-  (assert (some? workspace-id))
-  (let [instance-slug      (instance-uuid-slug (str (system/site-uuid)))
-        clean-workspace-id (str/replace (str workspace-id) #"[^a-zA-Z0-9]" "_")]
-    (format "mb__isolation_%s_%s" instance-slug clean-workspace-id)))
-
-(defn- isolated-table-name
-  "Generate name for a table mirroring transform target table in the isolated database namespace."
-  [{:keys [schema name] :as _source-table}]
-  ;; the schema that original transform target lives in
-  (format "%s__%s" schema name))
-
-(defn- isolation-user-name
-  "Generate username for workspace isolation."
-  [workspace-id]
-  (let [instance-slug (instance-uuid-slug (str (system/site-uuid)))]
-    (format "mb_isolation_%s_%s" instance-slug workspace-id)))
-
-(def ^:private password-char-sets
-  "Character sets for password generation. Cycles through these to ensure representation from each."
-  ["ABCDEFGHJKLMNPQRSTUVWXYZ"
-   "abcdefghjkmnpqrstuvwxyz"
-   "23456789"
-   "!#$%&*+-="])
-
-(defn- random-isolated-password
-  "Generate a random password suitable for most database engines.
-   Ensures the password contains characters from all sets (uppercase, lowercase, digits, special)
-   by cycling through the character sets. Result is shuffled for randomness."
-  []
-  (->> (cycle password-char-sets)
-       (take 32)
-       (map rand-nth)
-       shuffle
-       (apply str)))
-=======
 ;;;; Driver multimethods
 ;; Implementations are in metabase-enterprise.workspaces.driver.{postgres,h2}
 
@@ -71,7 +12,6 @@
   "Take engine from database `db` and dispatch on that."
   [database & _args]
   (driver.u/database->driver database))
->>>>>>> b4b372b7
 
 (defmulti grant-read-access-to-tables!
   "Grant read access to these tables."
@@ -79,83 +19,12 @@
   #'dispatch-on-engine
   :hierarchy #'driver/hierarchy)
 
-<<<<<<< HEAD
-(defmethod grant-read-access-to-tables! :postgres
-  [database workspace tables]
-  (let [read-user-name (-> workspace :database_details :user)
-        sqls           (->> (for [table tables]
-                              [(format "GRANT USAGE ON SCHEMA %s TO %s" (:schema table) read-user-name)
-                               (format "GRANT SELECT ON TABLE %s.%s TO %s" (:schema table) (:name table) read-user-name)])
-                            flatten
-                            ;; drop mutliple grant usage on the same schema
-                            distinct)]
-    (jdbc/with-db-transaction [t-conn (sql-jdbc.conn/db->pooled-connection-spec (:id database))]
-      (with-open [stmt (.createStatement ^java.sql.Connection (:connection t-conn))]
-        (doseq [sql sqls]
-          (.addBatch ^java.sql.Statement stmt ^String sql))
-        (.executeBatch ^java.sql.Statement stmt)))))
-
-(defmethod grant-read-access-to-tables! :clickhouse
-  [database workspace tables]
-  (let [read-user-name (-> workspace :database_details :user)
-        sqls           (for [table tables]
-                         (format "GRANT SELECT ON `%s`.`%s` TO %s"
-                                 (:schema table)
-                                 (:name table)
-                                 read-user-name))]
-    (jdbc/with-db-transaction [t-conn (sql-jdbc.conn/db->pooled-connection-spec (:id database))]
-      (with-open [stmt (.createStatement ^java.sql.Connection (:connection t-conn))]
-        (doseq [sql sqls]
-          (.addBatch ^java.sql.Statement stmt ^String sql))
-        (.executeBatch ^java.sql.Statement stmt)))))
-
-=======
->>>>>>> b4b372b7
 (defmulti init-workspace-database-isolation!
   "Create database isolation for a workspace. Return the database details."
   {:added "0.59.0" :arglists '([database workspace])}
   #'dispatch-on-engine
   :hierarchy #'driver/hierarchy)
 
-<<<<<<< HEAD
-(defmethod init-workspace-database-isolation! :postgres
-  [database workspace]
-  (let [schema-name   (isolation-schema-name (:id workspace))
-        read-user     {:user     (isolation-user-name (:id workspace))
-                       :password (random-isolated-password)}]
-    (jdbc/with-db-transaction [t-conn (sql-jdbc.conn/db->pooled-connection-spec (:id database))]
-      (with-open [stmt (.createStatement ^java.sql.Connection (:connection t-conn))]
-        (doseq [sql [(format "CREATE SCHEMA %s" schema-name)
-                     (format "CREATE USER %s WITH PASSWORD '%s'" (:user read-user) (:password read-user))
-                     ;; grant all access on the destination schema
-                     (format "GRANT USAGE ON SCHEMA %s TO %s" schema-name (:user read-user))
-                     ;; need to be able insert and dropping, rename tables from this chema
-                     (format "GRANT ALL PRIVILEGES ON SCHEMA %s TO %s" schema-name (:user read-user))]]
-          (.addBatch ^java.sql.Statement stmt ^String sql))
-        (.executeBatch ^java.sql.Statement stmt)))
-    {:schema           schema-name
-     :database_details read-user}))
-
-(defmethod init-workspace-database-isolation! :clickhouse
-  [database workspace]
-  (let [db-name   (isolation-schema-name (:id workspace))
-        read-user {:user     (isolation-user-name (:id workspace))
-                   :password (random-isolated-password)}]
-    (jdbc/with-db-transaction [t-conn (sql-jdbc.conn/db->pooled-connection-spec (:id database))]
-      (with-open [stmt (.createStatement ^java.sql.Connection (:connection t-conn))]
-        (doseq [sql [(format "CREATE DATABASE IF NOT EXISTS `%s`" db-name)
-                     (format "CREATE USER IF NOT EXISTS %s IDENTIFIED BY '%s'"
-                             (:user read-user) (:password read-user))
-                     (format "GRANT ALL ON `%s`.* TO %s" db-name (:user read-user))]]
-          (.addBatch ^java.sql.Statement stmt ^String sql))
-        (.executeBatch ^java.sql.Statement stmt)))
-    {:schema           db-name
-     :database_details read-user}))
-
-;;;; Transform table duplication
-
-=======
->>>>>>> b4b372b7
 (defmulti duplicate-output-table!
   "Create an isolated copy of the given output tables, for a workspace transform to write to.
 
@@ -165,78 +34,12 @@
   #'dispatch-on-engine
   :hierarchy #'driver/hierarchy)
 
-<<<<<<< HEAD
-(defmethod duplicate-output-table! :postgres [database workspace output]
-  (let [source-schema      (:schema output)
-        source-table       (:name output)
-        isolated-schema    (:schema workspace)
-        isolated-table     (isolated-table-name output)]
-    (assert (every? some? [source-schema source-table isolated-schema isolated-table]) "Figured out table")
-    ;; TODO: execute the following only if the transform was previously executed and its table exists.
-    (jdbc/with-db-transaction [t-conn (sql-jdbc.conn/db->pooled-connection-spec (:id database))]
-      (with-open [stmt (.createStatement ^java.sql.Connection (:connection t-conn))]
-        (doseq [sql [(format (str "CREATE TABLE \"%s\".\"%s\""
-                                  "  AS SELECT * FROM \"%s\".\"%s\""
-                                  "WITH NO DATA")
-                             isolated-schema
-                             isolated-table
-                             source-schema
-                             source-table)
-                     (format "ALTER TABLE \"%s\".\"%s\" OWNER TO %s" isolated-schema isolated-table (-> workspace :database_details :user))]]
-          (.addBatch ^java.sql.Statement stmt ^String sql))
-        (.executeBatch ^java.sql.Statement stmt)))
-    (let [table-metadata (ws.sync/sync-transform-mirror! database isolated-schema isolated-table)]
-      (select-keys table-metadata [:id :schema :name]))))
-
-(defmethod duplicate-output-table! :redshift [database workspace output]
-  (let [source-schema      (:schema output)
-        source-table       (:name output)
-        isolated-schema    (:schema workspace)
-        isolated-table     (isolated-table-name output)]
-    (assert (every? some? [source-schema source-table isolated-schema isolated-table]) "Figured out table")
-    ;; TODO: execute the following only if the transform was previously executed and its table exists.
-    (jdbc/with-db-transaction [t-conn (sql-jdbc.conn/db->pooled-connection-spec (:id database))]
-      (with-open [stmt (.createStatement ^java.sql.Connection (:connection t-conn))]
-        (doseq [sql [(format (str "CREATE TABLE \"%s\".\"%s\"" " (LIKE \"%s\".\"%s\")")
-                             isolated-schema
-                             isolated-table
-                             source-schema
-                             source-table)
-                     (format "ALTER TABLE \"%s\".\"%s\" OWNER TO %s" isolated-schema isolated-table (-> workspace :database_details :user))]]
-          (.addBatch ^java.sql.Statement stmt ^String sql))
-        (.executeBatch ^java.sql.Statement stmt)))
-    (let [table-metadata (ws.sync/sync-transform-mirror! database isolated-schema isolated-table)]
-      (select-keys table-metadata [:id :schema :name]))))
-
-(defmethod duplicate-output-table! :clickhouse
-  [database workspace output]
-  (let [source-schema   (:schema output)
-        source-table    (:name output)
-        isolated-db     (:schema workspace)
-        isolated-table  (isolated-table-name output)]
-    (assert (every? some? [source-schema source-table isolated-db isolated-table]) "Figured out table")
-    (jdbc/with-db-transaction [t-conn (sql-jdbc.conn/db->pooled-connection-spec (:id database))]
-      (with-open [stmt (.createStatement ^java.sql.Connection (:connection t-conn))]
-        ;; ClickHouse: CREATE TABLE new AS old copies structure only (no data)
-        ;; No ALTER OWNER needed - user already has GRANT ALL on the isolated database
-        (.execute ^java.sql.Statement stmt
-                  (format "CREATE TABLE `%s`.`%s` AS `%s`.`%s`"
-                          isolated-db
-                          isolated-table
-                          source-schema
-                          source-table))))
-    (let [table-metadata (ws.sync/sync-transform-mirror! database isolated-db isolated-table)]
-      (select-keys table-metadata [:id :schema :name]))))
-
-;;;; To be public when things are settled
-=======
 (defmulti drop-isolated-tables!
   "Drop isolated tables"
   {:added "0.59.0" :arglists '([database s+t-tuples])}
   #'dispatch-on-engine)
 
 ;;;; Public API
->>>>>>> b4b372b7
 
 (defn create-isolated-output-tables!
   "Create new _isolated tables_ to correspond to the outputs of the upstream graph.
@@ -298,7 +101,7 @@
   "Impl of* with-workspace-isolation*."
   [workspace thunk]
   (driver/with-swapped-connection-details (:database_id workspace)
-    (:database_details workspace)
+                                          (:database_details workspace)
     (thunk)))
 
 (defmacro with-workspace-isolation
