import React, { ReactNode, useCallback, useMemo, useState } from "react";
import { t } from "ttag";
import _ from "underscore";
import { assocIn, getIn, merge } from "icepick";

// eslint-disable-next-line import/named
import { Formik, FormikErrors, FormikHelpers } from "formik";

import {
  BaseFieldValues,
  FormFieldDefinition,
  FormObject,
  FieldValues,
  PopulatedFormObject,
} from "metabase-types/forms";

import { OptionalFormViewProps } from "metabase/components/form/FormikCustomForm/types";

import {
  getResponseErrorMessage,
  GenericErrorResponse,
<<<<<<< HEAD
} from "metabase/lib/errors";
=======
} from "metabase/core/utils/errors";
>>>>>>> dc5e96bc

import { makeFormObject, cleanObject, isNestedFieldName } from "../formUtils";
import FormikFormViewAdapter from "./FormikFormViewAdapter";
import useInlineFields from "./useInlineFields";

interface FormContainerProps<Values extends BaseFieldValues>
  extends OptionalFormViewProps {
  form?: FormObject<Values>;

  fields?: FormFieldDefinition[];
  initialValues?: Partial<Values>;

  overwriteOnInitialValuesChange?: boolean;

  validate?: () => void;
  asyncValidate?: (values: FieldValues) => Promise<FieldValues | string>;
  initial?: () => void;
  normalize?: () => void;

  onValuesChange?: (newValues: Record<string, any>) => void;
  onSubmit: (
    values: Values,
    formikHelpers?: FormikHelpers<Values>,
  ) => void | Promise<void>;
  onSubmitSuccess?: (action: unknown) => void;

  // various props
  isModal?: boolean;
  submitTitle?: string;
  onClose?: () => void;
  footerExtraButtons?: any;
  disablePristineSubmit?: boolean;
  children?: ReactNode | ((opts: any) => any);
}

function maybeBlurActiveElement() {
  // HACK: blur the current element to ensure we show the error
  if (document.activeElement && "blur" in document.activeElement) {
    (document.activeElement as HTMLInputElement).blur();
  }
}

/**
 * @deprecated
 */
function Form<Values extends BaseFieldValues>({
  form,
  fields,
  initialValues: initialValuesProp = {},
  overwriteOnInitialValuesChange = false,
  asyncValidate,
  validate,
  initial,
  normalize,
  onValuesChange,
  onSubmit,
  onSubmitSuccess,
  ...props
}: FormContainerProps<Values>) {
  const [error, setError] = useState<string | null>(null);
  const [values, setValues] = useState({});

  const handleValuesChange = (newValues: any) => {
    onValuesChange?.(newValues);
    setValues(newValues);
  };

  const { inlineFields, registerFormField, unregisterFormField } =
    useInlineFields();

  const formDefinition = useMemo(() => {
    const formDef = form || {
      fields: fields || Object.values(inlineFields),
      validate,
      initial,
      normalize,
    };
    return {
      ...formDef,
      fields: (values: Values) => {
        const fieldList =
          typeof formDef.fields === "function"
            ? formDef.fields(values)
            : formDef.fields;
        return fieldList.map(fieldDef => ({
          ...fieldDef,
          ...inlineFields[fieldDef.name],
        }));
      },
    };
  }, [form, fields, inlineFields, validate, initial, normalize]);

  const formObject: PopulatedFormObject<Values> = useMemo(
    () => makeFormObject(formDefinition),
    [formDefinition],
  );

  const initialValues = useMemo(() => {
    const fieldNames = formObject.fieldNames(values);
    const [nestedFieldNames, regularFieldNames] = _.partition(
      fieldNames,
      isNestedFieldName,
    );

    let filteredInitialValues: FieldValues = {};

    Object.keys(initialValuesProp || {}).forEach(fieldName => {
      if (regularFieldNames.includes(fieldName)) {
        filteredInitialValues[fieldName] = initialValuesProp[fieldName];
      }
    });

    nestedFieldNames.forEach(nestedFieldName => {
      const fieldValuePath = (nestedFieldName as string).split(".");
      filteredInitialValues = assocIn(
        filteredInitialValues,
        fieldValuePath,
        getIn(initialValuesProp, fieldValuePath),
      );
    });

    return merge(formObject.initial(values), filteredInitialValues);
  }, [values, initialValuesProp, formObject]);

  const fieldNames = useMemo(
    () => formObject.fieldNames({ ...initialValues, ...values }),
    [formObject, values, initialValues],
  );

  const handleValidation = useCallback(
    async (values: Values) => {
      const result = formObject.validate(values, { values });

      // Ensure errors don't have empty strings
      // as they will also be treated as errors
      let errors = cleanObject(result);

      if (asyncValidate) {
        const asyncErrors = await asyncValidate(values);
        if (typeof asyncErrors === "object") {
          errors = merge(cleanObject(asyncErrors), errors);
        } else if (typeof asyncErrors === "string") {
          setError(asyncErrors);
        }
      }

      return errors;
    },
    [asyncValidate, formObject],
  );

  const handleError = useCallback(
    (error: GenericErrorResponse, formikHelpers: FormikHelpers<Values>) => {
      maybeBlurActiveElement();
      const DEFAULT_ERROR_MESSAGE = t`An error occurred`;

      if (typeof error?.data === "object" && error?.data?.errors) {
        const errorNames = Object.keys(error.data.errors);
        const hasUnknownFields = errorNames.some(
          name => !fieldNames.includes(name),
        );

        if (hasUnknownFields) {
<<<<<<< HEAD
          const generalMessage = getResponseErrorMessage(
            error,
            DEFAULT_ERROR_MESSAGE,
          );
          setError(generalMessage);
=======
          const generalMessage = getResponseErrorMessage(error);
          setError(generalMessage ?? DEFAULT_ERROR_MESSAGE);
>>>>>>> dc5e96bc
        }

        formikHelpers.setErrors(error.data.errors as FormikErrors<Values>);
        return error.data.errors;
      }

      if (error) {
<<<<<<< HEAD
        const message = getResponseErrorMessage(error, DEFAULT_ERROR_MESSAGE);
        setError(message);
=======
        const message = getResponseErrorMessage(error);
        setError(message ?? DEFAULT_ERROR_MESSAGE);
>>>>>>> dc5e96bc
        return message;
      }

      return DEFAULT_ERROR_MESSAGE;
    },
    [fieldNames],
  );

  const handleSubmit = useCallback(
    async (values: Values, formikHelpers: FormikHelpers<Values>) => {
      try {
        const normalized = formObject.normalize(values);
        const result = await onSubmit(normalized, formikHelpers);
        onSubmitSuccess?.(result);
        setError(null); // clear any previous errors
        return result;
      } catch (e) {
        const error = handleError(e as GenericErrorResponse, formikHelpers);
        // Need to throw, so e.g. submit button can react to an error
        throw error;
      }
    },
    [formObject, onSubmit, onSubmitSuccess, handleError],
  );

  return (
    <Formik<Values>
      validateOnBlur
      validateOnMount
      initialValues={initialValues}
      enableReinitialize={overwriteOnInitialValuesChange}
      validate={handleValidation}
      onSubmit={handleSubmit}
    >
      {formikProps => (
        <FormikFormViewAdapter<Values>
          {...formikProps}
          {...props}
          formObject={formObject}
          error={error}
          registerFormField={registerFormField}
          unregisterFormField={unregisterFormField}
          onValuesChange={handleValuesChange}
        />
      )}
    </Formik>
  );
}

export {
  CustomFormField as FormField,
  CustomFormSubmit as FormSubmit,
  CustomFormMessage as FormMessage,
  CustomFormFooter as FormFooter,
  CustomFormSection as FormSection,
} from "metabase/components/form/FormikCustomForm";

export default Form;<|MERGE_RESOLUTION|>--- conflicted
+++ resolved
@@ -19,11 +19,7 @@
 import {
   getResponseErrorMessage,
   GenericErrorResponse,
-<<<<<<< HEAD
-} from "metabase/lib/errors";
-=======
 } from "metabase/core/utils/errors";
->>>>>>> dc5e96bc
 
 import { makeFormObject, cleanObject, isNestedFieldName } from "../formUtils";
 import FormikFormViewAdapter from "./FormikFormViewAdapter";
@@ -187,16 +183,8 @@
         );
 
         if (hasUnknownFields) {
-<<<<<<< HEAD
-          const generalMessage = getResponseErrorMessage(
-            error,
-            DEFAULT_ERROR_MESSAGE,
-          );
-          setError(generalMessage);
-=======
           const generalMessage = getResponseErrorMessage(error);
           setError(generalMessage ?? DEFAULT_ERROR_MESSAGE);
->>>>>>> dc5e96bc
         }
 
         formikHelpers.setErrors(error.data.errors as FormikErrors<Values>);
@@ -204,13 +192,8 @@
       }
 
       if (error) {
-<<<<<<< HEAD
-        const message = getResponseErrorMessage(error, DEFAULT_ERROR_MESSAGE);
-        setError(message);
-=======
         const message = getResponseErrorMessage(error);
         setError(message ?? DEFAULT_ERROR_MESSAGE);
->>>>>>> dc5e96bc
         return message;
       }
 
