(ns metabase.driver.sql
  "Shared code for all drivers that use SQL under the hood."
  (:require
   [clojure.set :as set]
   [metabase.driver :as driver]
   [metabase.driver.common.parameters.parse :as params.parse]
   [metabase.driver.common.parameters.values :as params.values]
   [metabase.driver.sql.parameters.substitute :as sql.params.substitute]
   [metabase.driver.sql.parameters.substitution :as sql.params.substitution]
   [metabase.driver.sql.query-processor :as sql.qp]
   [metabase.driver.sql.util :as sql.u]
   [metabase.lib.schema.common :as lib.schema.common]
   [metabase.util.malli :as mu]
   [potemkin :as p]))

(comment sql.params.substitution/keep-me) ; this is so `cljr-clean-ns` and the linter don't remove the `:require`

(driver/register! :sql, :abstract? true)

(doseq [feature [:advanced-math-expressions
                 :binning
                 :expression-aggregations
                 :expressions
                 :full-join
                 :inner-join
                 :left-join
                 :native-parameters
                 :nested-queries
                 :parameterized-sql
                 :percentile-aggregations
                 :regex
                 :right-join
                 :standard-deviation-aggregations
                 :metadata/key-constraints
                 :window-functions/cumulative
                 :window-functions/offset
<<<<<<< HEAD
                 :expressions/datetime
=======
                 :expressions/date
                 :expressions/text
>>>>>>> bd0a271e
                 :distinct-where]]
  (defmethod driver/database-supports? [:sql feature] [_driver _feature _db] true))

(defmethod driver/database-supports? [:sql :persist-models-enabled]
  [driver _feat db]
  (and
   (driver/database-supports? driver :persist-models db)
   (-> db :settings :persist-models-enabled)))

(defmethod driver/mbql->native :sql
  [driver query]
  (sql.qp/mbql->native driver query))

(defmethod driver/prettify-native-form :sql
  [driver native-form]
  (sql.u/format-sql-and-fix-params driver native-form))

(mu/defmethod driver/substitute-native-parameters :sql
  [_driver {:keys [query] :as inner-query} :- [:and [:map-of :keyword :any] [:map {:query ::lib.schema.common/non-blank-string}]]]
  (let [params-map          (params.values/query->params-map inner-query)
        referenced-card-ids (params.values/referenced-card-ids params-map)
        [query params]      (-> query
                                params.parse/parse
                                (sql.params.substitute/substitute params-map))]
    (cond-> (assoc inner-query
                   :query  query
                   :params params)
      (seq referenced-card-ids)
      (update :metabase.permissions.models.query.permissions/referenced-card-ids set/union referenced-card-ids))))

(defmulti json-field-length
  "Return a HoneySQL expression that calculates the number of characters in a JSON field for a given driver.
  `json-field-identifier` is the Identifier ([[metabase.util.honey-sql-2/Identifier]]) for a JSON field."
  {:added "0.49.22", :arglists '([driver json-field-identifier])}
  driver/dispatch-on-initialized-driver
  :hierarchy #'driver/hierarchy)

(defmethod json-field-length :default
  [_driver _native-form]
  ;; we rely on this to tell if the method is implemented for this driver or not
  ::nyi)

;;; +----------------------------------------------------------------------------------------------------------------+
;;; |                                              Connection Impersonation                                          |
;;; +----------------------------------------------------------------------------------------------------------------+

(defmulti set-role-statement
  "SQL for setting the active role for a connection, such as USE ROLE or equivalent, for the given driver."
  {:added "0.47.0" :arglists '([driver role])}
  driver/dispatch-on-initialized-driver
  :hierarchy #'driver/hierarchy)

(defmethod set-role-statement :default
  [_ _ _]
  nil)

(defmulti default-database-role
  "The name of the default role for a given database, used for queries that do not have custom user
  impersonation rules configured for them. This must be implemented for each driver that supports user impersonation."
  {:added "0.47.0" :arglists '(^String [driver database])}
  driver/dispatch-on-initialized-driver
  :hierarchy #'driver/hierarchy)

(defmethod default-database-role :default
  [_ _database]
  nil)

;;; +----------------------------------------------------------------------------------------------------------------+
;;; |                                              Convenience Imports                                               |
;;; +----------------------------------------------------------------------------------------------------------------+

(p/import-vars [sql.params.substitution ->prepared-substitution PreparedStatementSubstitution])<|MERGE_RESOLUTION|>--- conflicted
+++ resolved
@@ -34,12 +34,9 @@
                  :metadata/key-constraints
                  :window-functions/cumulative
                  :window-functions/offset
-<<<<<<< HEAD
                  :expressions/datetime
-=======
                  :expressions/date
                  :expressions/text
->>>>>>> bd0a271e
                  :distinct-where]]
   (defmethod driver/database-supports? [:sql feature] [_driver _feature _db] true))
 
