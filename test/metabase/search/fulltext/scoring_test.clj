--- conflicted
+++ resolved
@@ -77,15 +77,10 @@
 
 (defn- search-no-weights
   "Like search but with all weights set to 0."
-  [ranker-key & args]
-<<<<<<< HEAD
-  (mt/with-dynamic-redefs [search.config/weights #(assoc (:default @#'search.config/static-weights) ranker-key 0)]
-    (apply search* args)))
-=======
+  [ranker-key & args
   (let [orig-weights (or (mt/dynamic-value search.config/weights) search.config/weights)]
     (mt/with-dynamic-redefs [search.config/weights #(assoc (orig-weights %) ranker-key 0)]
-      (apply search* ranker-key args))))
->>>>>>> ac9ba610
+      (apply search* args))))
 
 (defn search [ranker-key search-string & {:as raw-ctx}]
   (let [result (apply search* search-string raw-ctx)]
