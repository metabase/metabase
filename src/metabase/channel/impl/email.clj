--- conflicted
+++ resolved
@@ -1,10 +1,6 @@
 (ns metabase.channel.impl.email
   (:require
-<<<<<<< HEAD
-=======
-   [buddy.core.codecs :as codecs]
    [clojure.string :as str]
->>>>>>> 96ee8b41
    [hiccup.core :refer [html]]
    [medley.core :as m]
    [metabase.channel.core :as channel]
@@ -179,19 +175,13 @@
         timezone           (channel.render/defaulted-timezone card)
         rendered-card      (render-part timezone card_part {:channel.render/include-title? true})
         icon-attachment    (apply make-message-attachment (icon-bundle :bell))
-<<<<<<< HEAD
-        attachments        (concat [icon-attachment]
-                                   (email-attachment rendered-card
-                                                     (assoc-attachment-booleans
-                                                      [(assoc notification_card :include_csv true :format_rows true)]
-                                                      [card_part])))
-=======
         card-attachments   (map make-message-attachment (:attachments rendered-card))
         result-attachments (email.result-attachment/result-attachment
-                            (first (assoc-attachment-booleans [alert] [card_part])))
+                            (first (assoc-attachment-booleans
+                                    [(assoc notification_card :include_csv true :format_rows true)]
+                                    [card_part])))
         attachments        (concat [icon-attachment] card-attachments result-attachments)
         html-content       (html (:content rendered-card))
->>>>>>> 96ee8b41
         goal               (ui-logic/find-goal-value payload)
         message-context-fn (fn [non-user-email]
                              (assoc notification-payload
@@ -200,15 +190,10 @@
                                                                   :goal_below (trs "Alert: {0} has gone below its goal" (:name card))
                                                                   :has_result (trs "Alert: {0} has results" (:name card)))
                                                :icon_cid        (:content-id icon-attachment)
-                                               :content         (html (:content rendered-card))
+                                               :content         html-content
                                                ;; UI only allow one subscription per card notification
                                                :alert_schedule  (messages/notification-card-schedule-text (first subscriptions))
                                                :goal_value      goal
-<<<<<<< HEAD
-=======
-                                               :alert_content   html-content
-                                               :alert_schedule  (messages/alert-schedule-text (:schedule alert))
->>>>>>> 96ee8b41
                                                :management_text (if (nil? non-user-email)
                                                                   "Manage your subscriptions"
                                                                   "Unsubscribe")
