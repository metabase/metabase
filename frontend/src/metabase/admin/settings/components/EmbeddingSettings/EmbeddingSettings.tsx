import type { ChangeEvent } from "react";
import { t } from "ttag";

import CS from "metabase/css/core/index.css";
import { Box, Stack, Text } from "metabase/ui";

import SettingHeader from "../SettingHeader";
import {
  EmbeddingSdkOptionCard,
  InteractiveEmbeddingOptionCard,
  StaticEmbeddingOptionCard,
} from "../widgets/EmbeddingOption";

import type { AdminSettingComponentProps } from "./types";

export function EmbeddingSettings({
  updateSetting,
}: AdminSettingComponentProps) {
  function handleToggleStaticEmbedding(event: ChangeEvent<HTMLInputElement>) {
<<<<<<< HEAD
    updateSetting(
      { key: "enable-embedding-static" },
      event.currentTarget.checked,
    );
=======
    updateSetting({ key: "enable-embedding-static" }, event.target.checked);
    // TODO: remove before merging integration branch
    updateSetting({ key: "enable-embedding" }, event.target.checked);
>>>>>>> cf4aaf56
  }

  function handleToggleEmbeddingSdk(event: ChangeEvent<HTMLInputElement>) {
    updateSetting({ key: "enable-embedding-sdk" }, event.currentTarget.checked);
  }

  function handleToggleInteractiveEmbedding(
    event: ChangeEvent<HTMLInputElement>,
  ) {
    updateSetting(
      { key: "enable-embedding-interactive" },
      event.currentTarget.checked,
    );
  }

  return (
    <Box p="0.5rem 1rem 0">
      <Stack spacing="2.5rem">
        <Box data-testid="enable-embedding-setting">
          <SettingHeader
            id="enable-embedding"
            setting={{
              display_name: t`Embedding`,
            }}
          />
          <Stack spacing={"md"} className={CS.textMeasure}>
            <Text lh={1.5}>
              {t`Embed dashboards, questions, or the entire Metabase app into your application. Integrate with your server code to create a secure environment, limited to specific users or organizations.`}
            </Text>
          </Stack>
        </Box>
        <StaticEmbeddingOptionCard onToggle={handleToggleStaticEmbedding} />
        <EmbeddingSdkOptionCard onToggle={handleToggleEmbeddingSdk} />
        <InteractiveEmbeddingOptionCard
          onToggle={handleToggleInteractiveEmbedding}
        />
      </Stack>
    </Box>
  );
}<|MERGE_RESOLUTION|>--- conflicted
+++ resolved
@@ -17,16 +17,12 @@
   updateSetting,
 }: AdminSettingComponentProps) {
   function handleToggleStaticEmbedding(event: ChangeEvent<HTMLInputElement>) {
-<<<<<<< HEAD
     updateSetting(
       { key: "enable-embedding-static" },
       event.currentTarget.checked,
     );
-=======
-    updateSetting({ key: "enable-embedding-static" }, event.target.checked);
     // TODO: remove before merging integration branch
-    updateSetting({ key: "enable-embedding" }, event.target.checked);
->>>>>>> cf4aaf56
+    updateSetting({ key: "enable-embedding" }, event.currentTarget.checked);
   }
 
   function handleToggleEmbeddingSdk(event: ChangeEvent<HTMLInputElement>) {
