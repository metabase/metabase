--- conflicted
+++ resolved
@@ -14,22 +14,6 @@
 
 export function signInAsNormalUser() {
   cy.request("POST", "/api/session", NORMAL_USER_CREDS);
-<<<<<<< HEAD
-}
-
-export function signOut() {
-  cy.clearCookie("metabase.SESSION");
-}
-
-export function snapshot(name) {
-  cy.request("POST", `/api/testing/snapshot/${name}`);
-}
-
-export function restore(name = "default") {
-  cy.request("POST", `/api/testing/restore/${name}`);
-}
-
-=======
 }
 
 export function signOut() {
@@ -43,7 +27,6 @@
   cy.request("POST", `/api/testing/restore/${name}`);
 }
 
->>>>>>> 5e0ded24
 export function popover(callback) {
   const p = cy.get(".PopoverContainer");
   return callback ? callback(p) : p;
