--- conflicted
+++ resolved
@@ -73,13 +73,9 @@
                  [environ "1.1.0"]                                    ; easy environment management
                  [hiccup "1.0.5"]                                     ; HTML templating
                  [honeysql "0.8.2"]                                   ; Transform Clojure data structures to SQL
-<<<<<<< HEAD
                  [kixi/stats "0.3.9"                                  ; Various statistic measures implemented as transducers
                   :exclusions [org.clojure/test.check                 ; test.check and AVL trees are used in kixi.stats.random. Remove exlusion if using.
                                org.clojure/data.avl]]
-=======
-                 [javax.validation/validation-api "1.1.0.Final"]      ; Fix DRILL-5383
->>>>>>> b4247e9b
                  [log4j/log4j "1.2.17"                                ; logging framework
                   :exclusions [javax.mail/mail
                                javax.jms/jms
@@ -101,14 +97,10 @@
                  [org.postgresql/postgresql "42.1.4.jre7"]            ; Postgres driver
                  [io.crate/crate-jdbc "2.1.6"]                        ; Crate JDBC driver
                  [prismatic/schema "1.1.5"]                           ; Data schema declaration and validation library
-<<<<<<< HEAD
                  [redux "0.1.4"]                                      ; Utility functions for building and composing transducers
                  [ring/ring-core "1.6.0"]
-                 [ring/ring-jetty-adapter "1.6.0"]                    ; Ring adapter using Jetty webserver (used to run a Ring server for unit tests)
-=======
-                 [ring/ring-jetty-adapter "1.5.1"                     ; Ring adapter using Jetty webserver (used to run a Ring server for unit tests)
+                 [ring/ring-jetty-adapter "1.6.0"                     ; Ring adapter using Jetty webserver (used to run a Ring server for unit tests)
                   :exclusions [commons-io]]
->>>>>>> b4247e9b
                  [ring/ring-json "0.4.0"]                             ; Ring middleware for reading/writing JSON automatically
                  [stencil "0.5.0"]                                    ; Mustache templates for Clojure
                  [toucan "1.0.3"                                      ; Model layer, hydration, and DB utilities
@@ -159,20 +151,12 @@
                    :env {:mb-run-mode "dev"}
                    :jvm-opts ["-Dlogfile.path=target/log"
                               "-Xms1024m"                             ; give JVM a decent heap size to start with
-<<<<<<< HEAD
                               "-Xmx2048m"]                            ; hard limit of 2GB so we stop hitting the 4GB container limit on CircleCI
-                   :aot [metabase.logger]}                            ; Log appender class needs to be compiled for log4j to use it
-=======
-                              "-Xmx2048m"                             ; hard limit of 2GB so we stop hitting the 4GB container limit on CircleCI
-                              "-Xverify:none"                         ; disable bytecode verification when running in dev so it starts slightly faster
-                              "-XX:+CMSClassUnloadingEnabled"         ; let Clojure's dynamically generated temporary classes be GC'ed from PermGen
-                              "-XX:+UseConcMarkSweepGC"]              ; Concurrent Mark Sweep GC needs to be used for Class Unloading (above)
                    ;; Log appender class needs to be compiled for log4j to use it,
                    ;; classes for fixed Hive driver in must be compiled for tests
                    :aot [metabase.logger
                          metabase.driver.FixedHiveConnection
                          metabase.driver.FixedHiveDriver]}
->>>>>>> b4247e9b
              :reflection-warnings {:global-vars {*warn-on-reflection* true}} ; run `lein check-reflection-warnings` to check for reflection warnings
              :expectations {:injections [(require 'metabase.test-setup)]
                             :resource-paths ["test_resources"]
