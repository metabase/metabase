--- conflicted
+++ resolved
@@ -7,11 +7,8 @@
   DASHBOARD_SLOW_TIMEOUT,
   SIDEBAR_NAME,
 } from "metabase/dashboard/constants";
-<<<<<<< HEAD
 import { isEmbeddingSdk } from "metabase/embedding-sdk/config";
-=======
 import { isNotNull } from "metabase/lib/types";
->>>>>>> f79a5a3b
 import * as Urls from "metabase/lib/urls";
 import {
   getDashboardQuestions,
