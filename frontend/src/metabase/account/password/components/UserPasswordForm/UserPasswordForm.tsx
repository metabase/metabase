--- conflicted
+++ resolved
@@ -12,30 +12,17 @@
 import { UserPasswordData } from "../../types";
 
 const USER_PASSWORD_SCHEMA = Yup.object({
-<<<<<<< HEAD
-  old_password: Yup.string()
-    .default("")
-    .required(t`required`),
-  password: Yup.string()
-    .default("")
-    .required(t`required`)
-=======
   old_password: Yup.string().default("").required(Errors.required),
   password: Yup.string()
     .default("")
     .required(Errors.required)
->>>>>>> 629e9cfe
     .test(async (value = "", context) => {
       const error = await context.options.context?.onValidatePassword(value);
       return error ? context.createError({ message: error }) : true;
     }),
   password_confirm: Yup.string()
     .default("")
-<<<<<<< HEAD
-    .required(t`required`)
-=======
     .required(Errors.required)
->>>>>>> 629e9cfe
     .oneOf([Yup.ref("password")], t`passwords do not match`),
 });
 
