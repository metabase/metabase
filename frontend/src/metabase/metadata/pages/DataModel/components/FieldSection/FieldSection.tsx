import {
  DiscardFieldValuesButton,
  RescanFieldButton,
} from "metabase/metadata/components";
import {
  getFieldDisplayName,
  getRawTableFieldId,
} from "metabase/metadata/utils/field";
import { Stack, Title } from "metabase/ui";
import type { DatabaseId, Field } from "metabase-types/api";

import { BehaviorSection } from "./BehaviorSection";
import { DataSection } from "./DataSection";
import S from "./FieldSection.module.css";
import { FormattingSection } from "./FormattingSection";
import { MetadataSection } from "./MetadataSection";

interface Props {
  databaseId: DatabaseId;
  field: Field;
}

export const FieldSection = ({ databaseId, field }: Props) => {
  return (
    <Stack gap={0} h="100%">
      <Title order={2} pb="md" px="xl" py="lg">
        {getFieldDisplayName(field)}
      </Title>

      <Stack className={S.container} gap="xl" h="100%" pb="lg" px="xl">
        <DataSection field={field} />
        <MetadataSection databaseId={databaseId} field={field} />
        <BehaviorSection databaseId={databaseId} field={field} />
<<<<<<< HEAD
=======
        <FormattingSection field={field} />
>>>>>>> 9a6398fb

        <Stack gap="sm" mt="lg">
          <RescanFieldButton fieldId={getRawTableFieldId(field)} />
          <DiscardFieldValuesButton fieldId={getRawTableFieldId(field)} />
        </Stack>
      </Stack>
    </Stack>
  );
};<|MERGE_RESOLUTION|>--- conflicted
+++ resolved
@@ -31,10 +31,7 @@
         <DataSection field={field} />
         <MetadataSection databaseId={databaseId} field={field} />
         <BehaviorSection databaseId={databaseId} field={field} />
-<<<<<<< HEAD
-=======
         <FormattingSection field={field} />
->>>>>>> 9a6398fb
 
         <Stack gap="sm" mt="lg">
           <RescanFieldButton fieldId={getRawTableFieldId(field)} />
