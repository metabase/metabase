--- conflicted
+++ resolved
@@ -2,9 +2,7 @@
   (:refer-clojure :exclude [count distinct max min])
   (:require
    [metabase.lib.common :as lib.common]
-<<<<<<< HEAD
    [metabase.lib.metadata.calculation :as lib.metadata.calculation]
-   [metabase.lib.options :as lib.options]
    [metabase.lib.schema :as lib.schema]
    [metabase.lib.schema.aggregation :as lib.schema.aggregation]
    [metabase.lib.schema.common :as lib.schema.common]
@@ -184,30 +182,7 @@
   [_query _stage-number _count-where]
   "count-where")
 
-(mu/defn count :- [:or
-                   fn?
-                   :mbql.clause/count]
-  "Create a `count` filter clause."
-  ([]
-   #_{:clj-kondo/ignore [:redundant-fn-wrapper]}
-   (fn [query stage-number]
-     (count query stage-number)))
-  ([x]
-   (fn [query stage-number]
-     (count query stage-number x)))
-  ([_query _stage-number]
-   (lib.options/ensure-uuid [:count]))
-  ([query stage-number x]
-   (lib.options/ensure-uuid [:count (lib.common/->op-arg query stage-number x)])))
-
-=======
-   [metabase.lib.schema :as lib.schema]
-   [metabase.lib.util :as lib.util]
-   [metabase.util.malli :as mu])
-  #?(:cljs (:require-macros [metabase.lib.aggregation])))
-
 (lib.common/defop count [] [x])
->>>>>>> 6154130e
 (lib.common/defop avg [x])
 (lib.common/defop count-where [x y])
 (lib.common/defop distinct [x])
@@ -227,7 +202,7 @@
   ([query stage-number an-aggregate-clause]
    (let [stage-number (or stage-number -1)]
      (lib.util/update-query-stage
-       query stage-number
-       update :aggregations
-       (fn [aggregations]
-         (conj (vec aggregations) (lib.common/->op-arg query stage-number an-aggregate-clause)))))))+      query stage-number
+      update :aggregations
+      (fn [aggregations]
+        (conj (vec aggregations) (lib.common/->op-arg query stage-number an-aggregate-clause)))))))