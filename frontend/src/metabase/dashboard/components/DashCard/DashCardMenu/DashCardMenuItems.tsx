--- conflicted
+++ resolved
@@ -3,14 +3,8 @@
 import { t } from "ttag";
 
 /* eslint-disable-next-line no-restricted-imports -- deprecated sdk import */
-<<<<<<< HEAD
-import { useSdkDashboardContext } from "embedding-sdk/components/public/dashboard/context";
-/* eslint-disable-next-line no-restricted-imports -- deprecated sdk import */
-import { transformSdkQuestion } from "embedding-sdk/lib/transform-question";
 import { useToast } from "metabase/common/hooks/use-toast/use-toast";
-=======
 import { useSdkDashboardContext } from "embedding-sdk-bundle/components/public/dashboard/context";
->>>>>>> f6796142
 import { editQuestion } from "metabase/dashboard/actions";
 import { useDashboardContext } from "metabase/dashboard/context";
 import { transformSdkQuestion } from "metabase/embedding-sdk/lib/transform-question";
@@ -66,11 +60,8 @@
   onDownload: () => void;
   onEditVisualization?: () => void;
   dashcardId?: DashCardId;
-<<<<<<< HEAD
   cardRootRef?: React.RefObject<HTMLElement>;
-=======
   canEdit?: boolean;
->>>>>>> f6796142
 };
 export const DashCardMenuItems = ({
   question,
@@ -79,11 +70,8 @@
   onDownload,
   onEditVisualization,
   dashcardId,
-<<<<<<< HEAD
   cardRootRef,
-=======
   canEdit,
->>>>>>> f6796142
 }: DashCardMenuItemsProps) => {
   const dispatch = useDispatch();
   const [copied, setCopied] = useState(false);
@@ -259,14 +247,11 @@
     onEditVisualization,
     dashcardId,
     dispatch,
-<<<<<<< HEAD
     cardRootRef,
     copied,
     copying,
     sendToast,
-=======
     canEdit,
->>>>>>> f6796142
   ]);
 
   return menuItems.map((item) => {
