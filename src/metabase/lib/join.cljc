--- conflicted
+++ resolved
@@ -304,17 +304,6 @@
                      (assoc match :lib/source-uuid (lib.options/uuid field-ref))))
           ;; If there was a `:fields` clause but none of them matched the `join-cols` then pretend it was `:fields :all`
           ;; instead. That can happen if a model gets reworked and an old join clause remembers the old fields.
-<<<<<<< HEAD
-          field-metadatas (if (empty? field-metadatas) join-cols field-metadatas)
-          cols  (mapv (fn [field-metadata]
-                        (->> (column-from-join-fields query stage-number field-metadata join-alias)
-                             (adjust-ident join)
-                             (add-source-and-desired-aliases join unique-name-fn)))
-                      field-metadatas)
-          cols (for [col cols]
-                 (with-join-alias col join-alias))]
-      (concat cols (lib.metadata.calculation/remapped-columns join-query -1 cols options)))))
-=======
           cols'  (if (empty? cols') cols cols')
           ;; add any remaps for the fields as needed.
           cols'' (concat
@@ -326,7 +315,6 @@
                    options))]
       (mapv #(column-from-join query stage-number % join-alias)
             cols''))))
->>>>>>> 427982c9
 
 (defmethod lib.metadata.calculation/visible-columns-method :mbql/join
   [query stage-number join options]
