--- conflicted
+++ resolved
@@ -123,11 +123,7 @@
     (mt/test-drivers (->> (mt/normal-drivers)
                           ;; athena is a special case because connections aren't made with a single database,
                           ;; but to an S3 bucket that may contain many databases
-<<<<<<< HEAD
                           (remove #{:athena}))
-=======
-                          (remove #{:athena :oracle :vertica :presto-jdbc}))
->>>>>>> dc7c1073
       (let [database-name (mt/random-name)
             dbdef         (basic-db-definition database-name)]
         (mt/dataset dbdef
@@ -135,7 +131,7 @@
                 cant-sync-logged? (fn []
                                     (some?
                                      (some
-                                        (fn [[log-level throwable message]]
+                                      (fn [[log-level throwable message]]
                                         (and (= log-level :warn)
                                              (instance? clojure.lang.ExceptionInfo throwable)
                                              (re-matches #"^Cannot sync Database ([\s\S]+): ([\s\S]+)" message)))
