--- conflicted
+++ resolved
@@ -10,12 +10,7 @@
    [metabase.analytics.snowplow-test :as snowplow-test]
    [metabase.api.test-util :as api.test-util]
    [metabase.collections.models.collection :as collection]
-<<<<<<< HEAD
    [metabase.config.core :as config]
-   [metabase.dashboard-subscription-test :as dashboard-subscription-test]
-=======
-   [metabase.config :as config]
->>>>>>> ce3b1181
    [metabase.dashboards.api :as api.dashboard]
    [metabase.dashboards.models.dashboard-card :as dashboard-card]
    [metabase.dashboards.models.dashboard-test :as dashboard-test]
