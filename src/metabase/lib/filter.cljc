--- conflicted
+++ resolved
@@ -274,7 +274,6 @@
          (throw (ex-info "Multiple matching filters found" {:legacy-filter    legacy-filter
                                                             :query-filters    query-filters
                                                             :matching-filters matching-filters}))
-<<<<<<< HEAD
          (first matching-filters))))))
 
 (mu/defn find-filterable-column-for-legacy-ref :- [:maybe ColumnWithOperators]
@@ -316,7 +315,4 @@
                                  (lib.filter.operator/operator-def op))
       :options  options
       :column   (some-> col add-column-operators)
-      :args     (vec rest-args)})))
-=======
-         (first matching-filters))))))
->>>>>>> 4b27f570
+      :args     (vec rest-args)})))