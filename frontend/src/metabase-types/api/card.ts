import type { DatabaseId } from "./database";
import type { DashboardId, DashCardId } from "./dashboard";
import type { Field } from "./field";
import type { Parameter } from "./parameters";
import type { DatasetQuery, FieldReference, PublicDatasetQuery } from "./query";
import type { UserInfo } from "./user";
import type { Collection } from "./collection";
import type { SmartScalarComparison } from "./visualization-settings";

<<<<<<< HEAD
export type CardType = "model" | "question" | "metric";
=======
export type CardType = "model" | "question";
>>>>>>> d601f0e8

export interface Card<Q extends DatasetQuery = DatasetQuery>
  extends UnsavedCard<Q> {
  id: CardId;
  name: string;
  description: string | null;
  /**
   * @deprecated Use "type" instead
   */
  dataset: boolean;
  type: CardType;
  public_uuid: string | null;

  /* Indicates whether static embedding for this card has been published */
  enable_embedding: boolean;
  can_write: boolean;

  database_id?: DatabaseId;
  collection?: Collection | null;
  collection_id: number | null;

  result_metadata: Field[];
  moderation_reviews?: ModerationReview[];

  query_average_duration?: number | null;
  last_query_start: string | null;
  average_query_time: number | null;
  cache_ttl: number | null;
  based_on_upload?: number | null; // table id of upload table, if any

  archived: boolean;

  creator?: UserInfo;
}

export interface PublicCard {
  id: CardId;
  name: string;
  description: string | null;
  display: CardDisplayType;
  visualization_settings: VisualizationSettings;
  parameters?: Parameter[];
  dataset_query: PublicDatasetQuery;
}

export type CardDisplayType = string;

export interface UnsavedCard<Q extends DatasetQuery = DatasetQuery> {
  display: CardDisplayType;
  dataset_query: Q;
  parameters?: Parameter[];
  visualization_settings: VisualizationSettings;

  // If coming from dashboard
  dashboardId?: DashboardId;
  dashcardId?: DashCardId;

  // Not part of the card API contract, a field used by query builder for showing lineage
  original_card_id?: number;
}

export type SeriesSettings = {
  title: string;
  color?: string;
  show_series_values?: boolean;
};

export type SeriesOrderSetting = {
  name: string;
  key: string;
  enabled: boolean;
  color?: string;
};

export type ColumnFormattingSetting = {
  columns: string[]; // column names
  color?: string;
  type?: string;
  operator?: string;
  value?: string | number;
  highlight_row?: boolean;
};

export type PivotTableCollapsedRowsSetting = {
  rows: FieldReference[];
  value: string[]; // identifiers for collapsed rows
};

export type TableColumnOrderSetting = {
  name: string;
  enabled: boolean;

  // We have some corrupted visualization settings where both names are mixed
  // We should settle on `fieldRef`, make it required and remove `field_ref`
  fieldRef?: FieldReference;
  field_ref?: FieldReference;
};

export type VisualizationSettings = {
  "graph.show_values"?: boolean;
  "stackable.stack_type"?: "stacked" | "normalized" | null;

  // Table
  "table.columns"?: TableColumnOrderSetting[];

  // X-axis
  "graph.x_axis.title_text"?: string;
  "graph.x_axis.scale"?: "ordinal";
  "graph.x_axis.axis_enabled"?: "compact";

  // Y-axis
  "graph.y_axis.title_text"?: string;
  "graph.y_axis.scale"?: "linear" | "pow" | "log";
  "graph.y_axis.axis_enabled"?: true;

  // Goal
  "graph.goal_value"?: number;
  "graph.show_goal"?: boolean;
  "graph.goal_label"?: string;

  // Series
  "graph.dimensions"?: string[];
  "graph.metrics"?: string[];

  // Series settings
  series_settings?: Record<string, SeriesSettings>;

  "graph.series_order"?: SeriesOrderSetting[];

  // Funnel settings
  "funnel.rows"?: SeriesOrderSetting[];

  "table.column_formatting"?: ColumnFormattingSetting[];
  "pivot_table.collapsed_rows"?: PivotTableCollapsedRowsSetting;

  // Scalar Settings
  "scalar.comparisons"?: SmartScalarComparison[];
  "scalar.field"?: string;
  "scalar.switch_positive_negative"?: boolean;
  "scalar.compact_primary_number"?: boolean;

  [key: string]: any;
};

export interface ModerationReview {
  moderator_id: number;
  status: ModerationReviewStatus | null;
  created_at: string;
  most_recent: boolean;
}

export type CardId = number;
export type ModerationReviewStatus = "verified";

export type CardFilterOption =
  | "all"
  | "mine"
  | "bookmarked"
  | "database"
  | "table"
  | "recent"
  | "popular"
  | "using_model"
  | "archived";

export interface CardQuery {
  ignore_view?: boolean;
}

export interface CardListQuery {
  f?: CardFilterOption;
  model_id?: CardId;
}<|MERGE_RESOLUTION|>--- conflicted
+++ resolved
@@ -7,11 +7,7 @@
 import type { Collection } from "./collection";
 import type { SmartScalarComparison } from "./visualization-settings";
 
-<<<<<<< HEAD
 export type CardType = "model" | "question" | "metric";
-=======
-export type CardType = "model" | "question";
->>>>>>> d601f0e8
 
 export interface Card<Q extends DatasetQuery = DatasetQuery>
   extends UnsavedCard<Q> {
