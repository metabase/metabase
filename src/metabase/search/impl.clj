(ns metabase.search.impl
  (:require
   [clojure.string :as str]
   [metabase.config :as config]
   [metabase.legacy-mbql.normalize :as mbql.normalize]
   [metabase.lib.core :as lib]
   [metabase.models.collection :as collection]
   [metabase.models.collection.root :as collection.root]
   [metabase.models.data-permissions :as data-perms]
   [metabase.models.database :as database]
   [metabase.models.interface :as mi]
   [metabase.permissions.util :as perms.u]
   [metabase.public-settings :as public-settings]
   [metabase.public-settings.premium-features :as premium-features]
   [metabase.search.config
    :as search.config
    :refer [SearchableModel SearchContext]]
   [metabase.search.engine :as search.engine]
   [metabase.search.filter :as search.filter]
<<<<<<< HEAD
   [metabase.search.fulltext :as search.fulltext]
   [metabase.search.in-place.scoring :as scoring]
=======
   [metabase.search.in-place.filter :as search.in-place.filter]
   [metabase.search.in-place.scoring :as scoring]
   [metabase.util :as u]
>>>>>>> cfe32222
   [metabase.util.i18n :refer [tru deferred-tru]]
   [metabase.util.json :as json]
   [metabase.util.log :as log]
   [metabase.util.malli :as mu]
   [metabase.util.malli.registry :as mr]
   [metabase.util.malli.schema :as ms]
   [toucan2.core :as t2]
   [toucan2.instance :as t2.instance]
   [toucan2.realize :as t2.realize]))

(set! *warn-on-reflection* true)

(defmulti ^:private check-permissions-for-model
  {:arglists '([search-ctx search-result])}
  (fn [_search-ctx search-result] ((comp keyword :model) search-result)))

(defmacro ^:private ensure-current-user-perms-set-is-bound
  "TODO FIXME -- search actually currently still requires [[metabase.api.common/*current-user-permissions-set*]] to be
  bound (since [[mi/can-write?]] and [[mi/can-read?]] depend on it) despite search context requiring
  `:current-user-perms` to be passed in. We should fix things so search works independently of API-specific dynamic
  variables. This might require updating `can-read?` and `can-write?` to take explicit perms sets instead of relying
  on dynamic variables."
  {:style/indent 0}
  [current-user-perms & body]
  `(with-bindings {(requiring-resolve 'metabase.api.common/*current-user-permissions-set*) (atom ~current-user-perms)}
     ~@body))

(defn- can-write? [{:keys [current-user-perms]} instance]
  (ensure-current-user-perms-set-is-bound current-user-perms (mi/can-write? instance)))

(defn- can-read? [{:keys [current-user-perms]} instance]
  (ensure-current-user-perms-set-is-bound current-user-perms (mi/can-read? instance)))

(defmethod check-permissions-for-model :default
  [search-ctx instance]
  (if (:archived? search-ctx)
    (can-write? search-ctx instance)
    ;; We filter what we can (i.e., everything in a collection) out already when querying
    true))

(defmethod check-permissions-for-model :table
  [search-ctx instance]
  ;; we've already filtered out tables w/o collection permissions in the query itself.
  (let [instance-id (:id instance)
        user-id     (:current-user-id search-ctx)
        db-id       (database/table-id->database-id instance-id)]
    (and
     (data-perms/user-has-permission-for-table? user-id :perms/view-data :unrestricted db-id instance-id)
     (data-perms/user-has-permission-for-table? user-id :perms/create-queries :query-builder db-id instance-id))))

(defmethod check-permissions-for-model :indexed-entity
  [search-ctx instance]
  (let [user-id (:current-user-id search-ctx)
        db-id   (:database_id instance)]
    (and
     (= :query-builder-and-native (data-perms/full-db-permission-for-user user-id :perms/create-queries db-id))
     (= :unrestricted (data-perms/full-db-permission-for-user user-id :perms/view-data db-id)))))

(defmethod check-permissions-for-model :metric
  [search-ctx instance]
  (if (:archived? search-ctx)
    (can-write? search-ctx instance)
    (can-read? search-ctx instance)))

(defmethod check-permissions-for-model :segment
  [search-ctx instance]
  (if (:archived? search-ctx)
    (can-write? search-ctx instance)
    (can-read? search-ctx instance)))

(defmethod check-permissions-for-model :database
  [search-ctx instance]
  (if (:archived? search-ctx)
    (can-write? search-ctx instance)
    (can-read? search-ctx instance)))

(defn- hydrate-user-metadata
  "Hydrate common-name for last_edited_by and created_by for each result."
  [results]
  (let [user-ids             (set (flatten (for [result results]
                                             (remove nil? ((juxt :last_editor_id :creator_id) result)))))
        user-id->common-name (if (pos? (count user-ids))
                               (t2/select-pk->fn :common_name [:model/User :id :first_name :last_name :email] :id [:in user-ids])
                               {})]
    (mapv (fn [{:keys [creator_id last_editor_id] :as result}]
            (assoc result
                   :creator_common_name (get user-id->common-name creator_id)
                   :last_editor_common_name (get user-id->common-name last_editor_id)))
          results)))

(defn add-dataset-collection-hierarchy
  "Adds `collection_effective_ancestors` to *datasets* in the search results."
  [search-results]
  (let [annotate     (fn [result]
                       (cond-> result
                         (= (:model result) "dataset")
                         (assoc :collection_effective_ancestors
                                (->> (t2/hydrate
                                      (if (nil? (:collection_id result))
                                        collection/root-collection
                                        {:location (:collection_location result)})
                                      :effective_ancestors)
                                     :effective_ancestors
                                      ;; two pieces for backwards compatibility:
                                      ;; - remove the root collection
                                      ;; - remove the `personal_owner_id`
                                     (remove collection.root/is-root-collection?)
                                     (map #(dissoc % :personal_owner_id))))))]
    (map annotate search-results)))

(defn- add-collection-effective-location
  "Batch-hydrates `:effective_location` and `:effective_parent` on collection search results.
  Keeps search results in order."
  [search-results]
  (let [collections    (filter #(mi/instance-of? :model/Collection %) search-results)
        hydrated-colls (t2/hydrate collections :effective_parent)
        idx->coll      (into {} (map (juxt :id identity) hydrated-colls))]
    (map (fn [search-result]
           (if (mi/instance-of? :model/Collection search-result)
             (idx->coll (:id search-result))
             (assoc search-result :effective_location nil)))
         search-results)))

(def ^:private ^:const displayed-columns
  "All the result components that by default are displayed by the frontend."
  #{:name :display_name :collection_name :description})

;;; TODO OMG mix of kebab-case and snake_case here going to make me throw up, we should use all kebab-case in Clojure
;;; land and then convert the stuff that actually gets sent over the wire in the REST API to snake_case in the API
;;; endpoint itself, not in the search impl.
(defn serialize
  "Massage the raw result from the DB and match data into something more useful for the client"
  [{:as result :keys [all-scores relevant-scores name display_name collection_id collection_name
                      collection_authority_level collection_type collection_effective_ancestors effective_parent
                      archived_directly model]}]
  (let [matching-columns    (into #{} (keep :column relevant-scores))
        match-context-thunk (some :match-context-thunk relevant-scores)
<<<<<<< HEAD
        remove-thunks       (partial mapv #(dissoc % :match-context-thunk))]
=======
        remove-thunks       (partial mapv #(dissoc % :match-context-thunk))
        use-display-name?   (and display_name
                                 ;; This collection will be empty unless we used in-place matching.
                                 ;; For now, for simplicity and performance reasons, we are not bothering to check
                                 ;; *where* the matches in the tsvector came from.
                                 (or (empty? matching-columns)
                                     (contains? matching-columns :display_name)))]
>>>>>>> cfe32222
    (-> result
        (assoc
         :name           (if use-display-name? display_name name)
         :context        (when (and match-context-thunk
                                    (empty?
                                     (remove matching-columns displayed-columns)))
                           (match-context-thunk))
         :collection     (if (and archived_directly (not= "collection" model))
                           (select-keys (collection/trash-collection)
                                        [:id :name :authority_level :type])
                           (merge {:id              collection_id
                                   :name            collection_name
                                   :authority_level collection_authority_level
                                   :type            collection_type}
                                  ;; for non-root collections, override :collection with the values for its effective parent
                                  effective_parent
                                  (when collection_effective_ancestors
                                    {:effective_ancestors collection_effective_ancestors})))
         :scores          (remove-thunks all-scores))
        (update :dataset_query (fn [dataset-query]
                                 (when-let [query (some-> dataset-query json/decode)]
                                   (if (get query "type")
                                     (mbql.normalize/normalize query)
                                     (not-empty (lib/normalize query))))))
        (dissoc
         :all-scores
         :relevant-scores
         :collection_effective_ancestors
         :collection_id
         :collection_location
         :collection_name
         :collection_type
         :archived_directly
         :display_name
         :effective_parent))))

(defn- bit->boolean
  "Coerce a bit returned by some MySQL/MariaDB versions in some situations to Boolean."
  [v]
  (if (number? v)
    (not (zero? v))
    v))

<<<<<<< HEAD
(defmulti supported-engine? "Does this instance support the given engine?" keyword)

(defmethod supported-engine? :search.engine/in-place [_] true)
(defmethod supported-engine? :search.engine/fulltext [_] (search.fulltext/supported-db? (mdb/db-type)))

(defn- default-engine []
  (if (public-settings/experimental-fulltext-search-enabled)
    :search.engine/fulltext
    :search.engine/in-place))

(defn- known-engine? [engine]
  (let [registered? #(contains? (methods supported-engine?) %)]
    (some registered? (cons engine (ancestors engine)))))
=======
(defn default-engine
  "In the absence of an explicit engine argument in a request, which engine should be used?"
  []
  (if config/is-test?
    ;; TODO The API tests have not yet been ported to reflect the new search's results.
    :search.engine/in-place
    (if-let [s (public-settings/search-engine)]
      (u/prog1 (keyword "search.engine" (name s))
        (assert (search.engine/supported-engine? <>)))
      :search.engine/in-place)))
>>>>>>> cfe32222

(defn- parse-engine [value]
  (or (when-not (str/blank? value)
        (let [engine (keyword "search.engine" value)]
          (cond
            (not (search.engine/known-engine? engine))
            (log/warnf "Search-engine is unknown: %s" value)

            (not (search.engine/supported-engine? engine))
            (log/warnf "Search-engine is not supported: %s" value)

            :else
            engine)))
      (default-engine)))

;; This forwarding is here for tests, we should clean those up.

(defn- apply-default-engine [{:keys [search-engine] :as search-ctx}]
  (let [default (default-engine)]
    (when (= default search-engine)
      (throw (ex-info "Missing implementation for default search-engine" {:search-engine search-engine})))
    (log/debugf "Missing implementation for %s so instead using %s" search-engine default)
    (assoc search-ctx :search-engine default)))
<<<<<<< HEAD

(defmethod search.api/results :default [search-ctx]
  (search.api/results (apply-default-engine search-ctx)))

(defmethod search.api/model-set :default [search-ctx]
  (search.api/model-set (apply-default-engine search-ctx)))

(defmethod search.api/score :default [results search-ctx]
  (search.api/score results (apply-default-engine search-ctx)))
=======

(defmethod search.engine/results :default [search-ctx]
  (search.engine/results (apply-default-engine search-ctx)))

(defmethod search.engine/model-set :default [search-ctx]
  (search.engine/model-set (apply-default-engine search-ctx)))
>>>>>>> cfe32222

(mr/def ::search-context.input
  [:map {:closed true}
   [:search-string                                        [:maybe ms/NonBlankString]]
   [:context                             {:optional true} [:maybe :keyword]]
   [:models                                               [:maybe [:set SearchableModel]]]
   [:current-user-id                                      pos-int?]
   [:is-impersonated-user?               {:optional true} :boolean]
   [:is-sandboxed-user?                  {:optional true} :boolean]
   [:is-superuser?                                        :boolean]
   [:current-user-perms                                   [:set perms.u/PathSchema]]
   [:archived                            {:optional true} [:maybe :boolean]]
   [:created-at                          {:optional true} [:maybe ms/NonBlankString]]
   [:created-by                          {:optional true} [:maybe [:set ms/PositiveInt]]]
   [:filter-items-in-personal-collection {:optional true} [:maybe [:enum "all" "only" "only-mine" "exclude" "exclude-others"]]]
   [:last-edited-at                      {:optional true} [:maybe ms/NonBlankString]]
   [:last-edited-by                      {:optional true} [:maybe [:set ms/PositiveInt]]]
   [:limit                               {:optional true} [:maybe ms/Int]]
   [:offset                              {:optional true} [:maybe ms/Int]]
   [:table-db-id                         {:optional true} [:maybe ms/PositiveInt]]
   [:search-engine                       {:optional true} [:maybe string?]]
   [:search-native-query                 {:optional true} [:maybe true?]]
   [:model-ancestors?                    {:optional true} [:maybe boolean?]]
   [:verified                            {:optional true} [:maybe true?]]
   [:ids                                 {:optional true} [:maybe [:set ms/PositiveInt]]]
   [:calculate-available-models?         {:optional true} [:maybe :boolean]]
   [:include-dashboard-questions?        {:optional true} [:maybe boolean?]]])

(mu/defn search-context :- SearchContext
  "Create a new search context that you can pass to other functions like [[search]]."
  [{:keys [archived
           context
           calculate-available-models?
           created-at
           created-by
           current-user-id
           current-user-perms
           filter-items-in-personal-collection
           ids
           is-impersonated-user?
           is-sandboxed-user?
<<<<<<< HEAD
=======
           include-dashboard-questions?
>>>>>>> cfe32222
           is-superuser?
           last-edited-at
           last-edited-by
           limit
           model-ancestors?
           models
           offset
           search-engine
           search-native-query
           search-string
           table-db-id
           verified]} :- ::search-context.input]
  ;; for prod where Malli is disabled
  {:pre [(pos-int? current-user-id) (set? current-user-perms)]}
  (when (some? verified)
    (premium-features/assert-has-any-features
     [:content-verification :official-collections]
     (deferred-tru "Content Management or Official Collections")))
<<<<<<< HEAD
  (let [models (if (string? models) [models] models)
        ctx    (cond-> {:archived?                   (boolean archived)
                        :calculate-available-models? (boolean calculate-available-models?)
                        :current-user-id             current-user-id
                        :current-user-perms          current-user-perms
                        :is-impersonated-user?       is-impersonated-user?
                        :is-sandboxed-user?          is-sandboxed-user?
                        :is-superuser?               is-superuser?
                        :models                      models
                        :model-ancestors?            (boolean model-ancestors?)
                        :search-engine               (parse-engine search-engine)
                        :search-string               search-string}
=======
  (let [models (if (seq models) models search.config/all-models)
        engine (parse-engine search-engine)
        fvalue (fn [filter-key] (search.config/filter-default engine context filter-key))
        ctx    (cond-> {:archived?                           (boolean (or archived (fvalue :archived)))
                        :context                             (or context :unknown)
                        :calculate-available-models?         (boolean calculate-available-models?)
                        :current-user-id                     current-user-id
                        :current-user-perms                  current-user-perms
                        :filter-items-in-personal-collection (or filter-items-in-personal-collection
                                                                 (fvalue :personal-collection-id))
                        :is-impersonated-user?               is-impersonated-user?
                        :is-sandboxed-user?                  is-sandboxed-user?
                        :is-superuser?                       is-superuser?
                        :models                              models
                        :model-ancestors?                    (boolean model-ancestors?)
                        :search-engine                       engine
                        :search-string                       search-string}
>>>>>>> cfe32222
                 (some? created-at)                          (assoc :created-at created-at)
                 (seq created-by)                            (assoc :created-by created-by)
                 (some? filter-items-in-personal-collection) (assoc :filter-items-in-personal-collection filter-items-in-personal-collection)
                 (some? last-edited-at)                      (assoc :last-edited-at last-edited-at)
                 (seq last-edited-by)                        (assoc :last-edited-by last-edited-by)
                 (some? table-db-id)                         (assoc :table-db-id table-db-id)
                 (some? limit)                               (assoc :limit-int limit)
                 (some? offset)                              (assoc :offset-int offset)
                 (some? search-native-query)                 (assoc :search-native-query search-native-query)
                 (some? verified)                            (assoc :verified verified)
                 (some? include-dashboard-questions?)        (assoc :include-dashboard-questions? include-dashboard-questions?)
                 (seq ids)                                   (assoc :ids ids))]
    (when (and (seq ids)
               (not= (count models) 1))
      (throw (ex-info (tru "Filtering by ids work only when you ask for a single model") {:status-code 400})))
    ;; TODO this is rather hidden, perhaps better to do it further down the stack
<<<<<<< HEAD
    (assoc ctx :models (search.filter/search-context->applicable-models ctx))))
=======
    (assoc ctx :models
           ;; We are not working to keep the legacy engine logic in sync with the new modular approach.
           (if (= :search.engine/in-place engine)
             (search.in-place.filter/search-context->applicable-models ctx)
             (search.filter/search-context->applicable-models ctx)))))
>>>>>>> cfe32222

(defn- to-toucan-instance [row]
  (let [model (-> row :model search.config/model-to-db-model :db-model)]
    (t2.instance/instance model row)))

(defn- map-collection [collection]
  (cond-> collection
    (:archived_directly collection)
    (assoc :location (collection/trash-path))
    :always
    (assoc :type (:collection_type collection))
    :always
    collection/maybe-localize-trash-name))

(defn- normalize-result [result]
  (let [instance (to-toucan-instance (t2.realize/realize result))]
    (-> instance
        ;; MySQL returns booleans as `1` or `0` so convert those to boolean as needed
        (update :bookmark bit->boolean)
        (update :archived bit->boolean)
        (update :archived_directly bit->boolean)
        ;; Collections require some transformation before being scored and returned by search.
        (cond-> (t2/instance-of? :model/Collection instance) map-collection))))

(defn- add-can-write [search-ctx row]
  (if (some #(mi/instance-of? % row) [:model/Dashboard :model/Card])
    (assoc row :can_write (can-write? search-ctx row))
    row))

(defn- normalize-result-more
  "Additional normalization that is done after we've filtered by permissions, as its more expensive."
  [search-ctx result]
  (->> (update result :pk_ref json/decode)
       (add-can-write search-ctx)))

(defn- search-results [search-ctx model-set-fn total-results]
  (let [add-perms-for-col  (fn [item]
                             (cond-> item
                               (mi/instance-of? :model/Collection item)
                               (assoc :can_write (can-write? search-ctx item))))]
    ;; We get to do this slicing and dicing with the result data because
    ;; the pagination of search is for UI improvement, not for performance.
    ;; We intend for the cardinality of the search results to be below the default max before this slicing occurs
    (cond->
     {:data             (cond->> total-results
                          (some? (:offset-int search-ctx)) (drop (:offset-int search-ctx))
                          (some? (:limit-int search-ctx)) (take (:limit-int search-ctx))
                          true (map add-perms-for-col))
      :limit            (:limit-int search-ctx)
      :models           (:models search-ctx)
      :offset           (:offset-int search-ctx)
      :table_db_id      (:table-db-id search-ctx)
      :engine           (:search-engine search-ctx)
      :total            (count total-results)}

      (:calculate-available-models? search-ctx)
      (assoc :available_models (model-set-fn search-ctx)))))

(defn- hydrate-dashboards [results]
  (->> (t2/hydrate results [:dashboard :moderation_status])
       (map (fn [row] (update row :dashboard #(when % (select-keys % [:id :name :moderation_status])))))))

(mu/defn search
  "Builds a search query that includes all the searchable entities, and runs it."
  [search-ctx :- search.config/SearchContext]
<<<<<<< HEAD
  (let [reducible-results (search.api/results search-ctx)
=======
  (let [reducible-results (search.engine/results search-ctx)
>>>>>>> cfe32222
        scoring-ctx       (select-keys search-ctx [:search-engine :search-string :search-native-query])
        xf                (comp
                           (take search.config/*db-max-results*)
                           (map normalize-result)
                           (filter (partial check-permissions-for-model search-ctx))
                           (map (partial normalize-result-more search-ctx))
                           (keep #(search.engine/score scoring-ctx %)))
        total-results     (cond->> (scoring/top-results reducible-results search.config/max-filtered-results xf)
                            true hydrate-dashboards
                            true hydrate-user-metadata
                            (:model-ancestors? search-ctx) (add-dataset-collection-hierarchy)
                            true (add-collection-effective-location)
                            true (map serialize))]
    (search-results search-ctx search.engine/model-set total-results)))<|MERGE_RESOLUTION|>--- conflicted
+++ resolved
@@ -17,14 +17,9 @@
     :refer [SearchableModel SearchContext]]
    [metabase.search.engine :as search.engine]
    [metabase.search.filter :as search.filter]
-<<<<<<< HEAD
-   [metabase.search.fulltext :as search.fulltext]
-   [metabase.search.in-place.scoring :as scoring]
-=======
    [metabase.search.in-place.filter :as search.in-place.filter]
    [metabase.search.in-place.scoring :as scoring]
    [metabase.util :as u]
->>>>>>> cfe32222
    [metabase.util.i18n :refer [tru deferred-tru]]
    [metabase.util.json :as json]
    [metabase.util.log :as log]
@@ -162,9 +157,6 @@
                       archived_directly model]}]
   (let [matching-columns    (into #{} (keep :column relevant-scores))
         match-context-thunk (some :match-context-thunk relevant-scores)
-<<<<<<< HEAD
-        remove-thunks       (partial mapv #(dissoc % :match-context-thunk))]
-=======
         remove-thunks       (partial mapv #(dissoc % :match-context-thunk))
         use-display-name?   (and display_name
                                  ;; This collection will be empty unless we used in-place matching.
@@ -172,7 +164,6 @@
                                  ;; *where* the matches in the tsvector came from.
                                  (or (empty? matching-columns)
                                      (contains? matching-columns :display_name)))]
->>>>>>> cfe32222
     (-> result
         (assoc
          :name           (if use-display-name? display_name name)
@@ -216,21 +207,6 @@
     (not (zero? v))
     v))
 
-<<<<<<< HEAD
-(defmulti supported-engine? "Does this instance support the given engine?" keyword)
-
-(defmethod supported-engine? :search.engine/in-place [_] true)
-(defmethod supported-engine? :search.engine/fulltext [_] (search.fulltext/supported-db? (mdb/db-type)))
-
-(defn- default-engine []
-  (if (public-settings/experimental-fulltext-search-enabled)
-    :search.engine/fulltext
-    :search.engine/in-place))
-
-(defn- known-engine? [engine]
-  (let [registered? #(contains? (methods supported-engine?) %)]
-    (some registered? (cons engine (ancestors engine)))))
-=======
 (defn default-engine
   "In the absence of an explicit engine argument in a request, which engine should be used?"
   []
@@ -241,7 +217,6 @@
       (u/prog1 (keyword "search.engine" (name s))
         (assert (search.engine/supported-engine? <>)))
       :search.engine/in-place)))
->>>>>>> cfe32222
 
 (defn- parse-engine [value]
   (or (when-not (str/blank? value)
@@ -265,24 +240,12 @@
       (throw (ex-info "Missing implementation for default search-engine" {:search-engine search-engine})))
     (log/debugf "Missing implementation for %s so instead using %s" search-engine default)
     (assoc search-ctx :search-engine default)))
-<<<<<<< HEAD
-
-(defmethod search.api/results :default [search-ctx]
-  (search.api/results (apply-default-engine search-ctx)))
-
-(defmethod search.api/model-set :default [search-ctx]
-  (search.api/model-set (apply-default-engine search-ctx)))
-
-(defmethod search.api/score :default [results search-ctx]
-  (search.api/score results (apply-default-engine search-ctx)))
-=======
 
 (defmethod search.engine/results :default [search-ctx]
   (search.engine/results (apply-default-engine search-ctx)))
 
 (defmethod search.engine/model-set :default [search-ctx]
   (search.engine/model-set (apply-default-engine search-ctx)))
->>>>>>> cfe32222
 
 (mr/def ::search-context.input
   [:map {:closed true}
@@ -324,10 +287,7 @@
            ids
            is-impersonated-user?
            is-sandboxed-user?
-<<<<<<< HEAD
-=======
            include-dashboard-questions?
->>>>>>> cfe32222
            is-superuser?
            last-edited-at
            last-edited-by
@@ -346,20 +306,6 @@
     (premium-features/assert-has-any-features
      [:content-verification :official-collections]
      (deferred-tru "Content Management or Official Collections")))
-<<<<<<< HEAD
-  (let [models (if (string? models) [models] models)
-        ctx    (cond-> {:archived?                   (boolean archived)
-                        :calculate-available-models? (boolean calculate-available-models?)
-                        :current-user-id             current-user-id
-                        :current-user-perms          current-user-perms
-                        :is-impersonated-user?       is-impersonated-user?
-                        :is-sandboxed-user?          is-sandboxed-user?
-                        :is-superuser?               is-superuser?
-                        :models                      models
-                        :model-ancestors?            (boolean model-ancestors?)
-                        :search-engine               (parse-engine search-engine)
-                        :search-string               search-string}
-=======
   (let [models (if (seq models) models search.config/all-models)
         engine (parse-engine search-engine)
         fvalue (fn [filter-key] (search.config/filter-default engine context filter-key))
@@ -377,7 +323,6 @@
                         :model-ancestors?                    (boolean model-ancestors?)
                         :search-engine                       engine
                         :search-string                       search-string}
->>>>>>> cfe32222
                  (some? created-at)                          (assoc :created-at created-at)
                  (seq created-by)                            (assoc :created-by created-by)
                  (some? filter-items-in-personal-collection) (assoc :filter-items-in-personal-collection filter-items-in-personal-collection)
@@ -394,15 +339,11 @@
                (not= (count models) 1))
       (throw (ex-info (tru "Filtering by ids work only when you ask for a single model") {:status-code 400})))
     ;; TODO this is rather hidden, perhaps better to do it further down the stack
-<<<<<<< HEAD
-    (assoc ctx :models (search.filter/search-context->applicable-models ctx))))
-=======
     (assoc ctx :models
            ;; We are not working to keep the legacy engine logic in sync with the new modular approach.
            (if (= :search.engine/in-place engine)
              (search.in-place.filter/search-context->applicable-models ctx)
              (search.filter/search-context->applicable-models ctx)))))
->>>>>>> cfe32222
 
 (defn- to-toucan-instance [row]
   (let [model (-> row :model search.config/model-to-db-model :db-model)]
@@ -468,11 +409,7 @@
 (mu/defn search
   "Builds a search query that includes all the searchable entities, and runs it."
   [search-ctx :- search.config/SearchContext]
-<<<<<<< HEAD
-  (let [reducible-results (search.api/results search-ctx)
-=======
   (let [reducible-results (search.engine/results search-ctx)
->>>>>>> cfe32222
         scoring-ctx       (select-keys search-ctx [:search-engine :search-string :search-native-query])
         xf                (comp
                            (take search.config/*db-max-results*)
