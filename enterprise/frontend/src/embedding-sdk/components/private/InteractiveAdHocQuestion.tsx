--- conflicted
+++ resolved
@@ -38,17 +38,13 @@
       componentPlugins={plugins}
       onNavigateBack={onNavigateBack}
     >
-<<<<<<< HEAD
-      {children ?? <InteractiveQuestionResult height={height} title={title} />}
-=======
       {children ?? (
         <InteractiveQuestionResult
           height={height}
-          withTitle={withTitle}
+          title={title}
           withChartTypeSelector
         />
       )}
->>>>>>> 6e407f15
     </InteractiveQuestionProviderWithLocation>
   );
 };
