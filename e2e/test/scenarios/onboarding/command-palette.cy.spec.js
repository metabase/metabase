--- conflicted
+++ resolved
@@ -133,13 +133,8 @@
     cy.findByRole("button", { name: /Search/ }).click();
     cy.intercept("/api/search?*").as("searchData");
 
-<<<<<<< HEAD
-    commandPalette().within(() => {
-      commandPaletteInput().type("Cou");
-=======
     H.commandPalette().within(() => {
       H.commandPaletteInput().type("Cou");
->>>>>>> cfe32222
       cy.wait("@searchData");
       cy.findByText("Loading...").should("not.exist");
 
