--- conflicted
+++ resolved
@@ -211,7 +211,6 @@
   });
 });
 
-<<<<<<< HEAD
 describe("issue 53194", () => {
   beforeEach(() => {
     H.restore();
@@ -239,7 +238,9 @@
       cy.findByText("ORDERS").click();
       cy.findByText("ID").should("be.visible");
     });
-=======
+  });
+});
+
 describe("issue 53299", { tags: ["@mongo"] }, () => {
   beforeEach(() => {
     H.restore("mongo-5");
@@ -251,6 +252,5 @@
 
     H.selectNativeEditorDataSource("QA Mongo");
     H.nativeEditorDataSource().should("contain", "QA Mongo");
->>>>>>> 495776dc
   });
 });