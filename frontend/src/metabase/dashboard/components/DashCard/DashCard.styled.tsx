import { css } from "@emotion/react";
import styled from "@emotion/styled";

import { color } from "metabase/lib/colors";

export interface DashCardRootProps {
  isNightMode: boolean;
  isUsuallySlow: boolean;
  hasHiddenBackground: boolean;
  shouldForceHiddenBackground: boolean;
}

const rootNightModeStyle = css`
  border-color: var(--mb-color-bg-night);
  background-color: var(--mb-color-bg-night);
`;

const rootSlowCardStyle = css`
  border-color: ${color("accent4")};
`;

const rootTransparentBackgroundStyle = css`
  border: 0 !important;
  background: transparent !important;
  box-shadow: none !important;
`;

const hiddenBackgroundStyle = css`
  background: var(--mb-color-bg-light);
  box-shadow: none !important;
`;

export const DashCardRoot = styled.div<DashCardRootProps>`
<<<<<<< HEAD
  background-color: var(--mb-color-bg-white);
=======
  background-color: var(--mb-color-bg-dashboard-card);
>>>>>>> 897a22f2

  ${({ isNightMode }) => isNightMode && rootNightModeStyle}
  ${({ isUsuallySlow }) => isUsuallySlow && rootSlowCardStyle}
  ${({ hasHiddenBackground }) =>
    hasHiddenBackground && rootTransparentBackgroundStyle}

  ${({ shouldForceHiddenBackground }) =>
    shouldForceHiddenBackground && hiddenBackgroundStyle}
`;

export const VirtualDashCardOverlayRoot = styled.div`
  display: flex;
  align-items: center;
  justify-content: center;
  height: 100%;
`;

export const VirtualDashCardOverlayText = styled.h4`
  color: ${color("text-medium")};
  padding: 1rem;
`;<|MERGE_RESOLUTION|>--- conflicted
+++ resolved
@@ -31,11 +31,7 @@
 `;
 
 export const DashCardRoot = styled.div<DashCardRootProps>`
-<<<<<<< HEAD
-  background-color: var(--mb-color-bg-white);
-=======
   background-color: var(--mb-color-bg-dashboard-card);
->>>>>>> 897a22f2
 
   ${({ isNightMode }) => isNightMode && rootNightModeStyle}
   ${({ isUsuallySlow }) => isUsuallySlow && rootSlowCardStyle}
