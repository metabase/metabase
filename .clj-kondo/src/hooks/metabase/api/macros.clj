(ns hooks.metabase.api.macros
  (:require
   [clj-kondo.hooks-api :as api]
   [hooks.common]))

(defn defendpoint
  [arg]
  (letfn [(update-defendpoint [node]
            (let [[defendpoint method route & more] (:children node)
                  [result-schema & more] (if (= (api/sexpr (first more)) :-)
                                           (drop 1 more)
                                           (cons nil more))
                  [_docstring & more] (if (api/string-node? (first more))
                                        more
                                        (cons nil more))
                  [metadata & more] (if (api/map-node? (first more))
                                      more
                                      (cons nil more))
                  [params & body] more
                  [bindings schemas] (when (api/vector-node? params)
                                       (loop [bindings [], schemas [], [x y & more] (:children params)]
                                         (cond
                                           (not x)
                                           [bindings schemas]

                                           (= (api/sexpr x) :-)
                                           (recur bindings (conj schemas y) more)

                                           :else
                                           (recur (conj bindings x) schemas (cons y more)))))]
              (-> (api/list-node
                   (list
                    (api/token-node 'do)
                    defendpoint
                    method
                    route
                    (api/list-node
                     (list*
                      (api/token-node 'do)
                      (filter some? (list* metadata result-schema schemas))))
                    (api/list-node
                     (list*
                      (api/token-node `let)
                      (api/vector-node (into []
<<<<<<< HEAD
                                             (mapcat (fn [a-binding]
                                                       [a-binding (api/token-node nil)]))
                                             (cons
                                              (api/token-node '&request)
                                              bindings)))
=======
                                             cat
                                             [(mapcat (fn [a-binding]
                                                        [a-binding (api/map-node {})])
                                                      (take 4 bindings))
                                              (mapcat (fn [a-binding]
                                                        [a-binding (api/list-node (list
                                                                                   (api/token-node 'clojure.core/constantly)
                                                                                   (api/token-node 'nil)))])
                                                      (drop 4 bindings))]))
>>>>>>> a9512c70
                      body))))
                  (with-meta (meta node)))))]
    (update arg :node update-defendpoint)))<|MERGE_RESOLUTION|>--- conflicted
+++ resolved
@@ -42,13 +42,6 @@
                      (list*
                       (api/token-node `let)
                       (api/vector-node (into []
-<<<<<<< HEAD
-                                             (mapcat (fn [a-binding]
-                                                       [a-binding (api/token-node nil)]))
-                                             (cons
-                                              (api/token-node '&request)
-                                              bindings)))
-=======
                                              cat
                                              [(mapcat (fn [a-binding]
                                                         [a-binding (api/map-node {})])
@@ -58,7 +51,6 @@
                                                                                    (api/token-node 'clojure.core/constantly)
                                                                                    (api/token-node 'nil)))])
                                                       (drop 4 bindings))]))
->>>>>>> a9512c70
                       body))))
                   (with-meta (meta node)))))]
     (update arg :node update-defendpoint)))