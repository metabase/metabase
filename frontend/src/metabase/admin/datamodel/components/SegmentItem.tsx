import { Link } from "react-router";

import * as Urls from "metabase/lib/urls";
import { TableBreadcrumbs } from "metabase/metadata/components";
import { Box, Flex, Group, Icon } from "metabase/ui";
import type { Segment } from "metabase-types/api";

import { SegmentActionSelect } from "./SegmentActionSelect";
import S from "./SegmentItem.module.css";

interface Props {
  segment: Segment;
  onRetire: () => void;
}

export const SegmentItem = ({ segment, onRetire }: Props) => {
  return (
    <tr>
      <Box component="td" className={S.cell} p="sm">
<<<<<<< HEAD
        <Link to={Urls.dataStudioSegment(segment.id)}>
=======
        <Link to={`/admin/datamodel/segment/${segment.id}`}>
>>>>>>> 0863ff71
          <Group display="inline-flex" gap="sm" wrap="nowrap">
            <Box
              color="text-medium"
              component={Icon}
              flex="0 0 auto"
              name="segment"
            />
            <Box c="text-dark" fw="bold">
              {segment.name}
            </Box>
          </Group>
        </Link>
      </Box>

      <Box component="td" className={S.cell} maw={500} p="sm">
        <TableBreadcrumbs tableId={segment.table_id} />
      </Box>

      <Box component="td" className={S.cell} p="sm">
        {segment.definition_description}
      </Box>

      <Box component="td" className={S.cell} p="sm">
        <Flex justify="center">
          <SegmentActionSelect object={segment} onRetire={onRetire} />
        </Flex>
      </Box>
    </tr>
  );
};<|MERGE_RESOLUTION|>--- conflicted
+++ resolved
@@ -17,11 +17,7 @@
   return (
     <tr>
       <Box component="td" className={S.cell} p="sm">
-<<<<<<< HEAD
         <Link to={Urls.dataStudioSegment(segment.id)}>
-=======
-        <Link to={`/admin/datamodel/segment/${segment.id}`}>
->>>>>>> 0863ff71
           <Group display="inline-flex" gap="sm" wrap="nowrap">
             <Box
               color="text-medium"
