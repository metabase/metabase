(ns lint-migrations-file
  (:require
   [change-set.strict]
   [clj-yaml.core :as yaml]
   [clojure.java.io :as io]
   [clojure.pprint :as pprint]
   [clojure.spec.alpha :as s]
   [clojure.string :as str]))

(set! *warn-on-reflection* true)

(comment change-set.strict/keep-me)

;; just print ordered maps like normal maps.
(defmethod print-method flatland.ordered.map.OrderedMap
  [m writer]
  (print-method (into {} m) writer))

(s/def ::migrations
  (s/keys :req-un [::databaseChangeLog]))

(defn- change-set-ids
  "Returns all the change set ids given a change-log."
  [change-log]
  (for [{{id :id} :changeSet} change-log
        :when id]
    id))

(defn- distinct-change-set-ids? [change-log]
  (let [ids (change-set-ids change-log)]
    ;; can't apply distinct? with so many IDs
    (= (count ids) (count (set ids)))))

(defn- change-set-ids-in-order? [change-log]
  (let [ids (change-set-ids change-log)]
    (= ids (sort-by identity compare ids))))

(defn- assert-no-types-in-change-set
  "Walks over x (a changeset map) to ensure it doesn't add any columns of `target-types` (a set of strings).
  `found-cols` is an atom of vector, in which any problematic changes to the `target-types` will be stored.

  A partial application of this function will be passed to postwalk below.

  TODO: add and conform to a spec instead?"
  [target-types found-cols x]
  {:pre [(set? target-types) (instance? clojure.lang.Atom found-cols)]}
  (if (map? x)
    (cond
      ;; a createTable or addColumn change; see if it adds a target-type col
      (or (:createTable x) (:addColumn x))
      (let [op     (cond (:createTable x) :createTable (:addColumn x) :addColumn)
            cols   (filter (fn [col-def]
                             (contains? target-types
                                        (str/lower-case (or (get-in col-def [:column :type]) ""))))
                     (get-in x [op :columns]))]
        (doseq [col cols]
          (swap! found-cols conj col))
        x)

      ;; a modifyDataType change; see if it changes a column to target-type
      (:modifyDataType x)
      (if (contains? target-types (str/lower-case (or (get-in x [:modifyDataType :newDataType]) "")))
        (do
         (swap! found-cols conj x)
         x)
        x)

      ;; some other kind of change; continue walking
      :else x)
    x))

(defn no-bare-blob-or-text-types?
  "Ensures that no \"text\" or \"blob\" type columns are added in changesets with id later than 320 (i.e. version
  0.42.0).  From that point on, \"${text.type}\" should be used instead, so that MySQL can handle it correctly (by using
  `LONGTEXT`).  And similarly, from an earlier point, \"${blob.type}\" should be used instead of \"blob\"."
  [change-log]
  (let [problem-cols (atom [])
        walk-fn      (partial assert-no-types-in-change-set #{"blob" "text"} problem-cols)]
    (doseq [{{id :id} :changeSet :as change-set} change-log
            :when                                (and id
                                                      (string? id)
                                                      (str/starts-with? id "v"))]
      (doall (map walk-fn (get-in change-set [:changeSet :changes]))))
    (empty? @problem-cols)))

(defn no-bare-boolean-types?
  "Ensures that no \"boolean\" type columns are added in changesets with id later than v49.00-032. From that point on,
  \"${boolean.type}\" should be used instead, so that we can consistently use `BIT(1)` for Boolean columns on MySQL."
  [change-log]
  (let [problem-cols (atom [])
        walk-fn      (partial assert-no-types-in-change-set #{"boolean"} problem-cols)]
    (doseq [{{id :id} :changeSet :as change-set} change-log
            :when                                (and id
                                                      (string? id)
<<<<<<< HEAD
                                                      (pos? (compare-ids id "v49.00-032")))]
      (doall (map walk-fn (get-in change-set [:changeSet :changes]))))
    (empty? @problem-cols)))

(defn no-datetime-type?
  "Ensures that no \"datetime\" or \"timestamp without time zone\".
  From that point on, \"${timestamp_type}\" should be used instead, so that all of our time related columsn are tz-aware."
  [change-log]
  (let [problem-cols (atom [])
        walk-fn      (fn [x]
                       (assert-no-types-in-change-set #{"datetime" "timestamp" "timestamp without time zone"} problem-cols x))]
    (doseq [{{id :id} :changeSet :as change-set} change-log
            :when                                (and id
                                                      (string? id)
                                                      (pos? (compare-ids id "v49.00-000")))]
      (doall (map walk-fn (get-in change-set [:changeSet :changes]))))
=======
                                                      (pos? (compare id "v49.00-032")))]
      (walk/postwalk walk-fn change-set))
>>>>>>> 055561b4
    (empty? @problem-cols)))

(s/def ::changeSet
  (s/spec :change-set.strict/change-set))

(s/def ::databaseChangeLog
  (s/and distinct-change-set-ids?
         change-set-ids-in-order?
         no-bare-blob-or-text-types?
         no-bare-boolean-types?
         no-datetime-type?
         (s/+ (s/alt :property              (s/keys :req-un [::property])
                     :objectQuotingStrategy (s/keys :req-un [::objectQuotingStrategy])
                     :changeSet             (s/keys :req-un [::changeSet])))))

(defn- validate-migrations [migrations]
  (when (= (s/conform ::migrations migrations) ::s/invalid)
    (let [data (s/explain-data ::migrations migrations)]
      (throw (ex-info (str "Validation failed:\n" (with-out-str (pprint/pprint (mapv #(dissoc % :val)
                                                                                     (::s/problems data)))))
                      (or (dissoc data ::s/value) {})))))
  :ok)

(def ^:private filename
  "../../resources/migrations/001_update_migrations.yaml")

(defn- migrations []
  (let [file (io/file filename)]
    (assert (.exists file) (format "%s does not exist" filename))
    (letfn [(fix-vals [x]
                      ;; convert any lazy seqs to regular vectors and maps
                      (cond (map? x)        (update-vals x fix-vals)
                            (sequential? x) (mapv fix-vals x)
                            :else           x))]
      (fix-vals (yaml/parse-string (slurp file))))))

(defn- validate-all []
  (validate-migrations (migrations)))

(defn -main
  "Entry point for Clojure CLI task `lint-migrations-file`. Run it with

    ./bin/lint-migrations-file.sh"
  []
  (println "Check Liquibase migrations file...")
  (try
    (validate-all)
    (println "Ok.")
    (System/exit 0)
    (catch Throwable e
      (pprint/pprint (Throwable->map e))
      (println (.getMessage e))
      (System/exit 1))))<|MERGE_RESOLUTION|>--- conflicted
+++ resolved
@@ -92,7 +92,6 @@
     (doseq [{{id :id} :changeSet :as change-set} change-log
             :when                                (and id
                                                       (string? id)
-<<<<<<< HEAD
                                                       (pos? (compare-ids id "v49.00-032")))]
       (doall (map walk-fn (get-in change-set [:changeSet :changes]))))
     (empty? @problem-cols)))
@@ -109,10 +108,6 @@
                                                       (string? id)
                                                       (pos? (compare-ids id "v49.00-000")))]
       (doall (map walk-fn (get-in change-set [:changeSet :changes]))))
-=======
-                                                      (pos? (compare id "v49.00-032")))]
-      (walk/postwalk walk-fn change-set))
->>>>>>> 055561b4
     (empty? @problem-cols)))
 
 (s/def ::changeSet
