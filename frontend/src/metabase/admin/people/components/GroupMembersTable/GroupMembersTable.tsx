import cx from "classnames";
import { useMemo } from "react";
import { t } from "ttag";

import { useListApiKeysQuery } from "metabase/api";
import AdminContentTable from "metabase/components/AdminContentTable";
import LoadingAndErrorWrapper from "metabase/components/LoadingAndErrorWrapper";
import PaginationControls from "metabase/components/PaginationControls";
import Link from "metabase/core/components/Link";
import CS from "metabase/css/core/index.css";
import User from "metabase/entities/users";
import { isAdminGroup, isDefaultGroup } from "metabase/lib/groups";
import { isNotNull } from "metabase/lib/types";
import { getFullName } from "metabase/lib/user";
import { PLUGIN_GROUP_MANAGERS } from "metabase/plugins";
import { Tooltip, Text, Icon } from "metabase/ui";
import type { ApiKey, Group, Member, User as IUser } from "metabase-types/api";
import type { State } from "metabase-types/store";

import AddMemberRow from "../AddMemberRow";

const canEditMembership = (group: Group) =>
  !isDefaultGroup(group) && PLUGIN_GROUP_MANAGERS.UserTypeCell;

interface GroupMembersTableProps {
  group: Group;
  groupMemberships: Member[];
  membershipsByUser: Record<number, Member[]>;
  currentUser: Partial<IUser>;
  users: IUser[];
  showAddUser: any;
  selectedUsers: IUser[];
  onAddUserCancel: () => void;
  onAddUserDone: (userIds: number[]) => void;
  onMembershipRemove: (membershipId: number) => void;
  onMembershipUpdate: (member: Member) => void;
  reload: () => void;
  groupUsers: IUser[];
  page: number;
  pageSize: number;
  onNextPage: () => void;
  onPreviousPage: () => void;
}

function GroupMembersTable({
  group,
  groupMemberships,
  membershipsByUser,
  currentUser: { id: currentUserId } = {},
  users,
  showAddUser,
  onAddUserCancel,
  onAddUserDone,
  onMembershipRemove,
  onMembershipUpdate,
  groupUsers,
  page,
  pageSize,
  onNextPage,
  onPreviousPage,
  reload,
}: GroupMembersTableProps) {
  const { isLoading, data: apiKeys } = useListApiKeysQuery();
  const groupApiKeys = useMemo(() => {
    return apiKeys?.filter(apiKey => apiKey.group.id === group.id) ?? [];
  }, [apiKeys, group.id]);

  // you can't remove people from Default and you can't remove the last user from Admin
  const isCurrentUser = ({ id }: Partial<IUser>) => id === currentUserId;
  const canRemove = (user: IUser) =>
    !isDefaultGroup(group) && !(isAdminGroup(group) && isCurrentUser(user));

  const hasMembers = group.members.length > 0;

  const handleAddUser: GroupMembersTableProps["onAddUserDone"] =
    async userIds => {
      await onAddUserDone(userIds);
      reload();
    };

  const handleRemoveUser = async (membershipId: number) => {
    await onMembershipRemove(membershipId);
    reload();
  };

  const columnTitles = [
    t`Name`,
    canEditMembership(group) ? t`Type` : null,
    t`Email`,
  ].filter(isNotNull);

  const alreadyMembersIds = useMemo(
    () => new Set(groupMemberships.map(membership => membership.user_id)),
    [groupMemberships],
  );

  if (isLoading) {
    return <LoadingAndErrorWrapper loading={isLoading} />;
  }

  return (
    <>
      <AdminContentTable columnTitles={columnTitles}>
        {showAddUser && (
          <AddMemberRow
            excludeIds={alreadyMembersIds}
            users={users}
            onCancel={onAddUserCancel}
            onDone={handleAddUser}
          />
        )}
        {groupApiKeys?.map((apiKey: ApiKey) => (
          <ApiKeyRow key={`apiKey-${apiKey.id}`} apiKey={apiKey} />
        ))}
        {groupUsers.map((user: IUser) => {
          return (
            <UserRow
              key={user.id}
              group={group}
              user={user}
              memberships={membershipsByUser[user.id]}
              canRemove={canRemove(user)}
              onMembershipRemove={handleRemoveUser}
              onMembershipUpdate={onMembershipUpdate}
            />
          );
        })}
      </AdminContentTable>
      {hasMembers && (
        <div className={cx(CS.flex, CS.alignCenter, CS.justifyEnd, CS.p2)}>
          <PaginationControls
            page={page}
            pageSize={pageSize}
            itemsLength={groupUsers.length}
            total={groupMemberships.length}
            onNextPage={onNextPage}
            onPreviousPage={onPreviousPage}
          />
        </div>
      )}
      {!hasMembers && (
        <div className={cx(CS.mt4, CS.pt4, CS.flex, CS.layoutCentered)}>
          <h2 className="text-medium">{t`A group is only as good as its members.`}</h2>
        </div>
      )}
    </>
  );
}

// eslint-disable-next-line import/no-default-export -- deprecated usage
export default User.loadList({
  reload: true,
  pageSize: 25,
  listName: "groupUsers",
  query: (_state: State, props: GroupMembersTableProps) => ({
    group_id: props.group.id,
  }),
})(GroupMembersTable);

interface UserRowProps {
  user: IUser;
  group: Group;
  canRemove: boolean;
  onMembershipRemove: (membershipId: number) => void;
  onMembershipUpdate: (membership: Member) => void;
  memberships: Member[];
}

const UserRow = ({
  user,
  group,
  canRemove,
  onMembershipRemove,
  onMembershipUpdate,
  memberships = [],
}: UserRowProps) => {
  const groupMembership = memberships.find(
    membership => membership.group_id === group.id,
  );

  if (!groupMembership) {
    return null;
  }

  const handleTypeUpdate = (isManager: boolean) => {
    onMembershipUpdate({
      ...groupMembership,
      is_group_manager: isManager,
    });
  };

  return (
    <tr>
      <td className={CS.textBold}>{getName(user)}</td>
      {canEditMembership(group) && PLUGIN_GROUP_MANAGERS.UserTypeCell && (
        <PLUGIN_GROUP_MANAGERS.UserTypeCell
          isManager={groupMembership.is_group_manager}
          onChange={handleTypeUpdate}
          isAdmin={user.is_superuser || isAdminGroup(group)}
        />
      )}
      <td>{user.email}</td>
      {canRemove ? (
        <td
<<<<<<< HEAD
          className={cx(CS.textRight, CS.cursorPointer)}
=======
          className={cx(CS.textRight, "cursor-pointer")}
>>>>>>> 3fbfeddf
          onClick={() => onMembershipRemove(groupMembership?.membership_id)}
        >
          <Icon name="close" className="text-light" size={16} />
        </td>
      ) : null}
    </tr>
  );
};

function getName(user: IUser): string {
  const name = getFullName(user);

  if (!name) {
    return "-";
  }

  return name;
}

const ApiKeyRow = ({ apiKey }: { apiKey: ApiKey }) => {
  return (
    <tr>
      <td>
        <Text weight="bold">{apiKey.name}</Text>
      </td>
      <td>
        <Text weight="bold" color="text-medium">{t`API Key`}</Text>
      </td>
      <td>{/* api keys don't have real emails */}</td>
      <td className={CS.textRight}>
        <Link to="/admin/settings/authentication/api-keys">
          <Tooltip label={t`Manage API keys`} position="left">
            <Icon name="link" size={16} />
          </Tooltip>
        </Link>
      </td>
    </tr>
  );
};<|MERGE_RESOLUTION|>--- conflicted
+++ resolved
@@ -202,11 +202,7 @@
       <td>{user.email}</td>
       {canRemove ? (
         <td
-<<<<<<< HEAD
           className={cx(CS.textRight, CS.cursorPointer)}
-=======
-          className={cx(CS.textRight, "cursor-pointer")}
->>>>>>> 3fbfeddf
           onClick={() => onMembershipRemove(groupMembership?.membership_id)}
         >
           <Icon name="close" className="text-light" size={16} />
