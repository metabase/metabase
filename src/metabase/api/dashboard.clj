(ns metabase.api.dashboard
  "/api/dashboard endpoints."
  (:require [cheshire.core :as json]
            [clojure.set :as set]
            [clojure.tools.logging :as log]
            [compojure.core :refer [DELETE GET POST PUT]]
            [medley.core :as m]
            [metabase.analytics.snowplow :as snowplow]
            [metabase.api.common :as api]
            [metabase.api.common.validation :as validation]
            [metabase.api.dataset :as api.dataset]
            [metabase.automagic-dashboards.populate :as magic.populate]
            [metabase.events :as events]
            [metabase.mbql.util :as mbql.u]
            [metabase.models.bookmark :as bookmark :refer [DashboardBookmark]]
            [metabase.models.card :refer [Card]]
            [metabase.models.collection :as collection]
            [metabase.models.dashboard :as dashboard :refer [Dashboard]]
            [metabase.models.dashboard-card :as dashboard-card :refer [DashboardCard]]
            [metabase.models.field :refer [Field]]
            [metabase.models.interface :as mi]
            [metabase.models.params :as params]
            [metabase.models.params.chain-filter :as chain-filter]
            [metabase.models.query :as query :refer [Query]]
            [metabase.models.query.permissions :as query.perms]
            [metabase.models.revision :as revision]
            [metabase.models.revision.last-edit :as last-edit]
            [metabase.models.table :refer [Table]]
            [metabase.query-processor.dashboard :as qp.dashboard]
            [metabase.query-processor.error-type :as qp.error-type]
            [metabase.query-processor.middleware.constraints :as constraints]
            [metabase.query-processor.pivot :as qp.pivot]
            [metabase.query-processor.util :as qp-util]
            [metabase.related :as related]
            [metabase.util :as u]
            [metabase.util.i18n :refer [tru]]
            [metabase.util.schema :as su]
            [schema.core :as s]
            [toucan.db :as db]
            [toucan.hydrate :refer [hydrate]])
  (:import java.util.UUID))

(defn- dashboards-list [filter-option]
  (as-> (db/select Dashboard {:where    [:and (case (or (keyword filter-option) :all)
                                                (:all :archived)  true
                                                :mine [:= :creator_id api/*current-user-id*])
                                              [:= :archived (= (keyword filter-option) :archived)]]
                              :order-by [:%lower.name]}) <>
<<<<<<< HEAD
    (hydrate <> :creator :bookmarked)
=======
    (hydrate <> :creator :is_bookmarked)
>>>>>>> b597085e
    (filter mi/can-read? <>)))

(api/defendpoint GET "/"
  "Get `Dashboards`. With filter option `f` (default `all`), restrict results as follows:

  *  `all`      - Return all Dashboards.
  *  `mine`     - Return Dashboards created by the current user.
  *  `archived` - Return Dashboards that have been archived. (By default, these are *excluded*.)"
  [f]
  {f (s/maybe (s/enum "all" "mine" "archived"))}
  (let [dashboards (dashboards-list f)
        edit-infos (:dashboard (last-edit/fetch-last-edited-info {:dashboard-ids (map :id dashboards)}))]
    (into []
          (map (fn [{:keys [id] :as dashboard}]
                 (if-let [edit-info (get edit-infos id)]
                   (assoc dashboard :last-edit-info edit-info)
                   dashboard)))
          dashboards)))

(api/defendpoint POST "/"
  "Create a new Dashboard."
  [:as {{:keys [name description parameters cache_ttl collection_id collection_position], :as _dashboard} :body}]
  {name                su/NonBlankString
   parameters          [su/Map]
   description         (s/maybe s/Str)
   cache_ttl           (s/maybe su/IntGreaterThanZero)
   collection_id       (s/maybe su/IntGreaterThanZero)
   collection_position (s/maybe su/IntGreaterThanZero)}
  ;; if we're trying to save the new dashboard in a Collection make sure we have permissions to do that
  (collection/check-write-perms-for-collection collection_id)
  (let [dashboard-data {:name                name
                        :description         description
                        :parameters          (or parameters [])
                        :creator_id          api/*current-user-id*
                        :cache_ttl           cache_ttl
                        :collection_id       collection_id
                        :collection_position collection_position}
        dash           (db/transaction
                        ;; Adding a new dashboard at `collection_position` could cause other dashboards in this collection to change
                        ;; position, check that and fix up if needed
                        (api/maybe-reconcile-collection-position! dashboard-data)
                        ;; Ok, now save the Dashboard
                        (db/insert! Dashboard dashboard-data))]
    (events/publish-event! :dashboard-create dash)
    (snowplow/track-event! ::snowplow/dashboard-created api/*current-user-id* {:dashboard-id (u/the-id dash)})
    (assoc dash :last-edit-info (last-edit/edit-information-for-user @api/*current-user*))))


;;; -------------------------------------------- Hiding Unreadable Cards ---------------------------------------------

(defn- hide-unreadable-card
  "If CARD is unreadable, replace it with an object containing only its `:id`."
  [card]
  (when card
    (if (mi/can-read? card)
      card
      (select-keys card [:id]))))

(defn- hide-unreadable-cards
  "Replace the `:card` and `:series` entries from dashcards that they user isn't allowed to read with empty objects."
  [dashboard]
  (update dashboard :ordered_cards (fn [dashcards]
                                     (vec (for [dashcard dashcards]
                                            (-> dashcard
                                                (update :card hide-unreadable-card)
                                                (update :series (partial mapv hide-unreadable-card))))))))


;;; ------------------------------------------ Query Average Duration Info -------------------------------------------

;; Adding the average execution time to all of the Cards in a Dashboard efficiently is somewhat involved. There are a
;; few things that make this tricky:
;;
;; 1. Queries are usually executed with `:constraints` that different from how they're actually defined, but not
;;    always. This means we should look up hashes for both the query as-is and for the query with
;;    `default-query-constraints` and use whichever one we find
;;
;; 2. The structure of DashCards themselves is complicated. It has a top-level `:card` property and (optionally) a
;;    sequence of additional Cards under `:series`
;;
;; 3. Query hashes are byte arrays, and two idential byte arrays aren't equal to each other in Java; thus they don't
;;    work as one would expect when being used as map keys
;;
;; Here's an overview of the approach used to efficiently add the info:
;;
;; 1. Build a sequence of query hashes (both as-is and with default constraints) for every card and series in the
;;    dashboard cards
;;
;; 2. Fetch all matching entries from Query in the DB and build a map of hash (converted to a Clojure vector) ->
;;    average execution time
;;
;; 3. Iterate back over each card and look for matching entries in the `hash-vec->avg-time` for either the normal hash
;;    or the hash with default constraints, and add the result as `:average_execution_time`

(defn- card->query-hashes
  "Return a tuple of possible hashes that would be associated with executions of CARD. The first is the hash of the
  query dictionary as-is; the second is one with the `default-query-constraints`, which is how it will most likely be
  run."
  [{:keys [dataset_query]}]
  (u/ignore-exceptions
    [(qp-util/query-hash dataset_query)
     (qp-util/query-hash (assoc dataset_query :constraints constraints/default-query-constraints))]))

(defn- dashcard->query-hashes
  "Return a sequence of all the query hashes for this `dashcard`, including the top-level Card and any Series."
  [{:keys [card series]}]
  (reduce concat
          (card->query-hashes card)
          (for [card series]
            (card->query-hashes card))))

(defn- dashcards->query-hashes
  "Return a sequence of all the query hashes used in a `dashcards`."
  [dashcards]
  (apply concat (for [dashcard dashcards]
                  (dashcard->query-hashes dashcard))))

(defn- hashes->hash-vec->avg-time
  "Given some query `hashes`, return a map of hashes (as normal Clojure vectors) to the average query durations.
  (The hashes are represented as normal Clojure vectors because identical byte arrays aren't considered equal to one
  another, and thus do not work as one would expect when used as map keys.)"
  [hashes]
  (when (seq hashes)
    (into {} (for [[k v] (db/select-field->field :query_hash :average_execution_time Query :query_hash [:in hashes])]
               {(vec k) v}))))

(defn- add-query-average-duration-to-card
  "Add `:query_average_duration` info to a `card` (i.e., the `:card` property of a DashCard or an entry in its `:series`
  array)."
  [card hash-vec->avg-time]
  (assoc card :query_average_duration (some (fn [query-hash]
                                              (hash-vec->avg-time (vec query-hash)))
                                            (card->query-hashes card))))

(defn- add-query-average-duration-to-dashcards
  "Add `:query_average_duration` to the top-level Card and any Series in a sequence of `dashcards`."
  ([dashcards]
   (add-query-average-duration-to-dashcards dashcards (hashes->hash-vec->avg-time (dashcards->query-hashes dashcards))))
  ([dashcards hash-vec->avg-time]
   (for [dashcard dashcards]
     (-> dashcard
         (update :card   add-query-average-duration-to-card hash-vec->avg-time)
         (update :series (fn [series]
                           (for [card series]
                             (add-query-average-duration-to-card card hash-vec->avg-time))))))))

(defn add-query-average-durations
  "Add a `average_execution_time` field to each card (and series) belonging to `dashboard`."
  [dashboard]
  (update dashboard :ordered_cards add-query-average-duration-to-dashcards))

(defn- get-dashboard
  "Get Dashboard with ID."
  [id]
  (-> (Dashboard id)
      api/check-404
      ;; i'm a bit worried that this is an n+1 situation here. The cards can be batch hydrated i think because they
      ;; have a hydration key and an id. moderation_reviews currently aren't batch hydrated but i'm worried they
      ;; cannot be in this situation
      (hydrate [:ordered_cards [:card [:moderation_reviews :moderator_details]] :series] :collection_authority_level :can_write :param_fields :param_values)
      api/read-check
      api/check-not-archived
      hide-unreadable-cards
      add-query-average-durations))


(api/defendpoint POST "/:from-dashboard-id/copy"
  "Copy a Dashboard."
  [from-dashboard-id :as {{:keys [name description collection_id collection_position], :as _dashboard} :body}]
  {name                (s/maybe su/NonBlankString)
   description         (s/maybe s/Str)
   collection_id       (s/maybe su/IntGreaterThanZero)
   collection_position (s/maybe su/IntGreaterThanZero)}
  ;; if we're trying to save the new dashboard in a Collection make sure we have permissions to do that
  (collection/check-write-perms-for-collection collection_id)
  (let [existing-dashboard (get-dashboard from-dashboard-id)
        dashboard-data {:name                (or name (:name existing-dashboard))
                        :description         (or description (:description existing-dashboard))
                        :parameters          (or (:parameters existing-dashboard) [])
                        :creator_id          api/*current-user-id*
                        :collection_id       collection_id
                        :collection_position collection_position}
        dashboard      (db/transaction
                         ;; Adding a new dashboard at `collection_position` could cause other dashboards in this
                         ;; collection to change position, check that and fix up if needed
                         (api/maybe-reconcile-collection-position! dashboard-data)
                         ;; Ok, now save the Dashboard
                         (u/prog1 (db/insert! Dashboard dashboard-data)
                           ;; Get cards from existing dashboard and associate to copied dashboard
                           (doseq [card (:ordered_cards existing-dashboard)]
                             (api/check-500 (dashboard/add-dashcard! <> (:card_id card) card)))))]
    (snowplow/track-event! ::snowplow/dashboard-created api/*current-user-id* {:dashboard-id (u/the-id dashboard)})
    (events/publish-event! :dashboard-create dashboard)))


;;; --------------------------------------------- Fetching/Updating/Etc. ---------------------------------------------

(api/defendpoint GET "/:id"
  "Get Dashboard with ID."
  [id]
  (let [dashboard (get-dashboard id)]
    (events/publish-event! :dashboard-read (assoc dashboard :actor_id api/*current-user-id*))
    (-> (last-edit/with-last-edit-info dashboard :dashboard)
<<<<<<< HEAD
        (hydrate :bookmarked))))
=======
        (hydrate :is_bookmarked))))
>>>>>>> b597085e


(defn- check-allowed-to-change-embedding
  "You must be a superuser to change the value of `enable_embedding` or `embedding_params`. Embedding must be
  enabled."
  [dash-before-update dash-updates]
  (when (or (api/column-will-change? :enable_embedding dash-before-update dash-updates)
            (api/column-will-change? :embedding_params dash-before-update dash-updates))
    (validation/check-embedding-enabled)
    (api/check-superuser)))

(api/defendpoint PUT "/:id"
  "Update a Dashboard.

  Usually, you just need write permissions for this Dashboard to do this (which means you have appropriate
  permissions for the Cards belonging to this Dashboard), but to change the value of `enable_embedding` you must be a
  superuser."
  [id :as {{:keys [description name parameters caveats points_of_interest show_in_getting_started enable_embedding
                   embedding_params position archived collection_id collection_position cache_ttl]
            :as dash-updates} :body}]
  {name                    (s/maybe su/NonBlankString)
   description             (s/maybe s/Str)
   caveats                 (s/maybe s/Str)
   points_of_interest      (s/maybe s/Str)
   show_in_getting_started (s/maybe s/Bool)
   enable_embedding        (s/maybe s/Bool)
   embedding_params        (s/maybe su/EmbeddingParams)
   parameters              (s/maybe [su/Map])
   position                (s/maybe su/IntGreaterThanZero)
   archived                (s/maybe s/Bool)
   collection_id           (s/maybe su/IntGreaterThanZero)
   collection_position     (s/maybe su/IntGreaterThanZero)
   cache_ttl               (s/maybe su/IntGreaterThanZero)}
  (let [dash-before-update (api/write-check Dashboard id)]
    ;; Do various permissions checks as needed
    (collection/check-allowed-to-change-collection dash-before-update dash-updates)
    (check-allowed-to-change-embedding dash-before-update dash-updates)
    (api/check-500
     (db/transaction

       ;;If the dashboard has an updated position, or if the dashboard is moving to a new collection, we might need to
       ;;adjust the collection position of other dashboards in the collection
       (api/maybe-reconcile-collection-position! dash-before-update dash-updates)

       (db/update! Dashboard id
         ;; description, position, collection_id, and collection_position are allowed to be `nil`.
         ;; Everything else must be non-nil
         (u/select-keys-when dash-updates
           :present #{:description :position :collection_id :collection_position :cache_ttl}
           :non-nil #{:name :parameters :caveats :points_of_interest :show_in_getting_started :enable_embedding
                      :embedding_params :archived})))))
  ;; now publish an event and return the updated Dashboard
  (let [dashboard (Dashboard id)]
    (events/publish-event! :dashboard-update (assoc dashboard :actor_id api/*current-user-id*))
    (assoc dashboard :last-edit-info (last-edit/edit-information-for-user @api/*current-user*))))

;; TODO - We can probably remove this in the near future since it should no longer be needed now that we're going to
;; be setting `:archived` to `true` via the `PUT` endpoint instead
(api/defendpoint DELETE "/:id"
  "Delete a Dashboard."
  [id]
  (log/warn (str "DELETE /api/dashboard/:id is deprecated. Instead of deleting a Dashboard, you should change its "
                 "`archived` value via PUT /api/dashboard/:id."))
  (let [dashboard (api/write-check Dashboard id)]
    (db/delete! Dashboard :id id)
    (events/publish-event! :dashboard-delete (assoc dashboard :actor_id api/*current-user-id*)))
  api/generic-204-no-content)

(defn- param-target->field-id [target query]
  (when-let [field-clause (params/param-target->field-clause target {:card {:dataset_query query}})]
    (mbql.u/match-one field-clause [:field (id :guard integer?) _] id)))

;; TODO -- should we only check *new* or *modified* mappings?
(s/defn ^:private check-parameter-mapping-permissions
  "Starting in 0.41.0, you must have *data* permissions in order to add or modify a DashboardCard parameter mapping."
  {:added "0.41.0"}
  [parameter-mappings :- [{:target   s/Any
                           :card-id  su/IntGreaterThanZero
                           s/Keyword s/Any}]]
  (when (seq parameter-mappings)
    ;; calculate a set of all Field IDs referenced by parameter mappings; then from those Field IDs calculate a set of
    ;; all Table IDs to which those Fields belong. This is done in a batched fashion so we can avoid N+1 query issues
    ;; if there happen to be a lot of parameters
    (let [card-ids              (into #{} (map :card-id) parameter-mappings)
          card-id->query        (db/select-id->field :dataset_query Card :id [:in card-ids])
          field-ids             (set (for [{:keys [target card-id]} parameter-mappings
                                           :let                     [query    (or (card-id->query card-id)
                                                                                  (throw (ex-info (tru "Card {0} does not exist or does not have a valid query."
                                                                                                       card-id)
                                                                                                  {:status-code 404
                                                                                                   :card-id     card-id})))
                                                                     field-id (param-target->field-id target query)]
                                           :when                    field-id]
                                       field-id))
          table-ids             (when (seq field-ids)
                                  (db/select-field :table_id Field :id [:in field-ids]))
          table-id->database-id (when (seq table-ids)
                                  (db/select-id->field :db_id Table :id [:in table-ids]))]
      (doseq [table-id table-ids
              :let     [database-id (table-id->database-id table-id)]]
        ;; check whether we'd actually be able to query this Table (do we have ad-hoc data perms for it?)
        (when-not (query.perms/can-query-table? database-id table-id)
          (throw (ex-info (tru "You must have data permissions to add a parameter referencing the Table {0}."
                               (pr-str (db/select-one-field :name Table :id table-id)))
                          {:status-code        403
                           :database-id        database-id
                           :table-id           table-id
                           :actual-permissions @api/*current-user-permissions-set*})))))))

;; TODO - param should be `card_id`, not `cardId` (fix here + on frontend at the same time)
(api/defendpoint POST "/:id/cards"
  "Add a `Card` to a Dashboard."
  [id :as {{:keys [cardId parameter_mappings], :as dashboard-card} :body}]
  {cardId             (s/maybe su/IntGreaterThanZero)
   parameter_mappings [su/Map]}
  (api/check-not-archived (api/write-check Dashboard id))
  (when cardId
    (api/check-not-archived (api/read-check Card cardId)))
  (check-parameter-mapping-permissions (for [mapping parameter_mappings]
                                         (assoc mapping :card-id cardId)))
  (u/prog1 (api/check-500 (dashboard/add-dashcard! id cardId (-> dashboard-card
                                                                 (assoc :creator_id api/*current-user*)
                                                                 (dissoc :cardId))))
    (events/publish-event! :dashboard-add-cards {:id id, :actor_id api/*current-user-id*, :dashcards [<>]})
    (snowplow/track-event! ::snowplow/question-added-to-dashboard
                           api/*current-user-id*
                           {:dashboard-id id, :question-id cardId})))

(defn- existing-parameter-mappings
  "Returns a map of DashboardCard ID -> parameter mappings for a Dashboard of the form

  {<dashboard-card-id> #{{:target       [:dimension [:field 1000 nil]]
                          :parameter_id \"abcdef\"}}}"
  [dashboard-id]
  (m/map-vals (fn [mappings]
                (into #{} (map #(select-keys % [:target :parameter_id])) mappings))
              (db/select-id->field :parameter_mappings DashboardCard :dashboard_id dashboard-id)))

(defn- check-updated-parameter-mapping-permissions
  "In 0.41.0+ you now require data permissions for the Table in question to add or modify Dashboard parameter mappings.
  Check that the current user has the appropriate permissions. Don't check any parameter mappings that already exist
  for this Dashboard -- only check permissions for new or modified ones."
  [dashboard-id dashcards]
  (let [dashcard-id->existing-mappings (existing-parameter-mappings dashboard-id)
        existing-mapping?              (fn [dashcard-id mapping]
                                         (let [[mapping]         (mi/normalize-parameters-list [mapping])
                                               existing-mappings (get dashcard-id->existing-mappings dashcard-id)]
                                           (contains? existing-mappings (select-keys mapping [:target :parameter_id]))))
        new-mappings                   (for [{mappings :parameter_mappings, dashcard-id :id} dashcards
                                             mapping                                         mappings
                                             :when                                           (not (existing-mapping? dashcard-id mapping))]
                                         (assoc mapping :dashcard-id dashcard-id))
        ;; need to add the appropriate `:card-id` for all the new mappings we're going to check.
        dashcard-id->card-id           (when (seq new-mappings)
                                         (db/select-id->field :card_id DashboardCard
                                           :dashboard_id dashboard-id
                                           :id           [:in (set (map :dashcard-id new-mappings))]))
        new-mappings (for [{:keys [dashcard-id], :as mapping} new-mappings]
                       (assoc mapping :card-id (get dashcard-id->card-id dashcard-id)))]
    (check-parameter-mapping-permissions new-mappings)))

(def ^:private UpdatedDashboardCard
  (su/with-api-error-message
    {:id                                  (su/with-api-error-message su/IntGreaterThanOrEqualToZero
                                            "value must be a DashboardCard ID.")
     (s/optional-key :sizeX)              (s/maybe su/IntGreaterThanZero)
     (s/optional-key :sizeY)              (s/maybe su/IntGreaterThanZero)
     (s/optional-key :row)                (s/maybe su/IntGreaterThanOrEqualToZero)
     (s/optional-key :col)                (s/maybe su/IntGreaterThanOrEqualToZero)
     (s/optional-key :parameter_mappings) (s/maybe [{:parameter_id su/NonBlankString
                                                     :target       s/Any
                                                     s/Keyword     s/Any}])
     (s/optional-key :series)             (s/maybe [su/Map])
     s/Keyword                            s/Any}
    "value must be a valid DashboardCard map."))

;; TODO - we should use schema to validate the format of the Cards :D
(api/defendpoint PUT "/:id/cards"
  "Update `Cards` on a Dashboard. Request body should have the form:

    {:cards [{:id                 ... ; DashboardCard ID
              :sizeX              ...
              :sizeY              ...
              :row                ...
              :col                ...
              :parameter_mappings ...
              :series             [{:id 123
                                    ...}]}
             ...]}"
  [id :as {{:keys [cards]} :body}]
  {cards (su/non-empty [UpdatedDashboardCard])}
  (api/check-not-archived (api/write-check Dashboard id))
  (check-updated-parameter-mapping-permissions id cards)
  (dashboard/update-dashcards! id cards)
  (events/publish-event! :dashboard-reposition-cards {:id id, :actor_id api/*current-user-id*, :dashcards cards})
  {:status :ok})

(api/defendpoint DELETE "/:id/cards"
  "Remove a `DashboardCard` from a Dashboard."
  [id dashcardId]
  {dashcardId su/IntStringGreaterThanZero}
  (api/check-not-archived (api/write-check Dashboard id))
  (when-let [dashboard-card (DashboardCard (Integer/parseInt dashcardId))]
    (api/check-500 (dashboard-card/delete-dashboard-card! dashboard-card api/*current-user-id*))
    api/generic-204-no-content))

(api/defendpoint GET "/:id/revisions"
  "Fetch `Revisions` for Dashboard with ID."
  [id]
  (api/read-check Dashboard id)
  (revision/revisions+details Dashboard id))

(api/defendpoint POST "/:id/revert"
  "Revert a Dashboard to a prior `Revision`."
  [id :as {{:keys [revision_id]} :body}]
  {revision_id su/IntGreaterThanZero}
  (api/write-check Dashboard id)
  (revision/revert!
    :entity      Dashboard
    :id          id
    :user-id     api/*current-user-id*
    :revision-id revision_id))

<<<<<<< HEAD
=======

;;; --------------------------------------------------- Bookmarking ---------------------------------------------------

(api/defendpoint POST "/:id/bookmark"
  "Bookmark a Dashboard."
  [id]
  (api/check-not-archived (api/read-check Dashboard id))
  (db/insert! DashboardBookmark :dashboard_id id :user_id api/*current-user-id*))

(api/defendpoint DELETE "/:id/bookmark"
  "Unbookmark a Dashboard."
  [id]
  (api/check-not-archived (api/read-check Dashboard id))
  (api/let-404 [id (db/select-one-id DashboardBookmark :dashboard_id id :user_id api/*current-user-id*)]
    (db/delete! DashboardBookmark :id id))
  api/generic-204-no-content)


>>>>>>> b597085e
;;; ----------------------------------------------- Sharing is Caring ------------------------------------------------

(api/defendpoint POST "/:dashboard-id/public_link"
  "Generate publicly-accessible links for this Dashboard. Returns UUID to be used in public links. (If this
  Dashboard has already been shared, it will return the existing public link rather than creating a new one.) Public
  sharing must be enabled."
  [dashboard-id]
  (api/check-superuser)
  (validation/check-public-sharing-enabled)
  (api/check-not-archived (api/read-check Dashboard dashboard-id))
  {:uuid (or (db/select-one-field :public_uuid Dashboard :id dashboard-id)
             (u/prog1 (str (UUID/randomUUID))
               (db/update! Dashboard dashboard-id
                 :public_uuid       <>
                 :made_public_by_id api/*current-user-id*)))})

(api/defendpoint DELETE "/:dashboard-id/public_link"
  "Delete the publicly-accessible link to this Dashboard."
  [dashboard-id]
  (api/check-superuser)
  (validation/check-public-sharing-enabled)
  (api/check-exists? Dashboard :id dashboard-id, :public_uuid [:not= nil], :archived false)
  (db/update! Dashboard dashboard-id
    :public_uuid       nil
    :made_public_by_id nil)
  {:status 204, :body nil})

(api/defendpoint GET "/public"
  "Fetch a list of Dashboards with public UUIDs. These dashboards are publicly-accessible *if* public sharing is
  enabled."
  []
  (api/check-superuser)
  (validation/check-public-sharing-enabled)
  (db/select [Dashboard :name :id :public_uuid], :public_uuid [:not= nil], :archived false))

(api/defendpoint GET "/embeddable"
  "Fetch a list of Dashboards where `enable_embedding` is `true`. The dashboards can be embedded using the embedding
  endpoints and a signed JWT."
  []
  (api/check-superuser)
  (validation/check-embedding-enabled)
  (db/select [Dashboard :name :id], :enable_embedding true, :archived false))

(api/defendpoint GET "/:id/related"
  "Return related entities."
  [id]
  (-> id Dashboard api/read-check related/related))

;;; ---------------------------------------------- Transient dashboards ----------------------------------------------

(api/defendpoint POST "/save/collection/:parent-collection-id"
  "Save a denormalized description of dashboard into collection with ID `:parent-collection-id`."
  [parent-collection-id :as {dashboard :body}]
  (collection/check-write-perms-for-collection parent-collection-id)
  (->> (dashboard/save-transient-dashboard! dashboard parent-collection-id)
       (events/publish-event! :dashboard-create)))

(api/defendpoint POST "/save"
  "Save a denormalized description of dashboard."
  [:as {dashboard :body}]
  (let [parent-collection-id (if api/*is-superuser?*
                               (:id (magic.populate/get-or-create-root-container-collection))
                               (db/select-one-field :id 'Collection
                                 :personal_owner_id api/*current-user-id*))]
    (->> (dashboard/save-transient-dashboard! dashboard parent-collection-id)
         (events/publish-event! :dashboard-create))))


;;; ------------------------------------- Chain-filtering param value endpoints --------------------------------------

(def ^:const result-limit
  "How many results to return when chain filtering"
  1000)

(s/defn ^:private mappings->field-ids :- (s/maybe #{su/IntGreaterThanZero})
  [parameter-mappings :- (s/maybe (s/cond-pre #{dashboard-card/ParamMapping} [dashboard-card/ParamMapping]))]
  (set (for [param parameter-mappings
             :let  [field-clause (params/param-target->field-clause (:target param) (:dashcard param))]
             :when field-clause
             :let  [field-id (mbql.u/match-one field-clause [:field (id :guard integer?) _] id)]
             :when field-id]
         field-id)))

(defn- param-key->field-ids
  "Get Field ID(s) associated with a parameter in a Dashboard.

    (param-key->field-ids (Dashboard 62) \"ee876336\")
    ;; -> #{276}"
  [dashboard param-key]
  {:pre [(string? param-key)]}
  (let [{:keys [resolved-params]} (hydrate dashboard :resolved-params)
        param                     (get resolved-params param-key)]
    (mappings->field-ids (:mappings param))))

(defn- chain-filter-constraints [dashboard constraint-param-key->value]
  (into {} (for [[param-key value] constraint-param-key->value
                 field-id          (param-key->field-ids dashboard param-key)]
             [field-id value])))

(s/defn chain-filter
  "C H A I N filters!

    ;; show me categories
    (chain-filter 62 \"ee876336\" {})
    ;; -> (\"African\" \"American\" \"Artisan\" ...)

    ;; show me categories that have expensive restaurants
    (chain-filter 62 \"ee876336\" {\"6f10a41f\" 4})
    ;; -> (\"Japanese\" \"Steakhouse\")"
  ([dashboard param-key constraint-param-key->value]
   (chain-filter dashboard param-key constraint-param-key->value nil))

  ([dashboard                   :- su/Map
    param-key                   :- su/NonBlankString
    constraint-param-key->value :- su/Map
    query                       :- (s/maybe su/NonBlankString)]
   (let [dashboard (hydrate dashboard :resolved-params)]
     (when-not (get (:resolved-params dashboard) param-key)
       (throw (ex-info (tru "Dashboard does not have a parameter with the ID {0}" (pr-str param-key))
                       {:resolved-params (keys (:resolved-params dashboard))})))
     (let [constraints (chain-filter-constraints dashboard constraint-param-key->value)
           field-ids   (param-key->field-ids dashboard param-key)]
       (when (empty? field-ids)
         (throw (ex-info (tru "Parameter {0} does not have any Fields associated with it" (pr-str param-key))
                         {:param (get (:resolved-params dashboard) param-key)})))
       ;; TODO - we should combine these all into a single UNION ALL query against the data warehouse instead of doing a
       ;; separate query for each Field (for parameters that are mapped to more than one Field)
       (try
         (let [results (distinct (mapcat (if (seq query)
                                           #(chain-filter/chain-filter-search % constraints query :limit result-limit)
                                           #(chain-filter/chain-filter % constraints :limit result-limit))
                                         field-ids))]
           ;; results can come back as [v ...] *or* as [[orig remapped] ...]. Sort by remapped value if that's the case
           (if (sequential? (first results))
             (sort-by second results)
             (sort results)))
         (catch clojure.lang.ExceptionInfo e
           (if (= (:type (u/all-ex-data e)) qp.error-type/missing-required-permissions)
             (api/throw-403 e)
             (throw e))))))))

(api/defendpoint GET "/:id/params/:param-key/values"
  "Fetch possible values of the parameter whose ID is `:param-key`. Optionally restrict these values by passing query
  parameters like `other-parameter=value` e.g.

    ;; fetch values for Dashboard 1 parameter 'abc' that are possible when parameter 'def' is set to 100
    GET /api/dashboard/1/params/abc/values?def=100"
  [id param-key :as {:keys [query-params]}]
  (let [dashboard (api/read-check Dashboard id)]
    (chain-filter dashboard param-key query-params)))

(api/defendpoint GET "/:id/params/:param-key/search/:query"
  "Fetch possible values of the parameter whose ID is `:param-key` that contain `:query`. Optionally restrict
  these values by passing query parameters like `other-parameter=value` e.g.

    ;; fetch values for Dashboard 1 parameter 'abc' that contain 'Cam' and are possible when parameter 'def' is set
    ;; to 100
     GET /api/dashboard/1/params/abc/search/Cam?def=100

  Currently limited to first 1000 results."
  [id param-key query :as {:keys [query-params]}]
  (let [dashboard (api/read-check Dashboard id)]
    (chain-filter dashboard param-key query-params query)))

(api/defendpoint GET "/params/valid-filter-fields"
  "Utility endpoint for powering Dashboard UI. Given some set of `filtered` Field IDs (presumably Fields used in
  parameters) and a set of `filtering` Field IDs that will be used to restrict values of `filtered` Fields, for each
  `filtered` Field ID return the subset of `filtering` Field IDs that would actually be used in a chain filter query
  with these Fields.

  e.g. in a chain filter query like

    GET /api/dashboard/10/params/PARAM_1/values?PARAM_2=100

  Assume `PARAM_1` maps to Field 1 and `PARAM_2` maps to Fields 2 and 3. The underlying MBQL query may or may not
  filter against Fields 2 and 3, depending on whether an FK relationship that lets us create a join against Field 1
  can be found. You can use this endpoint to determine which of those Fields is actually used:

    GET /api/dashboard/params/valid-filter-fields?filtered=1&filtering=2&filtering=3
    ;; ->
    {1 [2 3]}

  Results are returned as a map of

    `filtered` Field ID -> subset of `filtering` Field IDs that would be used in chain filter query"
  [:as {{:keys [filtered filtering]} :params}]
  {filtered  (s/cond-pre su/IntStringGreaterThanZero
                         (su/non-empty [su/IntStringGreaterThanZero]))
   filtering (s/maybe (s/cond-pre su/IntStringGreaterThanZero
                                  (su/non-empty [su/IntStringGreaterThanZero])))}
    ;; parse IDs for filtered/filtering
  (letfn [(parse-ids [s]
            (set (cond
                   (string? s)     [(Integer/parseUnsignedInt s)]
                   (sequential? s) (map (fn [i] (Integer/parseUnsignedInt i)) s))))]
    (let [filtered-field-ids  (parse-ids filtered)
          filtering-field-ids (parse-ids filtering)]
      (doseq [field-id (set/union filtered-field-ids filtering-field-ids)]
        (api/read-check Field field-id))
      (into {} (for [field-id filtered-field-ids]
                 [field-id (sort (chain-filter/filterable-field-ids field-id filtering-field-ids))])))))


;;; ---------------------------------- Running the query associated with a Dashcard ----------------------------------

(def ParameterWithID
  "Schema for a parameter map with an string `:id`."
  (su/with-api-error-message
    {:id       su/NonBlankString
     s/Keyword s/Any}
    "value must be a parameter map with an 'id' key"))

(api/defendpoint POST "/:dashboard-id/dashcard/:dashcard-id/card/:card-id/query"
  "Run the query associated with a Saved Question (`Card`) in the context of a `Dashboard` that includes it."
  [dashboard-id dashcard-id card-id :as {{:keys [parameters], :as body} :body}]
  {parameters (s/maybe [ParameterWithID])}
  (m/mapply qp.dashboard/run-query-for-dashcard-async
            (merge
             body
             {:dashboard-id dashboard-id
              :card-id      card-id
              :dashcard-id  dashcard-id})))

(api/defendpoint POST "/:dashboard-id/dashcard/:dashcard-id/card/:card-id/query/:export-format"
  "Run the query associated with a Saved Question (`Card`) in the context of a `Dashboard` that includes it, and return
  its results as a file in the specified format.

  `parameters` should be passed as query parameter encoded as a serialized JSON string (this is because this endpoint
  is normally used to power 'Download Results' buttons that use HTML `form` actions)."
  [dashboard-id dashcard-id card-id export-format :as {{:keys [parameters], :as request-parameters} :params}]
  {parameters    (s/maybe su/JSONString)
   export-format api.dataset/ExportFormat}
  (m/mapply qp.dashboard/run-query-for-dashcard-async
            (merge
             request-parameters
             {:dashboard-id  dashboard-id
              :card-id       card-id
              :dashcard-id   dashcard-id
              :export-format export-format
              :parameters    (json/parse-string parameters keyword)
              :constraints   nil
              ;; TODO -- passing this `:middleware` map is a little repetitive, need to think of a way to not have to
              ;; specify this all over the codebase any time we want to do a query with an export format. Maybe this
              ;; should be the default if `export-format` isn't `:api`?
              :middleware    {:process-viz-settings?  true
                              :skip-results-metadata? true
                              :ignore-cached-results? true
                              :format-rows?           false
                              :js-int-to-string?      false}})))

(api/defendpoint POST "/pivot/:dashboard-id/dashcard/:dashcard-id/card/:card-id/query"
  "Run a pivot table query for a specific DashCard."
  [dashboard-id dashcard-id card-id :as {{:keys [parameters], :as body} :body}]
  {parameters (s/maybe [ParameterWithID])}
  (m/mapply qp.dashboard/run-query-for-dashcard-async
            (merge
             body
             {:dashboard-id dashboard-id
              :card-id      card-id
              :dashcard-id  dashcard-id
              :qp-runner    qp.pivot/run-pivot-query})))

(api/define-routes)<|MERGE_RESOLUTION|>--- conflicted
+++ resolved
@@ -46,11 +46,7 @@
                                                 :mine [:= :creator_id api/*current-user-id*])
                                               [:= :archived (= (keyword filter-option) :archived)]]
                               :order-by [:%lower.name]}) <>
-<<<<<<< HEAD
     (hydrate <> :creator :bookmarked)
-=======
-    (hydrate <> :creator :is_bookmarked)
->>>>>>> b597085e
     (filter mi/can-read? <>)))
 
 (api/defendpoint GET "/"
@@ -254,12 +250,7 @@
   (let [dashboard (get-dashboard id)]
     (events/publish-event! :dashboard-read (assoc dashboard :actor_id api/*current-user-id*))
     (-> (last-edit/with-last-edit-info dashboard :dashboard)
-<<<<<<< HEAD
         (hydrate :bookmarked))))
-=======
-        (hydrate :is_bookmarked))))
->>>>>>> b597085e
-
 
 (defn- check-allowed-to-change-embedding
   "You must be a superuser to change the value of `enable_embedding` or `embedding_params`. Embedding must be
@@ -482,27 +473,6 @@
     :user-id     api/*current-user-id*
     :revision-id revision_id))
 
-<<<<<<< HEAD
-=======
-
-;;; --------------------------------------------------- Bookmarking ---------------------------------------------------
-
-(api/defendpoint POST "/:id/bookmark"
-  "Bookmark a Dashboard."
-  [id]
-  (api/check-not-archived (api/read-check Dashboard id))
-  (db/insert! DashboardBookmark :dashboard_id id :user_id api/*current-user-id*))
-
-(api/defendpoint DELETE "/:id/bookmark"
-  "Unbookmark a Dashboard."
-  [id]
-  (api/check-not-archived (api/read-check Dashboard id))
-  (api/let-404 [id (db/select-one-id DashboardBookmark :dashboard_id id :user_id api/*current-user-id*)]
-    (db/delete! DashboardBookmark :id id))
-  api/generic-204-no-content)
-
-
->>>>>>> b597085e
 ;;; ----------------------------------------------- Sharing is Caring ------------------------------------------------
 
 (api/defendpoint POST "/:dashboard-id/public_link"
