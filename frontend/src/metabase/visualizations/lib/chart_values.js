--- conflicted
+++ resolved
@@ -111,9 +111,6 @@
       if (chart.settings["waterfall.show_total"]) {
         data = [
           ...data,
-<<<<<<< HEAD
-          { ...data[0], x: t`Total`, y: total, cumulativeY: total },
-=======
           {
             ...data[0],
             x: xValueForWaterfallTotal({
@@ -123,7 +120,6 @@
             y: total,
             cumulativeY: total,
           },
->>>>>>> c457863b
         ];
       }
     }
@@ -216,11 +212,7 @@
     const yScale = yScaleForSeries(seriesIndex);
     const xPos = xShifts[seriesIndex] + xScale(x);
     let yPos = yScale(yy) + (showLabelBelow ? 18 : -8);
-<<<<<<< HEAD
-    if (y >= 0 && display === "waterfall") {
-=======
     if (y < 0 && display === "waterfall") {
->>>>>>> c457863b
       yPos += 25;
     }
     // if the yPos is below the x axis, move it to be above the data point
