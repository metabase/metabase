const { H } = cy;
import { SAMPLE_DATABASE } from "e2e/support/cypress_sample_database";
import { ORDERS_DASHBOARD_ID } from "e2e/support/cypress_sample_instance_data";
import { defer } from "metabase/lib/promise";

const { PRODUCTS, PRODUCTS_ID, ORDERS, ORDERS_ID } = SAMPLE_DATABASE;

describe.skip("issue 15860", () => {
  const q1IdFilter = {
    name: "Q1 ID",
    slug: "q1_id",
    id: "fde6db8b",
    type: "id",
    sectionId: "id",
    default: [1],
  };

  const q1CategoryFilter = {
    name: "Q1 Category",
    slug: "q1_category",
    id: "e8ff3175",
    type: "string/=",
    sectionId: "string",
    filteringParameters: [q1IdFilter.id],
  };

  const q2IdFilter = {
    name: "Q2 ID",
    slug: "q2_id",
    id: "t3e6hb7b",
    type: "id",
    sectionId: "id",
    default: [3],
  };

  const q2CategoryFilter = {
    name: "Q2 Category",
    slug: "q2_category",
    id: "ca1n357o",
    type: "string/=",
    sectionId: "string",
    filteringParameters: [q2IdFilter.id],
  };

  function setDefaultValueForLockedFilter(filter, value) {
    cy.findByText("Previewing locked parameters")
      .parent()
      .within(() => {
        cy.findByText(filter).click({ force: true });
      });

    cy.findByPlaceholderText("Enter an ID").type(`${value}{enter}`);
    cy.button("Add filter").click();
  }

  beforeEach(() => {
    H.restore();
    cy.signInAsAdmin();

    H.createQuestionAndDashboard({
      questionDetails: {
        name: "Q1",
        query: { "source-table": PRODUCTS_ID },
      },
      dashboardDetails: {
        embedding_params: {
          q1_id: "locked",
          q1_category: "enabled",
          q2_id: "locked",
          q2_category: "enabled",
        },
        enable_embedding: true,
        parameters: [
          q1IdFilter,
          q1CategoryFilter,
          q2IdFilter,
          q2CategoryFilter,
        ],
      },
      cardDetails: {
        size_x: 11,
        size_y: 6,
      },
    }).then(({ body: { card_id: q1, dashboard_id } }) => {
      // Create a second question with the same source table
      H.createQuestion({
        name: "Q2",
        query: { "source-table": PRODUCTS_ID },
      }).then(({ body: { id: q2 } }) => {
        H.updateDashboardCards({
          dashboard_id,
          cards: [
            // Add card for second question with parameter mappings
            {
              card_id: q2,
              row: 0,
              col: 8,
              size_x: 13,
              size_y: 6,
              parameter_mappings: [
                {
                  parameter_id: q2IdFilter.id,
                  card_id: q2,
                  target: ["dimension", ["field", PRODUCTS.ID, null]],
                },
                {
                  parameter_id: q2CategoryFilter.id,
                  card_id: q2,
                  target: ["dimension", ["field", PRODUCTS.CATEGORY, null]],
                },
              ],
            },
            // Add parameter mappings to first question's card
            {
              card_id: q1,
              parameter_mappings: [
                {
                  parameter_id: q1IdFilter.id,
                  card_id: q1,
                  target: ["dimension", ["field", PRODUCTS.ID, null]],
                },
                {
                  parameter_id: q1CategoryFilter.id,
                  card_id: q1,
                  target: ["dimension", ["field", PRODUCTS.CATEGORY, null]],
                },
              ],
            },
          ],
        });
      });

      cy.request("PUT", `/api/dashboard/${dashboard_id}`, {
        embedding_params: {
          q1_id: "locked",
          q1_category: "enabled",
          q2_id: "locked",
          q2_category: "enabled",
        },
        enable_embedding: true,
      });

      H.visitDashboard(dashboard_id);
    });
  });

  it("should work for locked linked filters connected to different cards with the same source table (metabase#15860)", () => {
    cy.icon("share").click();
    // eslint-disable-next-line no-unscoped-text-selectors -- deprecated usage
    cy.findByText("Embed in your application").click();

    setDefaultValueForLockedFilter("Q1 ID", 1);
    setDefaultValueForLockedFilter("Q2 ID", 3);

    H.visitIframe();

    // eslint-disable-next-line no-unscoped-text-selectors -- deprecated usage
    cy.findByText("Q1 Category").click();

    H.popover().within(() => {
      cy.findByRole("listitem")
        .should("have.length", 1)
        .and("contain", "Gizmo");
    });

    // eslint-disable-next-line no-unscoped-text-selectors -- deprecated usage
    cy.findByText("Q2 Category").click();

    H.popover().within(() => {
      cy.findByRole("listitem")
        .should("have.length", 1)
        .and("contain", "Doohickey");
    });
  });
});

describe("issue 20438", () => {
  const questionDetails = {
    name: "20438",
    native: {
      query:
        "SELECT * FROM PRODUCTS\nWHERE true\n    [[AND {{CATEGORY}}]]\n limit 30",
      "template-tags": {
        CATEGORY: {
          id: "24f69111-29f8-135f-9321-1ff94bbb31ad",
          name: "CATEGORY",
          "display-name": "Category",
          type: "dimension",
          dimension: ["field", PRODUCTS.CATEGORY, null],
          "widget-type": "string/=",
          default: null,
        },
      },
    },
  };

  const filter = {
    name: "Text",
    slug: "text",
    id: "b555d25b",
    type: "string/=",
    sectionId: "string",
  };

  const dashboardDetails = {
    parameters: [filter],
  };

  beforeEach(() => {
    cy.intercept("GET", "/api/embed/dashboard/**").as("getEmbed");

    H.restore();
    cy.signInAsAdmin();

    H.createNativeQuestionAndDashboard({
      questionDetails,
      dashboardDetails,
    }).then(({ body: { id, card_id, dashboard_id } }) => {
      // Connect filter to the card
      cy.request("PUT", `/api/dashboard/${dashboard_id}`, {
        dashcards: [
          {
            id,
            card_id,
            row: 0,
            col: 0,
            size_x: 24,
            size_y: 8,
            parameter_mappings: [
              {
                parameter_id: filter.id,
                card_id,
                target: ["dimension", ["template-tag", "CATEGORY"]],
              },
            ],
          },
        ],
      });

      // Enable embedding and enable the "Text" filter
      cy.request("PUT", `/api/dashboard/${dashboard_id}`, {
        enable_embedding: true,
        embedding_params: { [filter.slug]: "enabled" },
      });

      H.visitDashboard(dashboard_id);
    });
  });

  it("dashboard filter connected to the field filter should work with a single value in embedded dashboards (metabase#20438)", () => {
    H.openStaticEmbeddingModal({ activeTab: "parameters" });

    H.visitIframe();

    cy.wait("@getEmbed");

    H.filterWidget().click();
    cy.wait("@getEmbed");

    H.popover().contains("Doohickey").click();
    cy.wait("@getEmbed");

    cy.button("Add filter").click();
    cy.wait("@getEmbed");

    cy.findAllByRole("gridcell")
      // One of product titles for Doohickey
      .should("contain", "Small Marble Shoes")
      // One of product titles for Gizmo
      .and("not.contain", "Rustic Paper Wallet");
  });
});

describe("locked parameters in embedded question (metabase#20634)", () => {
  beforeEach(() => {
    cy.intercept("PUT", "/api/card/*").as("publishChanges");

    H.restore();
    cy.signInAsAdmin();

    H.createNativeQuestion(
      {
        name: "20634",
        native: {
          query: "select {{text}}",
          "template-tags": {
            text: {
              id: "abc-123",
              name: "text",
              "display-name": "Text",
              type: "text",
              default: null,
            },
          },
        },
      },
      { visitQuestion: true },
    );
  });

  it("should let the user lock parameters to specific values", () => {
    H.openStaticEmbeddingModal({ activeTab: "parameters" });

    H.modal().within(() => {
      // select the dropdown next to the Text parameter so that we can set the value to "Locked"
      cy.findByText("Text")
        .parent()
        .within(() => {
          cy.findByText("Disabled").click();
        });
    });

    // eslint-disable-next-line no-unscoped-text-selectors -- deprecated usage
    cy.findByText("Locked").click();

    H.modal().within(() => {
      // set a parameter value
      cy.findByPlaceholderText("Text").type("foo{enter}");

      // publish the embedded question so that we can directly navigate to its url
      cy.findByText("Publish").click();
      cy.wait("@publishChanges");
    });

    // directly navigate to the embedded question
    H.visitIframe();

    // verify that the Text parameter doesn't show up but that its value is reflected in the dashcard
    // eslint-disable-next-line no-unscoped-text-selectors -- deprecated usage
    cy.findByText("Text").should("not.exist");
    cy.get(".CardVisualization").within(() => {
      cy.contains("foo");
    });
  });
});

describe("issues 20845, 25031", () => {
  /**
   * @param {string} defaultValue - The default value for the defined filter
   * @returns object
   */
  function getQuestionDetails(defaultValue = undefined) {
    return {
      name: "20845",
      native: {
        "template-tags": {
          qty_locked: {
            id: "6bd8d7be-bd5b-382c-cfa2-683461891663",
            name: "qty_locked",
            "display-name": "Qty locked",
            type: "number",
            required: defaultValue ? true : false,
            default: defaultValue,
          },
        },
        query:
          "select count(*) from orders where true [[AND quantity={{qty_locked}}]]",
      },
    };
  }
  const defaultFilterValues = [undefined, "10"];
  defaultFilterValues.forEach((value) => {
    const conditionalPartOfTestTitle = value
      ? "and the required filter with the default value"
      : "";
    const dashboardFilter = {
      name: "Equal to",
      slug: "equal_to",
      id: "c269ebe1",
      type: "number/=",
      sectionId: "number",
    };

    const dashboardDetails = {
      name: "25031",
      parameters: [dashboardFilter],
    };

    beforeEach(() => {
      cy.intercept("PUT", "/api/card/*").as("publishChanges");

      H.restore();
      cy.signInAsAdmin();

      const questionDetails = getQuestionDetails(value);

      H.createNativeQuestionAndDashboard({
        questionDetails,
        dashboardDetails,
      }).then(({ body: { id, dashboard_id, card_id } }) => {
        cy.wrap(card_id).as("questionId");
        cy.wrap(dashboard_id).as("dashboardId");

        H.visitQuestion(card_id);

        // Connect dashbaord filter to the card
        cy.request("PUT", `/api/dashboard/${dashboard_id}`, {
          dashcards: [
            {
              card_id,
              id,
              row: 0,
              col: 0,
              size_x: 16,
              size_y: 10,
              parameter_mappings: [
                {
                  parameter_id: dashboardFilter.id,
                  card_id,
                  target: ["variable", ["template-tag", "qty_locked"]],
                },
              ],
            },
          ],
        });
      });
    });

    it(`QUESTION: locked parameter should work with numeric values ${conditionalPartOfTestTitle} (metabase#20845)`, () => {
      cy.get("@questionId").then((questionId) => {
        cy.request("PUT", `/api/card/${questionId}`, {
          enable_embedding: true,
          embedding_params: {
            qty_locked: "locked",
          },
        });

        // This issue is not possible to reproduce using UI from this point on.
        // We have to manually send the payload in order to make sure it works for both strings and integers.
        ["string", "integer"].forEach((type) => {
          cy.log(
            `Make sure it works with ${type.toUpperCase()} in the payload`,
          );

          H.visitEmbeddedPage({
            resource: { question: questionId },
            params: {
              qty_locked: type === "string" ? "15" : 15, // IMPORTANT: integer
            },
          });
        });

        H.tableInteractiveHeader("COUNT(*)");
        cy.findByRole("gridcell").should("contain", "5");
      });
    });

    it(`DASHBOARD: locked parameter should work with numeric values ${conditionalPartOfTestTitle} (metabase#25031)`, () => {
      cy.get("@dashboardId").then((dashboardId) => {
        H.visitDashboard(dashboardId);
        cy.request("PUT", `/api/dashboard/${dashboardId}`, {
          enable_embedding: true,
          embedding_params: {
            [dashboardFilter.slug]: "locked",
          },
        });

        // This issue is not possible to reproduce using UI from this point on.
        // We have to manually send the payload in order to make sure it works for both strings and integers.
        ["string", "integer"].forEach((type) => {
          cy.log(
            `Make sure it works with ${type.toUpperCase()} in the payload`,
          );

          const payload = {
            resource: { dashboard: dashboardId },
            params: {
              [dashboardFilter.slug]: type === "string" ? "15" : 15, // IMPORTANT: integer
            },
          };

          H.visitEmbeddedPage(payload);

          // wait for the results to load
          cy.contains(dashboardDetails.name);
          cy.get(".CardVisualization")
            .should("contain", "COUNT(*)")
            .and("contain", "5");
        });
      });
    });
  });
});

// TODO:
// - Add tests for embedding previews in both cases
// - Add tests for disabled, editable and locked parameters in both cases
// BONUS: Ideally add tests for email subscriptions with the filter applied
describe("issue 27643", { tags: "@external" }, () => {
  const PG_DB_ID = 2;
  const TEMPLATE_TAG_NAME = "expected_invoice";
  const getQuestionDetails = (fieldId) => {
    return {
      name: "27643",
      database: PG_DB_ID,
      native: {
        query:
          "SELECT * FROM INVOICES [[ where {{ expected_invoice }} ]] limit 1",
        "template-tags": {
          [TEMPLATE_TAG_NAME]: {
            id: "3cfb3686-0d13-48db-ab5b-100481a3a830",
            dimension: ["field", fieldId, null],
            name: TEMPLATE_TAG_NAME,
            "display-name": "Expected Invoice",
            type: "dimension",
            "widget-type": "string/=",
          },
        },
      },
      enable_embedding: true,
      embedding_params: {
        [TEMPLATE_TAG_NAME]: "enabled",
      },
    };
  };

  beforeEach(() => {
    // This issue was only reproducible against the Postgres database.
    H.restore("postgres-12");
    cy.signInAsAdmin();
    H.withDatabase(PG_DB_ID, ({ INVOICES }) => {
      cy.wrap(INVOICES.EXPECTED_INVOICE).as(
        "postgresInvoicesExpectedInvoiceId",
      );
    });
  });

  describe("should allow a dashboard filter to map to a boolean field filter parameter (metabase#27643)", () => {
    beforeEach(() => {
      const dashboardParameter = {
        id: "2850aeab",
        name: "Text filter for boolean field",
        slug: "text_filter_for_boolean_field",
        type: "string/=",
      };

      const dashboardDetails = {
        name: "Dashboard with card with boolean field filter",
        enable_embedding: true,
        embedding_params: {
          [dashboardParameter.slug]: "enabled",
        },
        parameters: [dashboardParameter],
      };

      cy.get("@postgresInvoicesExpectedInvoiceId")
        .then((fieldId) => {
          H.createNativeQuestionAndDashboard({
            questionDetails: getQuestionDetails(fieldId),
            dashboardDetails,
          });
        })
        .then(({ body: dashboardCard }) => {
          const { card_id, dashboard_id } = dashboardCard;

          cy.wrap(dashboard_id).as("dashboardId");
          cy.wrap(card_id).as("questionId");

          const mapFilterToCard = {
            parameter_mappings: [
              {
                parameter_id: dashboardParameter.id,
                card_id,
                target: ["dimension", ["template-tag", TEMPLATE_TAG_NAME]],
              },
            ],
          };

          H.editDashboardCard(dashboardCard, mapFilterToCard);
        });
    });

    it("in static embedding and in public dashboard scenarios (metabase#27643-1)", () => {
      cy.log("Test the dashboard");
      H.visitDashboard("@dashboardId");
      H.getDashboardCard().should("contain", "true");
      H.toggleFilterWidgetValues(["false"]);
      H.getDashboardCard().should("contain", "false");

      cy.log("Test the embedded dashboard");
      cy.get("@dashboardId").then((dashboard) => {
        H.visitEmbeddedPage({
          resource: { dashboard },
          params: {},
        });

        H.getDashboardCard().should("contain", "true");
        H.toggleFilterWidgetValues(["false"]);
        H.getDashboardCard().should("contain", "false");
      });

      cy.log("Test the public dashboard");
      cy.get("@dashboardId").then((dashboardId) => {
        // We were signed out due to the previous visitEmbeddedPage
        cy.signInAsAdmin();
        H.visitPublicDashboard(dashboardId);

        H.getDashboardCard().should("contain", "true");
        H.toggleFilterWidgetValues(["false"]);
        H.getDashboardCard().should("contain", "false");
      });
    });
  });

  describe("should allow a native question filter to map to a boolean field filter parameter (metabase#27643)", () => {
    beforeEach(() => {
      cy.get("@postgresInvoicesExpectedInvoiceId").then((fieldId) => {
        H.createNativeQuestion(getQuestionDetails(fieldId), {
          wrapId: true,
          idAlias: "questionId",
        });
      });
    });

    it("in static embedding and in public question scenarios (metabase#27643-2)", () => {
      cy.log("Test the question");
      H.visitQuestion("@questionId");
      cy.findAllByRole("gridcell").should("contain", "true");
      H.toggleFilterWidgetValues(["false"]);
      H.queryBuilderMain().button("Get Answer").click();
      cy.findAllByRole("gridcell").should("contain", "false");

      cy.log("Test the embedded question");
      cy.get("@questionId").then((question) => {
        H.visitEmbeddedPage({
          resource: { question },
          params: {},
        });

        cy.findAllByRole("gridcell").should("contain", "true");
        H.toggleFilterWidgetValues(["false"]);
        cy.findAllByRole("gridcell").should("contain", "false");
      });

      cy.log("Test the public question");
      cy.get("@questionId").then((questionId) => {
        // We were signed out due to the previous visitEmbeddedPage
        cy.signInAsAdmin();
        H.visitPublicQuestion(questionId);

        cy.findAllByRole("gridcell").should("contain", "true");
        H.toggleFilterWidgetValues(["false"]);
        cy.findAllByRole("gridcell").should("contain", "false");
      });
    });
  });
});

describe("issue 30535", () => {
  const questionDetails = {
    name: "3035",
    query: {
      "source-table": PRODUCTS_ID,
      limit: 10,
    },
  };

  beforeEach(() => {
    H.restore();
    cy.signInAsAdmin();
    H.activateToken("pro-self-hosted");

    cy.sandboxTable({
      table_id: PRODUCTS_ID,
      attribute_remappings: {
        attr_cat: ["dimension", ["field", PRODUCTS.CATEGORY, null]],
      },
    });

    H.createQuestion(questionDetails).then(({ body: { id } }) => {
      cy.request("PUT", `/api/card/${id}`, { enable_embedding: true });

      H.visitQuestion(id);
    });
  });

  it("user session should not apply sandboxing to a signed embedded question (metabase#30535)", () => {
    H.openStaticEmbeddingModal({
      activeTab: "parameters",
      previewMode: "preview",
      acceptTerms: false,
    });

    cy.document().then((doc) => {
      const iframe = doc.querySelector("iframe");

      cy.signOut();
      cy.signInAsSandboxedUser();

      cy.visit(iframe.src);
    });

    cy.findByRole("grid").within(() => {
      // The sandboxed user has an attribute cat="Widget"
      cy.findAllByText("Widget");
      // Sandboxing shouldn't affect results so we should see other product categories as well
      cy.findAllByText("Gizmo");
    });
  });
});

describe("dashboard preview", () => {
  const questionDetails = {
    name: "Products",
    query: { "source-table": PRODUCTS_ID },
  };

  const filter3 = {
    name: "Text 2",
    slug: "text_2",
    id: "b0665b6a",
    type: "string/=",
    sectionId: "string",
  };

  const filter2 = {
    name: "Text 1",
    slug: "text_1",
    id: "d4c9f2e5",
    type: "string/=",
    sectionId: "string",
  };

  const filter = {
    filteringParameters: [filter2.id],
    name: "Text",
    slug: "text",
    id: "d1b69627",
    type: "string/=",
    sectionId: "string",
  };

  beforeEach(() => {
    cy.intercept("GET", "/api/preview_embed/dashboard/**").as(
      "previewDashboard",
    );
    cy.intercept("GET", "/api/preview_embed/dashboard/**/params/**/values").as(
      "previewValues",
    );

    H.restore();
    cy.signInAsAdmin();
  });

  it("dashboard linked filters values don't work in static embed preview (metabase#37914)", () => {
    const dashboardDetails = {
      parameters: [filter, filter2, filter3],
      enable_embedding: true,
      embedding_params: {
        [filter.slug]: "enabled",
        [filter2.slug]: "enabled",
        [filter3.slug]: "enabled",
      },
    };
    H.createQuestionAndDashboard({
      questionDetails,
      dashboardDetails,
    }).then(({ body: { card_id, dashboard_id } }) => {
      H.addOrUpdateDashboardCard({
        dashboard_id,
        card_id,
        card: {
          parameter_mappings: [
            {
              card_id,
              parameter_id: filter.id,
              target: [
                "dimension",
                ["field", PRODUCTS.CATEGORY, { "base-type": "type/Text" }],
              ],
            },
            {
              card_id,
              parameter_id: filter2.id,
              target: [
                "dimension",
                ["field", PRODUCTS.CATEGORY, { "base-type": "type/Text" }],
              ],
            },
            {
              card_id,
              parameter_id: filter3.id,
              target: [
                "dimension",
                ["field", PRODUCTS.CATEGORY, { "base-type": "type/Text" }],
              ],
            },
          ],
        },
      });

      H.visitDashboard(dashboard_id);
    });

    H.openStaticEmbeddingModal({
      activeTab: "parameters",
      previewMode: "preview",
    });

    H.modal().within(() => {
      // Makes it less likely to flake.
      cy.wait("@previewDashboard");

      H.getIframeBody().within(() => {
        cy.log(
          "Set filter 2 value, so filter 1 should be filtered by filter 2",
        );
        cy.button(filter2.name).click();
        cy.wait("@previewValues");
        H.popover().within(() => {
          cy.findByText("Gadget").should("be.visible");
          cy.findByText("Gizmo").should("be.visible");
          cy.findByText("Widget").should("be.visible");
          cy.findByText("Doohickey").click();
          cy.button("Add filter").click();
        });

        cy.log("Assert filter 1");
        cy.button(filter.name).click();
        H.popover().within(() => {
          cy.findByText("Gadget").should("not.exist");
          cy.findByText("Gizmo").should("not.exist");
          cy.findByText("Widget").should("not.exist");
          cy.findByText("Doohickey").should("be.visible");
        });
      });
    });
  });

  it("dashboard linked filters values in embed preview don't behave like embedding (metabase#41635)", () => {
    const dashboardDetails = {
      parameters: [filter, filter2, filter3],
      enable_embedding: true,
      embedding_params: {
        [filter.slug]: "enabled",
        [filter2.slug]: "locked",
        [filter3.slug]: "locked",
      },
    };
    H.createQuestionAndDashboard({
      questionDetails,
      dashboardDetails,
    }).then(({ body: { card_id, dashboard_id } }) => {
      H.addOrUpdateDashboardCard({
        dashboard_id,
        card_id,
        card: {
          parameter_mappings: [
            {
              card_id,
              parameter_id: filter.id,
              target: [
                "dimension",
                ["field", PRODUCTS.CATEGORY, { "base-type": "type/Text" }],
              ],
            },
            {
              card_id,
              parameter_id: filter2.id,
              target: [
                "dimension",
                ["field", PRODUCTS.CATEGORY, { "base-type": "type/Text" }],
              ],
            },
            {
              card_id,
              parameter_id: filter3.id,
              target: [
                "dimension",
                ["field", PRODUCTS.CATEGORY, { "base-type": "type/Text" }],
              ],
            },
          ],
        },
      });

      H.visitDashboard(dashboard_id);
    });

    H.openStaticEmbeddingModal({
      activeTab: "parameters",
      previewMode: "preview",
    });

    // Makes it less likely to flake.
    cy.wait("@previewDashboard");

    cy.log("Set the first locked parameter values");
    H.modal()
      .findByRole("generic", { name: "Previewing locked parameters" })
      .findByText("Text 1")
      .click();
    H.popover().within(() => {
      cy.findByText("Doohickey").click();
      cy.button("Add filter").click();
    });

    cy.log("Set the second locked parameter values");
    H.modal()
      .findByRole("generic", { name: "Previewing locked parameters" })
      .findByText("Text 2")
      .click();
    H.popover().within(() => {
      cy.findByText("Doohickey").click();
      cy.findByText("Gizmo").click();
      cy.findByText("Gadget").click();
      cy.button("Add filter").click();
    });

    // Wait for the iframe to load
    H.getIframeBody().within(() => {
      cy.button(filter.name).should("not.exist");
    });

    H.getIframeBody().within(() => {
      cy.log("Assert filter 1");
      cy.button(filter.name).click();
      H.popover().within(() => {
        cy.findByText("Gadget").should("not.exist");
        cy.findByText("Gizmo").should("not.exist");
        cy.findByText("Widget").should("not.exist");
        cy.findByText("Doohickey").should("be.visible");
      });
    });
  });
});

describe("issue 40660", () => {
  const questionDetails = {
    name: "Products",
    query: { "source-table": PRODUCTS_ID, limit: 2 },
  };

  const dashboardDetails = {
    name: "long dashboard",
    enable_embedding: true,
  };

  beforeEach(() => {
    cy.intercept("GET", "/api/preview_embed/dashboard/**").as(
      "previewDashboard",
    );

    H.restore();
    cy.signInAsAdmin();

    H.createQuestionAndDashboard({
      questionDetails,
      dashboardDetails,
    }).then(({ body: { id, card_id, dashboard_id } }) => {
      H.updateDashboardCards({
        dashboard_id,
        cards: [{ card_id }, { card_id }, { card_id }],
      });

      H.visitDashboard(dashboard_id);
    });
  });

  it("static dashboard content shouldn't overflow its container (metabase#40660)", () => {
    H.openStaticEmbeddingModal({
      activeTab: "parameters",
      previewMode: "preview",
    });

    H.getIframeBody().within(() => {
      cy.findByTestId("embed-frame").scrollTo("bottom");

      cy.findByRole("link", { name: "Powered by Metabase" }).should(
        "be.visible",
      );
    });
  });
});

// Skipped since it does not make sense when CSP is disabled
describe.skip("issue 49142", () => {
  const questionDetails = {
    name: "Products",
    query: { "source-table": PRODUCTS_ID, limit: 2 },
  };

  const dashboardDetails = {
    name: "Embeddable dashboard",
    enable_embedding: true,
  };

  beforeEach(() => {
    H.restore();
    cy.signInAsAdmin();

    H.createQuestionAndDashboard({
      questionDetails,
      dashboardDetails,
    }).then(({ body: { dashboard_id } }) => {
      H.visitDashboard(dashboard_id);
    });
  });

  it("embedding preview should be always working", () => {
    H.openStaticEmbeddingModal({
      activeTab: "lookAndFeel",
      previewMode: "preview",
    });
    cy.findByTestId("embed-preview-iframe")
      .its("0.contentDocument.body")
      .should("be.visible")
      .and("contain", "Embeddable dashboard");
  });
});

describe("issue 8490", () => {
  beforeEach(() => {
    H.restore();
    cy.signInAsAdmin();
    H.activateToken("pro-self-hosted");

    H.createDashboardWithQuestions({
      dashboardDetails: {
        name: "Dashboard to test locale",
        enable_embedding: true,
      },
      questions: [
        {
          name: "Line chart",
          query: {
            "source-table": PRODUCTS_ID,
            aggregation: [["count"]],
            breakout: [
              ["field", PRODUCTS.CATEGORY, { "base-type": "type/Text" }],
              [
                "field",
                PRODUCTS.CREATED_AT,
                { "base-type": "type/DateTime", "temporal-unit": "month" },
              ],
            ],
            filter: [
              "time-interval",
              ["field", PRODUCTS.CREATED_AT, { "base-type": "type/DateTime" }],
              -12,
              "month",
            ],
          },
          limit: 100,
          visualization_settings: {
            "graph.dimensions": ["CREATED_AT", "CATEGORY"],
            "graph.metrics": ["count"],
          },
          display: "bar",
          enable_embedding: true,
        },
        {
          name: "Order quantity trend",
          query: {
            "source-table": ORDERS_ID,
            aggregation: [
              [
                "sum",
                ["field", ORDERS.QUANTITY, { "base-type": "type/Integer" }],
              ],
            ],
            breakout: [
              [
                "field",
                ORDERS.CREATED_AT,
                { "base-type": "type/DateTime", "temporal-unit": "month" },
              ],
            ],
            filter: [
              "and",
              [
                "between",
                ["field", ORDERS.CREATED_AT, { "base-type": "type/DateTime" }],
                "2024-10-01",
                "2024-12-01",
              ],
              [
                "=",
                [
                  "field",
                  PRODUCTS.VENDOR,
                  {
                    "base-type": "type/Text",
                    "source-field": ORDERS.PRODUCT_ID,
                  },
                ],
                "Alfreda Konopelski II Group",
              ],
            ],
          },
          display: "smartscalar",
        },
        {
          name: "Pie chart",
          query: {
            "source-table": ORDERS_ID,
            aggregation: [["count"]],
            breakout: [
              [
                "field",
                PRODUCTS.VENDOR,
                { "base-type": "type/Text", "source-field": ORDERS.PRODUCT_ID },
              ],
            ],
            limit: 5,
          },
          visualization_settings: {
            "pie.slice_threshold": 20,
          },
          display: "pie",
        },
      ],
      cards: [{}, { col: 11 }],
    }).then(({ dashboard, questions: [lineChartQuestion] }) => {
      cy.wrap(dashboard.id).as("dashboardId");
      cy.wrap(lineChartQuestion.id).as("lineChartQuestionId");
    });
  });

  it("static embeddings with `#locale` should show translate the loading message (metabase#50182)", () => {
    cy.intercept(
      {
        method: "GET",
        url: "/api/embed/dashboard/*",
        middleware: true,
      },
      (req) => {
        req.on("response", (res) => {
          const MINUTE = 60 * 1000;
          res.setDelay(MINUTE);
        });
      },
    ).as("dashboardRequest");
    cy.intercept(
      {
        method: "GET",
        url: "/api/embed/card/*",
        middleware: true,
      },
      (req) => {
        req.on("response", (res) => {
          const MINUTE = 60 * 1000;
          res.setDelay(MINUTE);
        });
      },
    ).as("questionRequest");

    cy.log("test a static embedded dashboard");
    cy.get("@dashboardId").then((dashboardId) => {
      H.visitEmbeddedPage(
        {
          resource: { dashboard: dashboardId },
          params: {},
        },
        {
          additionalHashOptions: {
            locale: "ko",
          },
        },
      );
    });

    // Loading...
    cy.findByTestId("embed-frame")
      .findByText("로드 중...")
      .should("be.visible");

    cy.log("test a static embedded question");
    cy.get("@lineChartQuestionId").then((lineChartQuestionId) => {
      H.visitEmbeddedPage(
        {
          resource: { question: lineChartQuestionId },
          params: {},
        },
        {
          additionalHashOptions: {
            locale: "ko",
          },
        },
      );
    });

    // Loading...
    cy.findByTestId("embed-frame").findByText("로딩...").should("be.visible");
  });

  it("static embeddings should respect `#locale` hash parameter (metabase#8490, metabase#50182)", () => {
    cy.log("test a static embedded dashboard");
    const {
      promise: dashboardLoaderPromise,
      resolve: resolveDashboardLoaderPromise,
    } = defer();
    cy.intercept(
      {
        method: "GET",
        url: "/api/embed/dashboard/*",
      },
      () => dashboardLoaderPromise,
    ).as("dashboardRequest");

    cy.get("@dashboardId").then((dashboardId) => {
      H.visitEmbeddedPage(
        {
          resource: { dashboard: dashboardId },
          params: {},
        },
        {
          additionalHashOptions: {
            locale: "ko",
          },
        },
      );
    });

    cy.findByTestId("embed-frame").within(() => {
      cy.log(
        "static embeddings with `#locale` should show a translated the loading message",
      );
      // Loading...
      cy.findByText("로드 중...")
        .should("be.visible")
        .then(resolveDashboardLoaderPromise);

      cy.log("assert the line chart");
      H.getDashboardCard(0).within(() => {
        // X-axis labels: Jan 2024 (or some other year)
<<<<<<< HEAD
        cy.findAllByText(/1월 20\d\d\b/).should("be.visible");
=======
        cy.findByText(/^1월 20\d\d\b/).should("be.visible");
>>>>>>> ab17acf6
        // Aggregation "count"
        cy.findByText("카운트").should("be.visible");
      });
    });

    cy.findByTestId("embed-frame").within(() => {
      cy.log("assert the trend chart");
      H.getDashboardCard(2).within(() => {
        // N/A
        cy.findByText("해당 없음").should("be.visible");
        // (No data)
        cy.findByText("(데이터 없음)").should("be.visible");
      });

      cy.log("assert the pie chart");
      H.getDashboardCard(1).within(() => {
        // Total
        cy.findByText("합계").should("be.visible");
        // Other
        cy.findByTestId("chart-legend").findByText("기타").should("be.visible");
      });
    });

    cy.log("test a static embedded question");
    const {
      promise: questionLoaderPromise,
      resolve: resolveQuestionLoaderPromise,
    } = defer();
    cy.intercept(
      {
        method: "GET",
        url: "/api/embed/card/*",
      },
      () => questionLoaderPromise,
    ).as("questionRequest");

    cy.log("assert the line chart");
    cy.get("@lineChartQuestionId").then((lineChartQuestionId) => {
      H.visitEmbeddedPage(
        {
          resource: { question: lineChartQuestionId },
          params: {},
        },
        {
          additionalHashOptions: {
            locale: "ko",
          },
        },
      );
    });

    cy.findByTestId("embed-frame").within(() => {
      cy.log(
        "static embeddings with `#locale` should show a translated the loading message",
      );
      // Loading...
      cy.findByText("로딩...")
        .should("be.visible")
        .then(resolveQuestionLoaderPromise);

      // X-axis labels: Jan 2023 (or some other year)
      cy.findByText(/11월 20\d\d\b/).should("be.visible");
      // Aggregation "count"
      cy.findByText("카운트").should("be.visible");
    });
  });
});

describe("issue 50373", () => {
  it("should return cache headers in production for js bundle", () => {
    cy.intercept(
      {
        method: "GET",
        url: /^\/app\/dist\/(.*)\.js$/,
      },
      (req) => {
        // When running in development (e.g. with `yarn dev`),
        // the *.hot.bundle.js hot-reloaded file is served by the dev server.
        if (req.url.includes("hot.bundle.js")) {
          return;
        }

        req.on("response", (res) => {
          expect(
            res.headers["cache-control"],
            `Invalid Cache-Control header for ${req.url}`,
          ).to.equal("public, max-age=31536000");
        });
      },
    );

    H.visitEmbeddedPage({ resource: { dashboard: ORDERS_DASHBOARD_ID } });
  });
});

describe("issue 51934 (EMB-189)", () => {
  const COLLECTION_NAME = "Model Collection";
  const MODEL_IN_ROOT_NAME = "Products Model";
  const MODEL_IN_COLLECTION_NAME = "QA Postgres12 Orders Model";
  const QUESTION_IN_COLLECTION_NAME = "Orders Question";

  beforeEach(() => {
    H.restore("postgres-12");
    cy.signInAsAdmin();
    H.activateToken("pro-self-hosted");
    H.createModelFromTableName({
      tableName: "products",
      modelName: MODEL_IN_ROOT_NAME,
    });
    H.createCollection({
      name: COLLECTION_NAME,
      alias: "collectionId",
    });
    H.createModelFromTableName({
      tableName: "orders",
      modelName: MODEL_IN_COLLECTION_NAME,
      idAlias: "modelId",
    });
    moveToCollection({
      collectionIdAlias: "collectionId",
      cardIdAlias: "modelId",
    });
    H.createQuestion(
      {
        name: QUESTION_IN_COLLECTION_NAME,
        query: {
          "source-table": ORDERS_ID,
        },
      },
      {
        wrapId: true,
        idAlias: "questionId",
      },
    );
    moveToCollection({
      collectionIdAlias: "collectionId",
      cardIdAlias: "questionId",
    });
  });

  it("should set the starting join step based on the query source", () => {
    startNewEmbeddingQuestion();
    const QA_DB_NAME = "QA Postgres12";
    const DATA_SOURCE_NAME = "Orders";

    cy.log("select a table as a data source");
    H.popover().within(() => {
      cy.findByText("Raw Data").click();
      cy.findByRole("heading", { name: QA_DB_NAME }).click();
      cy.findByRole("option", { name: DATA_SOURCE_NAME }).click();
    });
    H.getNotebookStep("data").button("Join data").click();

    cy.log(
      'select the "Join" step when the data source is a table will open a table in the same database',
    );
    H.popover().within(() => {
      cy.findByText(QA_DB_NAME).should("be.visible");
      cy.findByRole("option", { name: "Orders" }).should("be.visible");
    });

    cy.log(
      "changing the data source while not selecting the join step should refresh the data picker on the join step",
    );
    H.getNotebookStep("data").findByText(DATA_SOURCE_NAME).click();

    cy.log('go back to the "Bucket" step');
    H.popover().within(() => {
      cy.icon("chevronleft").click();
      cy.icon("chevronleft").click();
    });

    cy.log(
      "select a question as a data source should open the saved question step in the same collection as the data source (metabase#58357)",
    );
    H.popover().within(() => {
      cy.findByText("Saved Questions").click();
      cy.findByRole("menuitem", { name: COLLECTION_NAME }).click();
      cy.findByRole("menuitem", { name: QUESTION_IN_COLLECTION_NAME }).click();
    });

    cy.log("the join popover is automatically opened");
    H.popover().within(() => {
      cy.log("the collection of the data source should be selected");
      cy.findByRole("menuitem", { name: COLLECTION_NAME }).should(
        "have.css",
        "background-color",
        // brand color
        "rgb(80, 158, 227)",
      );
      cy.findByRole("menuitem", { name: QUESTION_IN_COLLECTION_NAME })
        .should("be.visible")
        .click();
    });

    cy.log(
      "select a model as a data source should open the model step in the same collection as the data source",
    );
    H.getNotebookStep("data").findByText(QUESTION_IN_COLLECTION_NAME).click();

    H.popover().within(() => {
      // Go back to the "Bucket" step
      cy.findByText("Saved Questions").click();

      // We're now at the "Bucket" step
      cy.findByText("Models").click();
      cy.findByRole("menuitem", { name: COLLECTION_NAME }).click();
      cy.findByRole("menuitem", { name: MODEL_IN_COLLECTION_NAME }).click();
    });

    cy.log("the join popover is automatically opened");
    H.popover().within(() => {
      cy.log("the collection of the data source should be selected");
      cy.findByRole("menuitem", { name: COLLECTION_NAME }).should(
        "have.css",
        "background-color",
        // brand color
        "rgb(80, 158, 227)",
      );
      cy.findByRole("menuitem", { name: MODEL_IN_COLLECTION_NAME })
        .should("be.visible")
        .click();
    });

    cy.log(
      "select a data source after selecting a join step should refresh the data picker on the join step",
    );
    H.getNotebookStep("data").findByText(MODEL_IN_COLLECTION_NAME).click();
    H.popover().within(() => {
      cy.findByRole("menuitem", { name: "Our analytics" }).click();
      cy.findByRole("menuitem", { name: MODEL_IN_ROOT_NAME }).click();
    });

    H.popover().within(() => {
      cy.log("the collection of the new data source should be selected");
      cy.findByRole("menuitem", { name: "Our analytics" }).should(
        "have.css",
        "background-color",
        // brand color
        "rgb(80, 158, 227)",
      );
      cy.findByRole("menuitem", { name: MODEL_IN_ROOT_NAME }).should(
        "be.visible",
      );
    });
  });

  function startNewEmbeddingQuestion() {
    H.visitFullAppEmbeddingUrl({
      url: "/question/notebook",
      qs: {
        data_picker: "staged",
        entity_types: "table,model,question",
      },
    });
  }

  function moveToCollection({ collectionIdAlias, cardIdAlias }) {
    cy.get(`@${collectionIdAlias}`).then((collectionId) => {
      cy.get(`@${cardIdAlias}`).then((cardId) => {
        cy.request("PUT", `/api/card/${cardId}`, {
          collection_id: collectionId,
        });
      });
    });
  }
});<|MERGE_RESOLUTION|>--- conflicted
+++ resolved
@@ -1224,11 +1224,7 @@
       cy.log("assert the line chart");
       H.getDashboardCard(0).within(() => {
         // X-axis labels: Jan 2024 (or some other year)
-<<<<<<< HEAD
-        cy.findAllByText(/1월 20\d\d\b/).should("be.visible");
-=======
         cy.findByText(/^1월 20\d\d\b/).should("be.visible");
->>>>>>> ab17acf6
         // Aggregation "count"
         cy.findByText("카운트").should("be.visible");
       });
