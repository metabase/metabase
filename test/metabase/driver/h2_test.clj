(ns metabase.driver.h2-test
  (:require
   [clojure.java.jdbc :as jdbc]
   [clojure.string :as str]
   [clojure.test :refer :all]
   [java-time.api :as t]
   [metabase.actions.error :as actions.error]
   [metabase.config :as config]
   [metabase.core :as mbc]
   [metabase.db :as mdb]
   [metabase.driver :as driver]
   [metabase.driver.h2 :as h2]
   [metabase.driver.h2.actions :as h2.actions]
   [metabase.driver.sql-jdbc.actions :as sql-jdbc.actions]
   [metabase.driver.sql-jdbc.connection :as sql-jdbc.conn]
   [metabase.driver.sql.query-processor :as sql.qp]
   [metabase.query-processor :as qp]
   [metabase.query-processor.compile :as qp.compile]
   [metabase.test :as mt]
   [metabase.util :as u]
   [metabase.util.honey-sql-2 :as h2x]
   [toucan2.core :as t2]))

(set! *warn-on-reflection* true)

(deftest ^:parallel parse-connection-string-test
  (testing "Check that the functions for exploding a connection string's options work as expected"
    (is (= ["file:my-file" {"OPTION_1" "TRUE", "OPTION_2" "100", "LOOK_I_INCLUDED_AN_EXTRA_SEMICOLON" "NICE_TRY"}]
           (#'h2/connection-string->file+options "file:my-file;OPTION_1=TRUE;OPTION_2=100;;LOOK_I_INCLUDED_AN_EXTRA_SEMICOLON=NICE_TRY")))))

(deftest ^:parallel build-connection-string-test
  (testing "Check that we can build connection string out of parsed results"
    (is (= "file:my-file;OPTION_1=TRUE;OPTION_2=100;LOOK_I_INCLUDED_AN_EXTRA_SEMICOLON=NICE_TRY"
           (#'h2/file+options->connection-string "file:my-file" {"OPTION_1" "TRUE", "OPTION_2" "100", "LOOK_I_INCLUDED_AN_EXTRA_SEMICOLON" "NICE_TRY"})))))

(deftest ^:parallel set-safe-options-test
  (testing "Check that we add safe connection options to connection strings"
    (is (= "file:my-file;LOOK_I_INCLUDED_AN_EXTRA_SEMICOLON=NICE_TRY;IFEXISTS=TRUE"
           (#'h2/connection-string-set-safe-options "file:my-file;;LOOK_I_INCLUDED_AN_EXTRA_SEMICOLON=NICE_TRY"))))

  (testing "Check that we override shady connection string options set by shady admins with safe ones"
    (is (= "file:my-file;LOOK_I_INCLUDED_AN_EXTRA_SEMICOLON=NICE_TRY;IFEXISTS=TRUE"
           (#'h2/connection-string-set-safe-options "file:my-file;;LOOK_I_INCLUDED_AN_EXTRA_SEMICOLON=NICE_TRY;IFEXISTS=FALSE;"))))

  (testing "Check that we override the INIT connection string option"
    (is (= "file:my-file;IFEXISTS=TRUE"
           (#'h2/connection-string-set-safe-options "file:my-file;INIT=ANYTHING_HERE_WILL_BE_IGNORED")))))

(deftest ^:parallel db-details->user-test
  (testing "make sure we return the USER from db details if it is a keyword key in details..."
    (is (= "cam"
           (#'h2/db-details->user {:db "file:my_db.db", :USER "cam"}))))

  (testing "or a string key..."
    (is (= "cam"
           (#'h2/db-details->user {:db "file:my_db.db", "USER" "cam"}))))

  (testing "or part of the `db` connection string itself"
    (is (= "cam"
           (#'h2/db-details->user {:db "file:my_db.db;USER=cam"})))))

(deftest ^:parallel only-connect-to-existing-dbs-test
  (testing "Make sure we *cannot* connect to a non-existent database by default"
    (binding [h2/*allow-testing-h2-connections* true]
      (is (thrown-with-msg?
           org.h2.jdbc.JdbcSQLNonTransientConnectionException
           #"Database .+ not found, .+"
           (driver/can-connect? :h2 {:db (str (System/getProperty "user.dir") "/toucan_sightings")}))))))

(deftest ^:parallel only-connect-when-non-malicious-properties
  (testing "Reject connection strings with malicious properties"
    (let [conn-str (str "jdbc:h2:file:"
                        (System/getProperty "user.dir")
                        "/toucan_sightings.db"
                        ";TRACE_LEVEL_SYSTEM_OUT=1\\;CREATE TRIGGER IAMPWNED BEFORE SELECT ON INFORMATION_SCHEMA.TABLES AS $$//javascript\nnew java.net.URL('http://localhost:3000/api/health').openConnection().getContentLength()\n$$--=x\\;")
          result (try (binding [h2/*allow-testing-h2-connections* true]
                        (driver/can-connect? :h2 {:db conn-str}))
                      ::did-not-throw
                      (catch Exception e e))]
      (is (instance? clojure.lang.ExceptionInfo result))
      (is (partial= {:cause "Malicious keys detected"
                     :data {:keys ["TRACE_LEVEL_SYSTEM_OUT"]}}
                    (Throwable->map result)))))
  (testing "Reject connection details which lie about their driver"
    (let [conn "mem:fake-h2-db"
          f (fn f [details]
              (try (driver/can-connect? :postgres details)
                   ::did-not-throw
                   (catch Exception e e)))]
      (testing "connection-uri"
        (let [result (f {:connection-uri conn})]
          (is (= "Cannot specify subname, protocol, or connection-uri in details map"
                 (ex-message result)))
          (is (= {:invalid-keys #{"connection-uri"}} (ex-data result)))))
      (testing "subprotocol"
        (let [result (f {:db conn, :subprotocol "h2"})]
          (is (= "Cannot specify subname, protocol, or connection-uri in details map"
                 (ex-message result)))
          (is (= {:invalid-keys #{"subprotocol"}} (ex-data result)))))
      (testing "subprotocol"
        (let [result (f {:db conn, :classname "org.h2.Driver"})]
          (is (= "Cannot specify subname, protocol, or connection-uri in details map"
                 (ex-message result)))
          (is (= {:invalid-keys #{"classname"}} (ex-data result))))))))

(deftest ^:parallel db-default-timezone-test
  (mt/test-driver :h2
    (is (= (t/zone-id "Z")
           (-> (driver/db-default-timezone :h2 (mt/db))
               t/zone-id
               .normalized)))))

(deftest disallow-admin-accounts-test
  (testing "Check that we're not allowed to run SQL against an H2 database with a non-admin account"
<<<<<<< HEAD
    (mt/with-temp [Database db {:name "Fake-H2-DB", :engine "h2", :details {:db "mem:fake-h2-db"}}]
=======
    (t2.with-temp/with-temp [:model/Database db {:name "Fake-H2-DB", :engine "h2", :details {:db "mem:fake-h2-db"}}]
>>>>>>> 8d23fd74
      (is (thrown-with-msg?
           clojure.lang.ExceptionInfo
           #"Running SQL queries against H2 databases using the default \(admin\) database user is forbidden\.$"
           (qp/process-query {:database (:id db)
                              :type     :native
                              :native   {:query "SELECT 1"}}))))))

(deftest ^:parallel add-interval-honeysql-form-test
  (testing "Should convert fractional seconds to milliseconds"
    (is (= (h2x/with-database-type-info
            [:dateadd
             (h2x/literal "millisecond")
             [:inline 100500]
             (h2x/with-database-type-info :%now "timestamp")]
            "timestamp")
           (sql.qp/add-interval-honeysql-form :h2 (sql.qp/current-datetime-honeysql-form :h2) 100.5 :second)))))

(deftest ^:parallel add-interval-honeysql-form-test-2
  (testing "Non-fractional seconds should remain seconds, but be cast to longs"
    (is (= (h2x/with-database-type-info
            [:dateadd
             (h2x/literal "second")
             [:inline 100]
             (h2x/with-database-type-info :%now "timestamp")]
            "timestamp")
           (sql.qp/add-interval-honeysql-form :h2 (sql.qp/current-datetime-honeysql-form :h2) 100.0 :second)))))

(deftest ^:parallel clob-test
  (mt/test-driver :h2
    (testing "Make sure we properly handle rows that come back as `org.h2.jdbc.JdbcClob`"
      (let [results (qp/process-query (mt/native-query {:query "SELECT cast('Conchúr Tihomir' AS clob) AS name;"}))]
        (testing "rows"
          (is (= [["Conchúr Tihomir"]]
                 (mt/rows results))))
        (testing "cols"
          (is (=? [{:display_name "NAME"
                    :base_type    :type/Text
                    :effective_type :type/Text
                    :source       :native
                    :field_ref    [:field "NAME" {:base-type :type/Text}]
                    :name         "NAME"}]
                  (mt/cols results))))))))

(deftest ^:parallel native-query-date-trunc-test
  (mt/test-driver :h2
    (testing "A native query that doesn't return a column class name metadata should work correctly (#12150)"
      (is (=? [{:display_name "D"
                :base_type    :type/Date
                :effective_type :type/Date
                :source       :native
                :field_ref    [:field "D" {:base-type :type/Date}]
                :name         "D"}]
              (mt/cols (qp/process-query (mt/native-query {:query "SELECT date_trunc('day', DATE) AS D FROM CHECKINS LIMIT 5;"}))))))))

(deftest ^:parallel timestamp-with-timezone-test
  (testing "Make sure TIMESTAMP WITH TIME ZONEs come back as OffsetDateTimes."
    (is (= [{:t #t "2020-05-28T18:06-07:00"}]
           (jdbc/query (mdb/spec :h2 {:db "mem:test_db"})
                       "SELECT TIMESTAMP WITH TIME ZONE '2020-05-28 18:06:00.000 America/Los_Angeles' AS t")))))

(deftest ^:parallel native-query-parameters-test
  (testing "Native query parameters should work with filters."
    (is (= [[693 "2015-12-29T00:00:00Z" 10 90]]
           (mt/rows
            (qp/process-query
             {:database   (mt/id)
              :type       :native
              :native     {:query         "select * from checkins where {{date}} order by date desc limit 1;"
                           :template-tags {"date" {:name         "date"
                                                   :display-name "date"
                                                   :type         :dimension
                                                   :widget-type  :date/all-options
                                                   :dimension    [:field (mt/id :checkins :date) nil]}}}
              :parameters [{:type :date/all-options
                            :target [:dimension [:template-tag "date"]]
                            :value "past30years"}]}))))))

(defn- pretty-sql [s]
  (-> s
      (str/replace #"\"" "")
      (str/replace #"PUBLIC\." "")))

(deftest ^:parallel do-not-cast-to-date-if-column-is-already-a-date-test
  (mt/test-driver :h2
    (testing "Don't wrap Field in date() if it's already a DATE (#11502)"
      (mt/dataset attempted-murders
        (let [query (mt/mbql-query attempts
                      {:aggregation [[:count]]
                       :breakout    [!day.date]})]
          (is (= (str "SELECT ATTEMPTS.DATE AS DATE, COUNT(*) AS count "
                      "FROM ATTEMPTS "
                      "GROUP BY ATTEMPTS.DATE "
                      "ORDER BY ATTEMPTS.DATE ASC")
                 (some-> (qp.compile/compile query) :query pretty-sql))))))))

(deftest ^:parallel check-action-commands-test
  (mt/test-driver :h2
    (are [query] (= true (#'h2/every-command-allowed-for-actions? (#'h2/classify-query (u/the-id (mt/db)) query)))
      "select 1"
      "update venues set name = 'bill'"
      "delete venues"
      "select 1;
       update venues set name = 'bill';
       delete venues;"
      "update venues set name = 'stomp';"
      "select * from venues; update venues set name = 'stomp';"
      "update venues set name = 'stomp'; select * from venues;"
      "truncate table venues"
      "insert into venues values (1, 'Chicken Chow')"
      "merge into venues key(1) values (1, 'Chicken Chow')"
      "merge into venues using (select 1 as id) as source on (venues.id = source.id) when matched then update set name = 'Chicken Chow';"
      "create table venues (id int, name varchar(255))"
      "drop table venues"
      "update venues set name = 'bill'"
      "insert into venues (name) values ('bill')"
      "create table venues"
      "alter table venues add column address varchar(255)")

    (are [query] (= false (#'h2/every-command-allowed-for-actions? (#'h2/classify-query (u/the-id (mt/db)) query)))
      "select * from venues; update venues set name = 'stomp';
       CREATE ALIAS EXEC AS 'String shellexec(String cmd) throws java.io.IOException {Runtime.getRuntime().exec(cmd);return \"y4tacker\";}';
       EXEC ('open -a Calculator.app')"
      "select * from venues; update venues set name = 'stomp';
       CREATE ALIAS EXEC AS 'String shellexec(String cmd) throws java.io.IOException {Runtime.getRuntime().exec(cmd);return \"y4tacker\";}';"
      "CREATE ALIAS EXEC AS 'String shellexec(String cmd) throws java.io.IOException {Runtime.getRuntime().exec(cmd);return \"y4tacker\";}';")

    (is (= nil (#'h2/check-action-commands-allowed {:database (u/the-id (mt/db)) :native {:query nil}})))

    (is (= nil (#'h2/check-action-commands-allowed
                {:database (u/the-id (mt/db))
                 :engine :h2
                 :native {:query (str/join "; "
                                           ["select 1"
                                            "update venues set name = 'bill'"
                                            "delete venues"])}})))
    (let [trigger-creation-attempt (str/join "\n" ["DROP TRIGGER IF EXISTS MY_SPECIAL_TRIG;"
                                                   "CREATE OR REPLACE TRIGGER MY_SPECIAL_TRIG BEFORE SELECT ON INFORMATION_SCHEMA.Users AS '';"
                                                   "SELECT * FROM INFORMATION_SCHEMA.Users;"])]
      (is (thrown? clojure.lang.ExceptionInfo
                   #"DDL commands are not allowed to be used with h2."
                   (#'h2/check-action-commands-allowed
                    {:database (u/the-id (mt/db))
                     :engine :h2
                     :native {:query trigger-creation-attempt}}))))))

(deftest ^:parallel check-read-only-test
  (testing "read only statements should pass"
    (are [query] (nil?
                  (#'h2/check-read-only-statements
                   {:database (u/the-id (mt/db))
                    :engine :h2
                    :native {:query query}}))
      "select * from orders"
      "select 1; select 2;"
      "explain select * from orders"
      "values (1, 'Hello'), (2, 'World');"
      "show tables"
      "table orders"
      "call 1 + 1"
      ;; Note this passes the check, but will fail on execution
      "update venues set name = 'bill'; some query that can't be parsed;"))
  (testing "not read only statements should fail"
    (are [query] (thrown?
                  clojure.lang.ExceptionInfo
                  #"Only SELECT statements are allowed in a native query."
                  (#'h2/check-read-only-statements
                   {:database (u/the-id (mt/db))
                    :engine :h2
                    :native {:query query}}))
      "update venues set name = 'bill'"
      "insert into venues (name) values ('bill')"
      "delete venues"
      "select 1; update venues set name = 'bill'; delete venues;"
      (str/join "\n" ["DROP TRIGGER IF EXISTS MY_SPECIAL_TRIG;"
                      "CREATE OR REPLACE TRIGGER MY_SPECIAL_TRIG BEFORE SELECT ON INFORMATION_SCHEMA.Users AS '';"
                      "SELECT * FROM INFORMATION_SCHEMA.Users;"]))))

(deftest disallowed-commands-in-action-test
  (mt/test-driver :h2
    (mt/with-actions-test-data-and-actions-enabled
      (testing "Should not be able to execute query actions with disallowed commands"
        (let [sql "select * from categories; update categories set name = 'stomp';
                 CREATE ALIAS EXEC AS 'String shellexec(String cmd) throws java.io.IOException {Runtime.getRuntime().exec(cmd);return \"y4tacker\";}';
                 EXEC ('open -a Calculator.app')"]
          (mt/with-actions [{:keys [action-id]} {:type :query
                                                 :dataset_query {:database (mt/id)
                                                                 :type     "native"
                                                                 :native   {:query sql}}}]
            (is (=? {:message "Error executing Action: DDL commands are not allowed to be used with H2."}
                    (mt/user-http-request :crowberto
                                          :post 500
                                          (format "action/%s/execute" action-id)))))))
      (testing "Should be able to execute query actions with allowed commands"
        (let [sql "update categories set name = 'stomp' where id = 1; update categories set name = 'stomp' where id = 2;"]
          (mt/with-actions [{:keys [action-id]} {:type :query
                                                 :dataset_query {:database (mt/id)
                                                                 :type     "native"
                                                                 :native   {:query sql}}}]
            (is (=? {:rows-affected 1}
                    (mt/user-http-request :crowberto
                                          :post 200
                                          (format "action/%s/execute" action-id))))))))))

(deftest ^:parallel syncable-schemas-test
  (mt/test-driver :h2
    (testing "`syncable-schemas` should return schemas that should be synced"
      (mt/with-empty-db
        (is (= #{"PUBLIC"}
               (driver/syncable-schemas driver/*driver* (mt/db))))))))

(deftest syncable-audit-db-test
  (mt/test-driver :h2
    (when config/ee-available?
      (let [audit-db-expected-id 13371337
            original-audit-db    (t2/select-one 'Database :is_audit true)]
        (is (not= ::mbc/noop (mbc/ensure-audit-db-installed!))
            "Make sure we call the right ensure-audit-db-installed! impl")
        (try
          (testing "spec obtained from audit db has no connection string, and that works OK."
            (let [audit-db-id (t2/select-one-fn :id 'Database :is_audit true)]
              (is (= audit-db-expected-id audit-db-id))
              (let [audit-db-pooled-spec (sql-jdbc.conn/db->pooled-connection-spec audit-db-id)]
                (is (= "com.mchange.v2.c3p0.PoolBackedDataSource" (pr-str (type (:datasource audit-db-pooled-spec)))))
                (let [spec (sql-jdbc.conn/connection-details->spec :h2 audit-db-pooled-spec)]
                  (is (= #{:classname :subprotocol :subname :datasource}
                         (set (keys spec))))))))
          (finally
            (t2/delete! :model/Database :is_audit true)
            (when original-audit-db (mbc/ensure-audit-db-installed!))))))))

;; API tests are in [[metabase.api.action-test]]
(deftest ^:parallel actions-maybe-parse-sql-error-test
  (testing "violate not null constraint"
    (is (= {:type    :metabase.actions.error/violate-not-null-constraint
            :message "Ranking must have values."
            :errors  {"RANKING" "You must provide a value."}}
           (sql-jdbc.actions/maybe-parse-sql-error
            :h2 actions.error/violate-not-null-constraint nil :row/created
            "NULL not allowed for column \"RANKING\"; SQL statement:\nINSERT INTO \"PUBLIC\".\"GROUP\" (\"NAME\") VALUES (CAST(? AS VARCHAR)) [23502-214])")))))

(deftest actions-maybe-parse-sql-error-test-2
  (testing "violate unique constraint"
    (is (= {:type :metabase.actions.error/violate-unique-constraint,
            :message "Ranking already exists.",
            :errors {"RANKING" "This Ranking value already exists."}}
           (with-redefs [h2.actions/constraint->column-names (fn [& _args]
                                                               ["RANKING"])]
             (sql-jdbc.actions/maybe-parse-sql-error
              :h2 actions.error/violate-unique-constraint nil nil
              "Unique index or primary key violation: \"PUBLIC.CONSTRAINT_INDEX_4 ON PUBLIC.\"\"GROUP\"\"(RANKING NULLS FIRST) VALUES ( /* 1 */ 1 )\"; SQL statement:\nINSERT INTO \"PUBLIC\".\"GROUP\" (\"NAME\", \"RANKING\") VALUES (CAST(? AS VARCHAR), CAST(? AS INTEGER)) [23505-214]"))))))

(deftest ^:parallel actions-maybe-parse-sql-error-test-3
  (testing "incorrect type"
    (is (= {:type :metabase.actions.error/incorrect-value-type,
            :message "Some of your values aren’t of the correct type for the database.",
            :errors {}}
           (sql-jdbc.actions/maybe-parse-sql-error
            :h2 actions.error/incorrect-value-type nil nil
            "Data conversion error converting \"S\"; SQL statement:\nUPDATE \"PUBLIC\".\"GROUP\" SET \"RANKING\" = CAST(? AS INTEGER) WHERE \"PUBLIC\".\"GROUP\".\"ID\" = 1 [22018-214]")))))

(deftest ^:parallel actions-maybe-parse-sql-error-test-4
  (testing "violate fk constraints"
    (is (= {:type :metabase.actions.error/violate-foreign-key-constraint,
            :message "Other tables rely on this row so it cannot be deleted.",
            :errors {}}
           (sql-jdbc.actions/maybe-parse-sql-error
            :h2 actions.error/violate-foreign-key-constraint {:id 1} :row/delete
            "Referential integrity constraint violation: \"CONSTRAINT_54: PUBLIC.INVOICES FOREIGN KEY(ACCOUNT_ID) REFERENCES PUBLIC.ACCOUNTS(ID) (CAST(1 AS BIGINT))\"; SQL statement:\nDELETE  FROM \"PUBLIC\".\"ACCOUNTS\" WHERE \"PUBLIC\".\"ACCOUNTS\".\"ID\" = 1 [23503-214]")))))

(deftest ^:parallel actions-maybe-parse-sql-error-test-5
  (testing "violate fk constraints"
    (is (= {:type :metabase.actions.error/violate-foreign-key-constraint,
            :message "Unable to create a new record.",
            :errors {"GROUP-ID" "This Group-id does not exist."}}
           (sql-jdbc.actions/maybe-parse-sql-error
            :h2 actions.error/violate-foreign-key-constraint {:id 1} :row/create
            "Referential integrity constraint violation: \"USER_GROUP-ID_GROUP_-159406530: PUBLIC.\"\"USER\"\" FOREIGN KEY(\"\"GROUP-ID\"\") REFERENCES PUBLIC.\"\"GROUP\"\"(ID) (CAST(999 AS BIGINT))\"; SQL statement:\nINSERT INTO \"PUBLIC\".\"USER\" (\"NAME\", \"GROUP-ID\") VALUES (CAST(? AS VARCHAR), CAST(? AS INTEGER)) [23506-214]")))))

(deftest ^:parallel actions-maybe-parse-sql-error-test-6
  (testing "violate fk constraints"
    (is (= {:type :metabase.actions.error/violate-foreign-key-constraint,
            :message "Unable to update the record.",
            :errors {"GROUP-ID" "This Group-id does not exist."}}
           (sql-jdbc.actions/maybe-parse-sql-error
            :h2 actions.error/violate-foreign-key-constraint {:id 1} :row/update
            "Referential integrity constraint violation: \"USER_GROUP-ID_GROUP_-159406530: PUBLIC.\"\"USER\"\" FOREIGN KEY(\"\"GROUP-ID\"\") REFERENCES PUBLIC.\"\"GROUP\"\"(ID) (CAST(999 AS BIGINT))\"; SQL statement:\nINSERT INTO \"PUBLIC\".\"USER\" (\"NAME\", \"GROUP-ID\") VALUES (CAST(? AS VARCHAR), CAST(? AS INTEGER)) [23506-214]")))))<|MERGE_RESOLUTION|>--- conflicted
+++ resolved
@@ -19,7 +19,8 @@
    [metabase.test :as mt]
    [metabase.util :as u]
    [metabase.util.honey-sql-2 :as h2x]
-   [toucan2.core :as t2]))
+   [toucan2.core :as t2]
+   [toucan2.tools.with-temp :as t2.with-temp]))
 
 (set! *warn-on-reflection* true)
 
@@ -112,11 +113,7 @@
 
 (deftest disallow-admin-accounts-test
   (testing "Check that we're not allowed to run SQL against an H2 database with a non-admin account"
-<<<<<<< HEAD
-    (mt/with-temp [Database db {:name "Fake-H2-DB", :engine "h2", :details {:db "mem:fake-h2-db"}}]
-=======
     (t2.with-temp/with-temp [:model/Database db {:name "Fake-H2-DB", :engine "h2", :details {:db "mem:fake-h2-db"}}]
->>>>>>> 8d23fd74
       (is (thrown-with-msg?
            clojure.lang.ExceptionInfo
            #"Running SQL queries against H2 databases using the default \(admin\) database user is forbidden\.$"
