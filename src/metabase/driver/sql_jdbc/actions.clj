(ns metabase.driver.sql-jdbc.actions
  (:require
   #_{:clj-kondo/ignore [:discouraged-namespace]}
   [clojure.java.jdbc :as jdbc]
   [clojure.set :as set]
   [clojure.string :as str]
   [flatland.ordered.set :as ordered-set]
   [medley.core :as m]
   [metabase.actions.core :as actions]
   [metabase.driver :as driver]
   [metabase.driver.sql-jdbc.execute :as sql-jdbc.execute]
   [metabase.driver.sql.query-processor :as sql.qp]
   [metabase.driver.util :as driver.u]
   [metabase.legacy-mbql.schema :as mbql.s]
   [metabase.lib.metadata.protocols :as lib.metadata.protocols]
   [metabase.lib.schema.actions :as lib.schema.actions]
   [metabase.lib.schema.common :as lib.schema.common]
   [metabase.lib.schema.id :as lib.schema.id]
   [metabase.query-processor.preprocess :as qp.preprocess]
   [metabase.query-processor.store :as qp.store]
   [metabase.util :as u]
   [metabase.util.honey-sql-2 :as h2x]
   [metabase.util.i18n :refer [tru]]
   [metabase.util.log :as log]
   [metabase.util.malli :as mu]
   [metabase.util.malli.registry :as mr]
   [toucan2.core :as t2])
  (:import
   (java.sql Connection SQLException)))

(set! *warn-on-reflection* true)

;;; +----------------------------------------------------------------------------------------------------------------+
;;; |                                               Error handling                                                   |
;;; +----------------------------------------------------------------------------------------------------------------+

(defmulti maybe-parse-sql-error
  "Try to parse the SQL error message returned by JDBC driver.

  The methods should returns a map of:
  - type: the error type. Check [[metabase.actions.error]] for the full list
  - message: a nice message summarized of what went wrong
  - errors: a map from field-name => sepcific error message. This is used by UI to display per fields error
    If non per-column error is available, returns an empty map.

  Or return `nil` if the parser doesn't match."
  {:changelog-test/ignore true, :arglists '([driver error-type database action-type error-message]), :added "0.48.0"}
  (fn [driver error-type _database _action-type _error-message]
    [(driver/dispatch-on-initialized-driver driver) error-type])
  :hierarchy #'driver/hierarchy)

(defmethod maybe-parse-sql-error :default
  [_driver _error-type _database _e]
  nil)

(defn- parse-sql-error
  [driver database action-type e]
  (let [parsers-for-driver (keep (fn [[[method-driver error-type] method]]
                                   (when (= method-driver driver)
                                     (partial method driver error-type)))
                                 (dissoc (methods maybe-parse-sql-error) :default))]
    (try
      (some #(% database action-type (ex-message e)) parsers-for-driver)
     ;; Catch errors in parse-sql-error and log them so more errors in the future don't break the entire action.
     ;; We'll still get the original unparsed error message.
      (catch Throwable new-e
        (log/errorf new-e "Error parsing SQL error message %s: %s" (pr-str (ex-message e)) (ex-message new-e))
        nil))))

(defn- do-with-auto-parse-sql-error
  [driver database action thunk]
  (try
    (thunk)
    (catch SQLException e
      (throw (ex-info (or (ex-message e) "Error executing action.")
                      (merge (or (some-> (parse-sql-error driver database action e)
                                        ;; the columns in error message should match with columns
                                        ;; in the parameter. It's usually got from calling
                                        ;; GET /api/action/:id/execute, and in there all column names are slugified
                                         (m/update-existing :errors update-keys u/slugify))
                                 (assoc (ex-data e) :message (ex-message e)))
                             {:status-code 400}))))))

(defmacro ^:private with-auto-parse-sql-exception
  "Execute body and if there is an exception, try to parse the error message to search for known sql errors then throw a regular (and easier to understand/process) exception."
  [driver database action-type & body]
  `(do-with-auto-parse-sql-error ~driver ~database ~action-type (fn [] ~@body)))

(defn- mbql-query->raw-hsql
  [driver {database-id :database, :as query}]
  (qp.store/with-metadata-provider database-id
    (sql.qp/mbql->honeysql driver (qp.preprocess/preprocess query))))

;;; +----------------------------------------------------------------------------------------------------------------+
;;; |                                               Action Execution                                                 |
;;; +----------------------------------------------------------------------------------------------------------------+

(defmulti base-type->sql-type-map
  "Return a map of [[metabase.types.core]] type to SQL string type name. Used for casting. Looks like we're just
  copypasting this from implementations of [[metabase.test.data.sql/field-base-type->sql-type]] so go find that stuff
  if you need to write more implementations for this."
  {:changelog-test/ignore true, :arglists '([driver]), :added "0.44.0"}
  driver/dispatch-on-initialized-driver
  :hierarchy #'driver/hierarchy)

(mu/defn- cast-values :- ::lib.schema.actions/row
  "Certain value types need to have their honeysql form updated to work properly during update/creation. This function
  uses honeysql casting to wrap values in the map that need to be cast with their column's type, and passes through
  types that do not need casting like integer or string."
  [driver        :- :keyword
   column->value :- ::lib.schema.actions/row
   database-id   :- ::lib.schema.id/database
   table-id      :- ::lib.schema.id/table]
  (let [type->sql-type (base-type->sql-type-map driver)
        column->field  (actions/cached-value
                        [::cast-values table-id]
                        (fn []
                          (into {}
                                #_{:clj-kondo/ignore [:deprecated-var]}
                                (map (juxt :name qp.store/->legacy-metadata))
                                (qp.store/with-metadata-provider database-id
                                  ;; TODO the fields method here only returns visible fields, it might not cast
                                  ;; everything
                                  (lib.metadata.protocols/fields (qp.store/metadata-provider) table-id)))))]
    (m/map-kv-vals (fn [col-name value]
                     (let [col-name                         (u/qualified-name col-name)
                           {base-type :base_type :as field} (get column->field col-name)]
                       (if-let [sql-type (type->sql-type base-type)]
                         (h2x/cast sql-type value)
                         (try
                           (sql.qp/->honeysql driver [:value value field])
                           (catch Exception e
                             (throw (ex-info (str "column cast failed: " (pr-str col-name))
                                             {:column      col-name
                                              :status-code 400}
                                             e)))))))
                   column->value)))

(def ^:private ^:dynamic ^Connection *connection*
  "Data warehouse JDBC Connection to use for doing CRUD Actions. Bind this to reuse the same Connection/transaction
  throughout a single bulk Action."
  nil)

;;; Why not just use [[jdbc/with-db-transaction]] to do this stuff? Why reinvent the wheel?
;;;
;;; There are a few reasons:
;;;
;;; 1. [[jdbc/with-db-transaction]] "absorbs" nested transactions, but this only works if you take the transaction
;;;    connection spec bound there and pass it around explicitly to subsequent calls to [[jdbc/with-db-transaction]].
;;;    This makes it hard to write bulk Actions as loops with repeated calls to single-row Actions. Of course, we could
;;;    just tweak the Actions so there was some way you could pass in an existing Connection or Connection spec for it
;;;    to use. But that would be a little more ugly and complicated than having a dynamic var. So we'd likely end up
;;;    with some sort of dynamic var and `with-` macro anyway to avoid repeated boilerplate. And it would likely make
;;;    [[do-nested-transaction]] harder to use or implement.
;;;
;;; 2. [[jdbc/with-db-transaction]] does a lot of magic that we don't necessarily want. Writing raw JDBC code is barely
;;;    any more code and lets us have complete control over what happens and lets us see at a glance exactly what's
;;;    happening without having to keep [[clojure.java.jdbc]] magic in mind or work around it.
(defn do-with-jdbc-transaction
  "Impl function for [[with-jdbc-transaction]]."
  [database-id f]
  (if *connection*
    (f *connection*)
    (let [driver (driver.u/database->driver database-id)]
      (sql-jdbc.execute/do-with-connection-with-options
       driver
       database-id
       {:write? true}
       (fn [^Connection conn]
         ;; execute inside of a transaction.
         (.setAutoCommit conn false)
         (log/tracef "BEGIN transaction on conn %s@0x%s" (.getCanonicalName (class conn)) (System/identityHashCode conn))
         (try
           (let [result (binding [*connection* conn]
                          (f conn))]
             (log/debug "f completed successfully; committing transaction.")
             (log/tracef "COMMIT transaction on conn %s@0x%s" (.getCanonicalName (class conn)) (System/identityHashCode conn))
             (.commit conn)
             result)
           (catch Throwable e
             (log/debugf "f threw Exception; rolling back transaction. Error: %s" (ex-message e))
             (log/tracef "ROLLBACK transaction on conn %s@0x%s" (.getCanonicalName (class conn)) (System/identityHashCode conn))
             (.rollback conn)
             (throw e))))))))

(defmacro with-jdbc-transaction
  "Execute `f` with a JDBC Connection for the Database with `database-id`. Uses [[*connection*]] if already bound,
  otherwise fetches a new Connection from the Database's Connection pool and executes `f` inside of a transaction."
  {:style/indent 1}
  [[connection-binding database-id] & body]
  `(do-with-jdbc-transaction ~database-id (fn [~(vary-meta connection-binding assoc :tag 'Connection)] ~@body)))

(defmulti prepare-query*
  "Multimethod for preparing a honeysql query `hsql-query` for a given action type `action`.
  `action` is a keyword like `:model.row/create` or `:table.row/create`; `hsql-query` is a generic
  query of the type corresponding to `action`."
  {:changelog-test/ignore true, :arglists '([driver action hsql-query]), :added "0.46.0"}
  (fn [driver action _]
    [(driver/dispatch-on-initialized-driver driver)
     (keyword action)])
  :hierarchy #'driver/hierarchy)

(defmethod prepare-query* :default
  [_driver _action hsql-query]
  hsql-query)

(defn- prepare-query [hsql-query driver action]
  (prepare-query* driver action hsql-query))

(defmulti do-nested-transaction
  "Execute `thunk` inside a nested transaction inside `connection`, which is currently in a transaction. If `thunk`
  throws an Exception, the nested transaction should be rolled back, but the parent transaction should be able to
  proceed.

  Why do we need this?

  With things like bulk insert, we want to collect all the errors for all the rows in one go. Say you have 4 rows, 1 2
  3 and 4. If 1 errors then depending on the DBMS, the transaction enters an error state that disallows doing anything
  else. 2, 3, and 4 will error with a \"transaction has been aborted\" error that you can't clear (AFAIK). This
  affects Postgres but not H2. Not sure about other DBs yet.

  Without using nested transactions, if you have errors in rows 2 and 4 you'd only see the error in row 2 since 3 and
  4 would fail with \"transaction has been aborted\" or whatever.

  So the point of using nested transactions is that if 2 is done inside a nested transaction we can rollback the
  nested transaction which allows the top-level transaction to proceed even tho part of it errored."
  {:changelog-test/ignore true :arglists '([driver ^java.sql.Connection connection thunk]), :added "0.44.0"}
  driver/dispatch-on-initialized-driver
  :hierarchy #'driver/hierarchy)

(defn- run-bulk-transaction!
  "Like [[clojure.core/run!]] but exhaustively executing the procedures within nested transactions.
   Rolls back the outer transaction if there are any failures, and returns [errors success], golang style."
  [{:keys [database proc coll]}]
  (with-jdbc-transaction [conn (:id database)]
    (transduce
     (m/indexed)
     (fn
       ([]
        [[] []])

       ([[errors successes]]
        (when (seq errors)
          (.rollback conn))
        [errors successes])

       ([[errors successes] [row-index arg]]
        (try
          (let [result (do-nested-transaction (:engine database) conn #(proc arg))]
            [errors (conj successes result)])
          (catch Throwable e
            [(conj errors {:index row-index, :error e})
             successes]))))
     coll)))

(defn- inputs->db
  "Given the inputs to a row action, determine the underlying database."
  [inputs]
  (let [db-ids (into #{} (map :database inputs))
        _      (when-not (= 1 (count db-ids))
                 (throw (ex-info (tru "Cannot operate on multiple databases, it would not be atomic.")
                                 {:status-code  400
                                  :database-ids db-ids})))]
    (actions/cached-database (first db-ids))))

(defn- record-mutations
  "Update the context to reflect the modifications made by the action."
  [context diffs]
  (update context :effects (fnil into []) (map #(vector :effect/row.modified %) diffs)))

#_{:clj-kondo/ignore [:unused-private-var]}
(defn- subsume-effects
  "Update the calling context with the effects produced by nested calls."
  [parent-context child-results]
  (update parent-context :effects (fnil into []) (mapcat (comp :effects :context)) child-results))

(defn- result-schema [output-schema]
  [:map {:closed true}
   [:context :map]
   [:outputs [:sequential output-schema]]])

(mu/defn- correct-columns-name :- [:maybe [:sequential ::lib.schema.actions/row]]
  "Ensure each rows have column name match with fields name.
  Some drivers like h2 have weird issue with casing."
  [table-id rows :- [:sequential ::lib.schema.actions/row]]
  (when (seq rows)
    (let [field-names (actions/cached-value
                       [::correct-columns-name table-id]
                       (fn []
                         (t2/select-fn-vec :name [:model/Field :name] :table_id table-id)
                         ;; can't use lib here because fields from lib only return active fields and visible fields
                         ;; :/
                         #_(let [database (actions/cached-database-via-table-id table-id)]
                             #_(qp.store/with-metadata-provider (:id database)
                                 (mapv :name
                                       (lib.metadata.protocols/fields (qp.store/metadata-provider) table-id))))))
          keymap (merge (u/for-map [f field-names]
                          [(u/lower-case-en f) f])
                        (u/for-map [f field-names]
                          [(u/upper-case-en f) f]))
          remap  (fn [k] (get keymap k k))]
      (map #(update-keys % remap) rows))))

(defn- query-rows
  [driver conn table-id query]
  (as-> query res
    (sql.qp/format-honeysql driver res)
    (jdbc/query {:connection conn} res {:transaction? false :keywordize? false})
    (correct-columns-name table-id res)))

(declare count-row-descendants)

(defn- row-delete!* [action database query]
  (let [db-id      (u/the-id database)
        table-id   (-> query :query :source-table)
        row-before (atom nil)
        driver               (:engine database)
        {:keys [from where]} (mbql-query->raw-hsql driver query)
        delete-hsql          (-> {:delete-from (first from)
                                  :where       where}
                                 (prepare-query driver action))
        sql-args             (sql.qp/format-honeysql driver delete-hsql)]
    ;; We rely on this per-row transaction for the consistency guarantee of deleting exactly 1 row
    (with-jdbc-transaction [conn db-id]
      (->> (prepare-query {:select [:*] :from from :where where} driver action)
           (query-rows driver conn table-id)
           first
           (reset! row-before))
      (let [; TODO -- this should probably be using [[metabase.driver/execute-write-query!]]
            rows-deleted (with-auto-parse-sql-exception driver database action
                           (first (jdbc/execute! {:connection conn} sql-args {:transaction? false})))]
        (when-not (= rows-deleted 1)
          (throw (ex-info (if (zero? rows-deleted)
                            (tru "Sorry, the row you''re trying to delete doesn''t exist")
                            (tru "Sorry, this would delete {0} rows, but you can only act on 1" rows-deleted))
                          {:status-code 400})))
        {:table-id (-> query :query :source-table)
         :db-id    (u/the-id database)
         :before   @row-before
         :after    nil}))))

(mu/defmethod actions/perform-action!* [:sql-jdbc :model.row/delete] :- (result-schema [:map [:rows-deleted :int]])
  [action context inputs]
  (let [database       (inputs->db inputs)
        ;; TODO it would be nice to make this 1 statement per table, instead of N.
        ;;      we can rely on the table lock instead of the nested row transactions.
        [errors diffs] (run-bulk-transaction!
                        {:database database
                         :proc     (partial row-delete!* action database)
                         :coll     inputs})]
    (if (seq errors)
      ;; For backwards compatibility
      (throw (:error (first errors)))
      {:context (record-mutations context diffs)
       :outputs [{:rows-deleted (count diffs)}]})))

(defn- row-update!* [action database {:keys [update-row] :as query}]
  (let [driver       (:engine database)
        source-table (get-in query [:query :source-table])
        {:keys [from where]} (mbql-query->raw-hsql driver query)
        update-hsql  (-> {:update (first from)
                          :set    (cast-values driver update-row (u/the-id database) source-table)
                          :where  where}
                         (prepare-query driver action))
        sql-args     (sql.qp/format-honeysql driver update-hsql)]
    (with-jdbc-transaction [conn (u/the-id database)]
      (let [table-id     (-> query :query :source-table)
            row-before   (->> (prepare-query {:select [:*] :from from :where where} driver action)
                              (query-rows driver conn table-id)
                              first)
            ;; TODO -- this should probably be using [[metabase.driver/execute-write-query!]]
            rows-updated (with-auto-parse-sql-exception driver database action
                           (first (jdbc/execute! {:connection conn} sql-args {:transaction? false})))
            _            (when-not (= rows-updated 1)
                           (throw (ex-info (if (zero? rows-updated)
                                             (tru "Sorry, the row you''re trying to update doesn''t exist")
                                             (tru "Sorry, this would update {0} rows, but you can only act on 1" rows-updated))
                                           {:status-code 400})))
            row-after    (->> (prepare-query {:select [:*] :from from :where where} driver action)
                              (query-rows driver conn table-id)
                              first)]
        {:table-id (-> query :query :source-table)
         :db-id    (u/the-id database)
         :before   row-before
         :after    row-after}))))

(mu/defmethod actions/perform-action!* [:sql-jdbc :model.row/update]
  [action context inputs]
  (let [database          (inputs->db inputs)
        ;; TODO it would be nice to make this 1 statement per table, instead of N.
        ;;      we can rely on the table lock instead of the nested row transactions.
        [errors diffs]    (run-bulk-transaction!
                           {:database database
                            :proc     (partial row-update!* action database)
                            :coll     inputs})]
    (if (seq errors)
      ;; For backwards compatibility
      (throw (:error (first errors)))
      {:context (record-mutations context diffs)
       :outputs [{:rows-updated (count diffs)}]})))

(defmulti select-created-row
  "Multimethod for converting the result of an insert into the created row.
  `create-hsql` is the honeysql query used to insert the new row,
  `conn` is the DB connection used to insert the new row and
  `result` is the value returned by the insert command."
  {:changelog-test/ignore true, :arglists '([driver create-hsql conn result]), :added "0.46.0"}
  (fn [driver _ _ _]
    (driver/dispatch-on-initialized-driver driver))
  :hierarchy #'driver/hierarchy)

;;; H2 and MySQL are dumb and `RETURN_GENERATED_KEYS` only returns the ID of
;;; the newly created row. This function will `SELECT` the newly created row
;;; assuming that `result` is a map from column names to the generated values.
(mu/defmethod select-created-row :default :- [:maybe ::lib.schema.actions/row]
  [driver create-hsql conn result]
  (let [select-hsql     (-> create-hsql
                            (dissoc :insert-into :values)
                            (assoc :select [:*]
                                   :from [(:insert-into create-hsql)]
                                   ;; :and with a single clause will be optimized in HoneySQL
                                   :where (into [:and]
                                                (for [[col val] result]
                                                  [:= (keyword col) val]))))
        select-sql-args (sql.qp/format-honeysql driver select-hsql)]
    (log/tracef ":model.row/create SELECT HoneySQL:\n\n%s" (u/pprint-to-str select-hsql))
    (first (jdbc/query {:connection conn} select-sql-args {:identifiers identity, :transaction? false, :keywordize? false}))))

(defn- row-create!* [action database {:keys [create-row] :as query}]
  (let [db-id       (u/the-id database)
        driver      (:engine database)
        {:keys [from]} (mbql-query->raw-hsql driver query)
        create-hsql (-> {:insert-into (first from)
                         :values      [(cast-values driver create-row db-id (get-in query [:query :source-table]))]}
                        (prepare-query driver action))
        sql-args    (sql.qp/format-honeysql driver create-hsql)]
    (log/tracef ":model.row/create HoneySQL:\n\n%s" (u/pprint-to-str create-hsql))
    (log/tracef ":model.row/create SQL + args:\n\n%s" (u/pprint-to-str sql-args))
    (with-jdbc-transaction [conn db-id]
      (let [table-id (-> query :query :source-table)
            result (with-auto-parse-sql-exception driver database action
                     (jdbc/execute! {:connection conn} sql-args {:return-keys  true
                                                                 :identifiers  identity
                                                                 :transaction? false
                                                                 :keywordize?  false}))
            _      (log/tracef ":model.row/create INSERT returned\n\n%s" (u/pprint-to-str result))
            row    (first (correct-columns-name table-id [(select-created-row driver create-hsql conn result)]))]
        (log/tracef ":model.row/create returned row %s" (pr-str row))
        {:table-id (-> query :query :source-table)
         :db-id    (u/the-id database)
         :before   nil
         :after    row}))))

(mu/defmethod actions/perform-action!* [:sql-jdbc :model.row/create] :- (result-schema [:map [:created-row ::lib.schema.actions/row]])
  [action context inputs :- [:sequential ::mbql.s/Query]]
  (let [database (inputs->db inputs)
        ;; TODO it would be nice to make this 1 statement per table, instead of N.
        ;;      we can rely on the table lock instead of the nested row transactions.
        [errors diffs]    (run-bulk-transaction!
                           {:database database
                            :proc     (partial row-create!* action database)
                            :coll     inputs})]
    (if (seq errors)
      ;; For backwards compatibility
      (throw (:error (first errors)))
      {:context (record-mutations context diffs)
       :outputs (mapv #(array-map :created-row (:after %)) diffs)})))

;;;; Bulk actions

(defn- perform-bulk-action-with-repeated-single-row-actions!
  [{:keys [database action proc rows xform]
    :or   {xform identity}}]
  (with-jdbc-transaction [conn (u/the-id database)]
    ;; TODO accumulate snapshots from row actions
    (transduce
     (comp xform (m/indexed))
     (fn
       ([]
        [[] []])

       ([[errors results]]
        (when (seq errors)
          (.rollback conn))
        [errors results])

       ([[errors results] [row-index query]]
        (try
          ;; Note that each row action takes care of reverting itself.
          (let [result (do-nested-transaction (:engine database) conn #(proc action database query))]
            [errors (conj results result)])
          (catch Throwable e
            (log/error e)
            [(conj errors (merge {:index row-index, :error (ex-message e)} (ex-data e)))
             results]))))
     rows)))

(defn- batch-execution-by-table-id! [{:keys [inputs row-fn row-action validate-fn input-fn]}]
  (let [databases (into #{} (map (comp actions/cached-database-via-table-id :table-id)) inputs)
        _         (when-not (= 1 (count databases))
                    (throw (ex-info (tru "Cannot operate on multiple databases, it would not be atomic.")
                                    {:status-code  400
                                     :database-ids (map :id databases)})))
        database  (first databases)
        driver    (:engine database)
        x-inputs  (for [[table-id rows] (u/group-by :table-id :row inputs)]
                    {:table-id table-id :rows rows})]
    (when validate-fn
      (doseq [{:keys [table-id rows]} x-inputs]
        (validate-fn database table-id rows)))
    (perform-bulk-action-with-repeated-single-row-actions!
     {:driver   driver
      :database database
      :action   row-action
      :proc     row-fn
      :rows     x-inputs
      ;; We're not yet batching per table, due to the "mapcat". Need to rework the row functions.
      :xform   (mapcat #(map (partial input-fn database (:table-id %)) (:rows %)))})))

(mr/def ::table-row-input
  [:map
   [:table-id ::lib.schema.id/table]
   [:row ::lib.schema.actions/row]])

(mu/defmethod actions/perform-action!* [:sql-jdbc :table.row/create]
  [_action context inputs :- [:sequential ::table-row-input]]
  (let [[errors results]
        (batch-execution-by-table-id!
         {:row-action :model.row/create
          :row-fn     row-create!*
          :inputs     inputs
          :input-fn   (fn [database table-id row]
                        {:database   (u/the-id database)
                         :type       :query
                         :query      {:source-table table-id}
                         :create-row row})})]
    (when (seq errors)
      (throw (ex-info (tru "Error(s) inserting rows.")
                      {:status-code 400
                       :errors      errors
                       :results     results})))
    {:context (record-mutations context results)
     :outputs (mapv (fn [{:keys [table-id after]}]
                      {:table-id table-id
                       :op       :created
                       :row      after})
                    results)}))

;;;; Shared stuff for both `:table.row/delete` and `:table.row/update`

(mu/defn- table-id->pk-field-name->id :- [:map-of ::lib.schema.common/non-blank-string ::lib.schema.id/field]
  "Given a `table-id` return a map of string Field name -> Field ID for the primary key columns for that Table."
  [database-id :- ::lib.schema.id/database
   table-id    :- ::lib.schema.id/table]
  (actions/cached-value
   [::table-id->pk-field-name->id table-id]
   #(into {}
          (comp (filter (fn [{:keys [semantic-type], :as _field}]
                          (isa? semantic-type :type/PK)))
                (map (juxt :name :id)))
          (qp.store/with-metadata-provider database-id
            (lib.metadata.protocols/fields
             (qp.store/metadata-provider)
             table-id)))))

(mu/defn- row->mbql-filter-clause
  "Given [[field-name->id]] as returned by [[table-id->pk-field-name->id]] or similar and a `row` of column name to
  value build an appropriate MBQL filter clause."
  [field-name->id :- [:map-of :string :int]
   row :- ::lib.schema.actions/row]
  (when (empty? row)
    (throw (ex-info (tru "Cannot build filter clause: row cannot be empty.")
                    {:field-name->id field-name->id, :row row, :status-code 400})))
  (into [:and] (for [[field-name value] row
                     :let               [field-id (get field-name->id field-name)
                                        ;; if the field isn't in `field-name->id` then it's an error in our code. Not
                                        ;; i18n'ed because this is not something that should be User facing unless our
                                        ;; backend code is broken.
                                        ;;
                                        ;; Unknown column names in user input WILL NOT trigger this error.
                                        ;; [[row->mbql-filter-clause]] is only used for *known* PK columns that are
                                        ;; used for the MBQL `:filter` clause. Unknown columns will trigger an error in
                                        ;; the DW but not here.
                                         _ (assert field-id
                                                   (format "Field %s is not present in field-name->id map"
                                                           (pr-str field-name)))]]
                 [:= [:field field-id nil] value])))

;;;; Foreign Key Cascade Deletion

(declare check-consistent-row-keys)
(defn- build-pk-filter-clause-hsql
  "Build an efficient filter clause for matching rows by foreign key.
  Uses IN clause for single FK, OR of AND clauses for composite FK."
  [pk-rows]
  (check-consistent-row-keys pk-rows)
  (let [pk-cols (keys (first pk-rows))]
    (if (= 1 (count pk-cols))
      [:in (-> pk-cols first keyword) (set (mapcat vals pk-rows))]
      (into [:or]
            (map (fn [pk-row]
                   (into [:and]
                         (for [[pk val] pk-row]
                           [:= (keyword pk) val])))
                 pk-rows)))))

(defn- delete-rows-by-pk!
  "Delete rows from a table by their primary key values"
  [database-id table-id pk-rows]
  (when (seq pk-rows)
    (let [database    (actions/cached-database database-id)
          driver      (:engine database)
          delete-hsql (-> {:delete-from (keyword (:name (actions/cached-table database-id table-id)))
                           :where       (build-pk-filter-clause-hsql pk-rows)}
                          (prepare-query driver :table.row/delete))
          sql-args    (sql.qp/format-honeysql driver delete-hsql)]
      (with-jdbc-transaction [conn database-id]
        (with-auto-parse-sql-exception driver database :table.row/delete
          (first (jdbc/execute! {:connection conn} sql-args {:transaction? false})))))))

(defn- build-fk-filter-clause-hsql
  "Build an efficient filter clause for matching rows by foreign key.
  Uses IN clause for single FK, OR of AND clauses for composite FK."
  [fk parent-rows]
  (if (= 1 (count fk))
    (let [[fk-col pk-col] (first fk)
          parent-values (map #(get % pk-col) parent-rows)]
      [:in (keyword fk-col) parent-values])
    (into [:or]
          (for [parent parent-rows]
            (into [:and]
                  (for [[fk-col pk-col] fk]
                    [:= (keyword fk-col) (get parent pk-col)]))))))

(defn- lookup-children-in-db
  "Find child rows that reference the given parent rows via FK relationships"
  [relationship parent-rows database-id]
  (let [{:keys [table-id table-name fk pk]} relationship]
    (when (seq parent-rows)
      (let [driver       (driver.u/database->driver database-id)
            where-clause (build-fk-filter-clause-hsql fk parent-rows)
            query        {:select (map keyword pk)
                          :from   [(keyword table-name)]
                          :where  where-clause
                          :limit  1000}] ; Safety limit
        (with-jdbc-transaction [conn database-id]
          [table-id
           (query-rows driver conn table-id query)])))))

(defn- metadata-lookup
  [table-id]
  (actions/cached-value
   [::table-fk-relationship table-id]
   (fn []
     (let [table-fields    (t2/select [:model/Field :id :name :semantic_type] :table_id table-id)
           table-pks       (filter #(isa? (:semantic_type %) :type/PK) table-fields)
           pk-names        (map :name table-pks)
           fk-fields       (when-let [pk-ids (seq (map :id table-pks))]
                             (t2/select :model/Field :fk_target_field_id [:in pk-ids]))
           ;; Pre-fetch table names to avoid repeated queries
           table-ids       (distinct (map :table_id fk-fields))
           table-id->-name (when (seq table-ids)
                             (t2/select-pk->fn :name :model/Table :id [:in table-ids]))
           field-id->name (u/index-by :id table-fields)]
       (for [{:keys [name table_id fk_target_field_id]} fk-fields]
         {:table-id   table_id
          :table-name (get table-id->-name table_id)
          :fk         {name (get-in field-id->name [fk_target_field_id :name])}
          :pk         pk-names})))))

(defn- delete-row-with-children!
  "Delete rows and all their descendants via FK relationships"
  [database-id table-id row]
  (let [children-fn (fn [relationship parent-rows]
                      (lookup-children-in-db relationship parent-rows database-id))
        delete-fn   (fn [items-by-table]
                      (doseq [[table-id rows] (reverse items-by-table)]
                        (log/debugf "Cascade deleting %d rows of table %d" (count rows) table-id)
                        (let [rows-deleted (delete-rows-by-pk! database-id table-id rows)]
                          (log/debugf "Deleted %d rows of table %d" rows-deleted table-id))))
        table-pks   (keys (table-id->pk-field-name->id database-id table-id))
        row-pk      (select-keys row table-pks)]
    (actions/delete-recursively table-id [row-pk] metadata-lookup children-fn delete-fn :max-queries 50)))

;;;; `:table.row/delete`

(defn- check-rows-have-expected-columns-and-no-other-keys
  "Make sure all `rows` have all the keys in `expected-columns` *and no other keys*, or return a 400."
  [rows expected-columns]
  ;; we only actually need to check the first map since [[check-consistent-row-keys]] should have checked that
  ;; they all have the same keys.
  (let [expected-columns (set expected-columns)
        actual-columns   (set (keys (first rows)))]
    (when-not (= actual-columns expected-columns)
      (throw (ex-info (tru "Rows have the wrong columns: expected {0}, but got {1}" expected-columns actual-columns)
                      {:status-code 400, :expected-columns expected-columns, :actual-columns actual-columns})))))

(defn- check-consistent-row-keys
  "Make sure all `rows` have the same keys, or return a 400 response."
  [rows]
  (let [all-row-column-sets (reduce
                             (fn [seen-set row]
                               (conj seen-set (set (keys row))))
                             #{}
                             rows)]
    (when (> (count all-row-column-sets) 1)
      (throw (ex-info (tru "Some rows have different sets of columns: {0}"
                           (str/join ", " (map pr-str all-row-column-sets)))
                      {:status-code 400, :column-sets all-row-column-sets})))))

(defn- check-unique-rows
  "Make sure all `rows` are unique, or return a 400 response. It makes no sense to try to delete the same row twice. It
  would fail anyway because the first call would delete it while the second would fail because it deletes zero rows."
  [rows]
  (when-let [repeats (not-empty
                      (into
                       ;; ordered set so the results are deterministic for test purposes
                       (ordered-set/ordered-set)
                       (filter (fn [[_row repeat-count]]
                                 (> repeat-count 1)))
                       (frequencies rows)))]
    (throw (ex-info (tru "Rows need to be unique: repeated rows {0}"
                         (str/join ", " (for [[row repeat-count] repeats]
                                          (format "%s × %d" (pr-str row) repeat-count))))
                    {:status-code 400, :repeated-rows repeats}))))

(defn check-rows-have-no-children
  "Check to make sure that none of the `rows` have any children"
  [database-id table-id rows]
  (let [children-fn    (fn [relationship parent-rows]
                         (lookup-children-in-db relationship parent-rows database-id))
        table-pks      (keys (table-id->pk-field-name->id database-id table-id))
        row-pks        (map #(select-keys % table-pks) rows)
        children-count (:counts (actions/count-descendants table-id row-pks metadata-lookup children-fn :max-queries 50))]
    (when-not (empty? (filter pos-int? (set (vals children-count))))
      (throw (ex-info (tru "Rows have children")
                      {:status-code    400
                       :errors         {:type           actions/children-exist
                                        :children-count children-count}})))))

(defn- row-delete!*-with-children
  [action database query]
  (let [table-id             (get-in query [:query :source-table])
        database-id          (:id database)
        driver               (:engine database)
        {:keys [from where]} (mbql-query->raw-hsql driver query)]
    (with-jdbc-transaction [conn database-id]
      (let [row-before (->> (prepare-query {:select [:*] :from from :where where} driver action)
                            (query-rows driver conn table-id)
                            first)]
        (when-not row-before
          (throw (ex-info (tru "Sorry, the row you''re trying to delete doesn''t exist")
                          {:status-code 400})))
        (delete-row-with-children! database-id table-id row-before)
        {:table-id table-id
         :db-id    database-id
         :before   row-before
         :after    nil}))))

(mu/defmethod actions/perform-action!* [:sql-jdbc :table.row/delete]
  [_action context inputs :- [:sequential ::table-row-input]]
  (let [table-id->pk-keys (u/for-map [table-id (distinct (map :table-id inputs))]
                            (let [database       (actions/cached-database-via-table-id table-id)
                                  field-name->id (table-id->pk-field-name->id (:id database) table-id)]
                              [table-id (keys field-name->id)]))
<<<<<<< HEAD
        delete-children?  (:delete-children actions/*params*)
        [errors results]  (batch-execution-by-table-id!
                           {:inputs        inputs
                            :row-action    :model.row/delete
                            :row-fn        (if delete-children? row-delete!*-with-children row-delete!*)
                            :validate-fn   (fn [database table-id rows]
                                             (let [pk-name->id (table-id->pk-field-name->id (:id database) table-id)]
                                               (check-consistent-row-keys rows)
                                               (check-rows-have-expected-columns-and-no-other-keys rows (keys pk-name->id))
                                               (check-unique-rows rows)
                                               (when-not delete-children?
                                                 (check-rows-have-no-children (:id database) table-id rows))))
                            :input-fn      (fn [{db-id :id} table-id row]
                                             {:database db-id
                                              :type     :query
                                              :query    {:source-table table-id
                                                         :filter       (row->mbql-filter-clause
                                                                        (table-id->pk-field-name->id db-id table-id) row)}})})]
=======
        [errors results] (batch-execution-by-table-id!
                          {:inputs        inputs
                           :row-action    :model.row/delete
                           ;; TODO :delete-children should get passed in as part of inputs, and we should get rid of *params*
                           :row-fn        (if (:delete-children actions/*params*) row-delete!*-with-children row-delete!*)
                           :validate-fn   (fn [database table-id rows]
                                            (let [pk-name->id (table-id->pk-field-name->id (:id database) table-id)]
                                              (check-consistent-row-keys rows)
                                              (check-rows-have-expected-columns-and-no-other-keys rows (keys pk-name->id))
                                              (check-unique-rows rows)))
                           :input-fn      (fn [{db-id :id} table-id row]
                                            {:database db-id
                                             :type     :query
                                             :query    {:source-table table-id
                                                        :filter       (row->mbql-filter-clause
                                                                       (table-id->pk-field-name->id db-id table-id) row)}})})]
>>>>>>> e0bd3b96
    (when (seq errors)
      (throw (ex-info (tru "Error(s) deleting rows.")
                      {:status-code 400
                       :errors      errors
                       :results     results})))
    {:context (record-mutations context results)
     :outputs (for [{:keys [table-id before]} results]
                {:table-id table-id
                 :op       :deleted
                 :row      (select-keys before (table-id->pk-keys table-id))})}))

;;;; `bulk/update`

(mu/defn- check-row-has-all-pk-columns
  "Return a 400 if `row` doesn't have all the required PK columns."
  [row      :- ::lib.schema.actions/row
   pk-names :- [:set :string]]
  (doseq [pk-key pk-names
          :when  (not (contains? row pk-key))]
    (throw (ex-info (tru "Row is missing required primary key column. Required {0}; got {1}"
                         (pr-str (sort pk-names))
                         (pr-str (sort (keys row))))
                    {:row row :pk-names pk-names :status-code 400}))))

(mu/defn- check-row-has-some-non-pk-columns
  "Return a 400 if `row` doesn't have any non-PK columns to update."
  [row      :- ::lib.schema.actions/row
   pk-names :- [:set :string]]
  (let [non-pk-names (set/difference (set (keys row)) pk-names)]
    (when (empty? non-pk-names)
      (throw (ex-info (tru "Invalid update row map: no non-PK columns. Got {0}, all of which are PKs."
                           (pr-str (set (keys row))))
                      {:status-code 400
                       :row         row
                       :all-keys    (set (keys row))
                       :pk-names    pk-names})))))

(mu/defmethod actions/perform-action!* [:sql-jdbc :table.row/update]
  [_action context inputs :- [:sequential ::table-row-input]]
  (let [[errors results]
        (batch-execution-by-table-id!
         {:inputs     inputs
          :row-action :model.row/update
          :row-fn     row-update!*
          :input-fn   (fn [database table-id row]
                        ;; We could optimize the worst case a bit by pre-validating all the rows.
                        ;; But in the happy case, this saves a bit of memory (and some lines of code).
                        (let [db-id            (:id database)
                              pk-name->id      (table-id->pk-field-name->id db-id table-id)
                              pk-names         (set (keys pk-name->id))
                              _                (check-row-has-all-pk-columns row pk-names)
                              _                (check-row-has-some-non-pk-columns row pk-names)
                              pk-column->value (select-keys row pk-names)]
                          {:database   db-id
                           :type       :query
                           :query      {:source-table table-id
                                        :filter       (row->mbql-filter-clause pk-name->id pk-column->value)}
                           :update-row (apply dissoc row pk-names)}))})]
    (when (seq errors)
      (throw (ex-info (tru "Error(s) updating rows.")
                      {:status-code 400
                       :errors      errors
                       :results     results})))
    {:context (record-mutations context results)
     :outputs (mapv (fn [{:keys [table-id after]}]
                      {:table-id table-id
                       :op       :updated
                       :row      after})
                    results)}))<|MERGE_RESOLUTION|>--- conflicted
+++ resolved
@@ -763,12 +763,12 @@
                             (let [database       (actions/cached-database-via-table-id table-id)
                                   field-name->id (table-id->pk-field-name->id (:id database) table-id)]
                               [table-id (keys field-name->id)]))
-<<<<<<< HEAD
         delete-children?  (:delete-children actions/*params*)
         [errors results]  (batch-execution-by-table-id!
                            {:inputs        inputs
                             :row-action    :model.row/delete
                             :row-fn        (if delete-children? row-delete!*-with-children row-delete!*)
+                            ;; TODO :delete-children should get passed in as part of inputs, and we should get rid of *params*
                             :validate-fn   (fn [database table-id rows]
                                              (let [pk-name->id (table-id->pk-field-name->id (:id database) table-id)]
                                                (check-consistent-row-keys rows)
@@ -782,24 +782,6 @@
                                               :query    {:source-table table-id
                                                          :filter       (row->mbql-filter-clause
                                                                         (table-id->pk-field-name->id db-id table-id) row)}})})]
-=======
-        [errors results] (batch-execution-by-table-id!
-                          {:inputs        inputs
-                           :row-action    :model.row/delete
-                           ;; TODO :delete-children should get passed in as part of inputs, and we should get rid of *params*
-                           :row-fn        (if (:delete-children actions/*params*) row-delete!*-with-children row-delete!*)
-                           :validate-fn   (fn [database table-id rows]
-                                            (let [pk-name->id (table-id->pk-field-name->id (:id database) table-id)]
-                                              (check-consistent-row-keys rows)
-                                              (check-rows-have-expected-columns-and-no-other-keys rows (keys pk-name->id))
-                                              (check-unique-rows rows)))
-                           :input-fn      (fn [{db-id :id} table-id row]
-                                            {:database db-id
-                                             :type     :query
-                                             :query    {:source-table table-id
-                                                        :filter       (row->mbql-filter-clause
-                                                                       (table-id->pk-field-name->id db-id table-id) row)}})})]
->>>>>>> e0bd3b96
     (when (seq errors)
       (throw (ex-info (tru "Error(s) deleting rows.")
                       {:status-code 400
