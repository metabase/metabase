--- conflicted
+++ resolved
@@ -75,12 +75,8 @@
   let formattedValues;
   // $FlowFixMe: not understanding maxDisplayValues is provided by defaultProps
   if (operator && operator.multi && values.length > maxDisplayValues) {
-<<<<<<< HEAD
-    formattedValues = [ngettext(msgid`${values.length} selection`, `${values.length} selections`, values.length)];
-=======
     const n = values.length;
     formattedValues = [ngettext(msgid`${n} selection`, `${n} selections`, n)];
->>>>>>> bc54aade
   } else if (dimension.field().isDate() && !dimension.field().isTime()) {
     formattedValues = generateTimeFilterValuesDescriptions(filter);
   } else {
